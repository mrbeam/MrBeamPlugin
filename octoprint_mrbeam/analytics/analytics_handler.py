--- conflicted
+++ resolved
@@ -143,13 +143,9 @@
 			self._logger.error('Error during write_current_software_status: {}'.format(e.message))
 
 	def _event_startup(self,event,payload):
-<<<<<<< HEAD
 		self._write_new_line()
-		self._write_deviceinfo(ak.STARTUP)
-=======
-		payload = dict(ak.PLUGIN_VERSION = self._get_plugin_version())
+		payload = {ak.PLUGIN_VERSION: self._get_plugin_version()}
 		self._write_deviceinfo(ak.STARTUP, payload=payload)
->>>>>>> ac1853d3
 
 	def _event_shutdown(self,event,payload):
 		self._write_deviceinfo(ak.SHUTDOWN)
@@ -481,23 +477,20 @@
 		self._write_deviceinfo(ak.INIT,payload=data)
 		self._write_current_software_status()
 
-<<<<<<< HEAD
-	def _write_new_line(self):
-		try:
-			if not os.path.isfile(self._jsonfile):
-				self._init_jsonfile()
-			dataString = '\n'
-			with open(self._jsonfile, 'a') as f:
-				f.write(dataString)
-		except Exception as e:
-			self._logger.error('Error while writing newline: {}'.format(e.message))
-=======
 	def _get_plugin_version(self):
 		plugin_version = dict()
 		plugin_version['mrbeam_plugin_v'] = _mrbeam_plugin_implementation._plugin_version
 
 		return plugin_version
->>>>>>> ac1853d3
+
+	def _write_new_line(self):
+		try:
+			if not os.path.isfile(self._jsonfile):
+				self._init_jsonfile()
+			with open(self._jsonfile, 'a') as f:
+				f.write('\n')
+		except Exception as e:
+			self._logger.error('Error while writing newline: {}'.format(e.message))
 
 	def _append_data_to_file(self, data):
 		try:
