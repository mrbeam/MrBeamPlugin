import time
import json
import os.path
import logging
import netifaces
import sys
import fileinput
import re
import uuid
import requests

from datetime import datetime
from value_collector import ValueCollector
from cpu import Cpu
from threading import Timer

from octoprint_mrbeam.mrb_logger import mrb_logger
from octoprint.events import Events as OctoPrintEvents
from octoprint_mrbeam.mrbeam_events import MrBeamEvents
from analytics_keys import AnalyticsKeys as ak
from uploader import FileUploader

# singleton
_instance = None


def analyticsHandler(plugin):
	global _instance
	if _instance is None:
		_instance = AnalyticsHandler(plugin)
	return _instance


def existing_analyticsHandler():
	"""
	Returns AnalyticsHandler instance only if it's already initialized. None otherwise
	:return: None or AnalyticsHandler instance
	"""
	global _instance
	return _instance


class AnalyticsHandler(object):
<<<<<<< HEAD
=======
	DELETE_FILES_AFTER_UPLOAD = True
>>>>>>> 66d86b54
	DISK_SPACE_TIMER = 3.0
	IP_ADDRESSES_TIMER = 15.0
	SELF_CHECK_TIMER = 20.0
	SELF_CHECK_USER_AGENT = 'MrBeamPlugin self check'

	def __init__(self, plugin):
		self._plugin = plugin
		self._event_bus = plugin._event_bus
		self._settings = plugin._settings

		self._logger = mrb_logger("octoprint.plugins.mrbeam.analytics.analyticshandler")

		self._analyticsOn = self._settings.get(['analyticsEnabled'])
		self._camAnalyticsOn = self._settings.get(['analytics', 'cam_analytics'])

		self._session_id = "{uuid}@{serial}".format(serial=self._plugin.getSerialNum(), uuid=uuid.uuid4().hex)

		self._current_job_id = None
		self._isJobPaused = False
		self._isCoolingPaused = False
		self._isJobDone = False

		self._current_dust_collector = None
		self._current_cam_session_id = None
		self._current_intensity_collector = None
		self._current_lasertemp_collector = None
		self._current_cpu_data = None
		self._current_job_time_estimation = None

		self._storedConversions = list()

		self._analytics_log_version = 6		# Merged after v0.2.2 (13-06-2019)

		self.event_waiting_for_terminal_dump = None

		self._logger.info("Analytics analyticsEnabled: %s, sid: %s", self._analyticsOn, self._session_id)

		self.analyticsfolder = os.path.join(self._settings.getBaseFolder("base"),
		                                    self._settings.get(['analytics', 'folder']))
		if not os.path.isdir(self.analyticsfolder):
			os.makedirs(self.analyticsfolder)

		if self._analyticsOn is not None:
			FileUploader.upload_now(self._plugin)

		self._jsonfile = os.path.join(self.analyticsfolder, self._settings.get(['analytics', 'filename']))

		if self._analyticsOn:
			self._activate_analytics()

	def _activate_analytics(self):
		if not os.path.isfile(self._jsonfile):
			self._init_jsonfile()

		if self._analyticsOn:
			# check if <two days> have passed and software should be written away
			TWO_DAYS = 2
			_days_passed_since_last_log = self._days_passed(self._jsonfile)
			self._logger.debug('Days since last edit: {}'.format(_days_passed_since_last_log))
			if _days_passed_since_last_log > TWO_DAYS:
				self._write_current_software_status()

			self._subscribe()

	def _subscribe(self):
		self._event_bus.subscribe(OctoPrintEvents.PRINT_STARTED, self._event_print_started)
		self._event_bus.subscribe(OctoPrintEvents.PRINT_PAUSED, self._event_print_paused)
		self._event_bus.subscribe(OctoPrintEvents.PRINT_RESUMED, self._event_print_resumed)
		self._event_bus.subscribe(OctoPrintEvents.PRINT_DONE, self._event_print_done)
		self._event_bus.subscribe(OctoPrintEvents.PRINT_FAILED, self._event_print_failed)
		self._event_bus.subscribe(OctoPrintEvents.PRINT_CANCELLED, self._event_print_cancelled)
		self._event_bus.subscribe(OctoPrintEvents.SLICING_STARTED, self._event_slicing_started)
		self._event_bus.subscribe(OctoPrintEvents.SLICING_DONE, self._event_slicing_done)
		self._event_bus.subscribe(MrBeamEvents.PRINT_PROGRESS, self._event_print_progress)
		self._event_bus.subscribe(MrBeamEvents.LASER_COOLING_PAUSE, self._event_laser_cooling_pause)
		self._event_bus.subscribe(MrBeamEvents.LASER_COOLING_RESUME, self._event_laser_cooling_resume)
		self._event_bus.subscribe(MrBeamEvents.LASER_JOB_DONE, self._event_laser_job_done)
		self._event_bus.subscribe(OctoPrintEvents.STARTUP, self._event_startup)
		self._event_bus.subscribe(OctoPrintEvents.SHUTDOWN, self._event_shutdown)
		self._event_bus.subscribe(MrBeamEvents.ANALYTICS_DATA, self._other_plugin_data)
		self._event_bus.subscribe(MrBeamEvents.JOB_TIME_ESTIMATED, self._event_job_time_estimated)

	@staticmethod
	def _getLaserHeadVersion():
		# TODO get Real laser_head_id
		laser_head_version = None
		return laser_head_version

	@staticmethod
	def _getSerialNumber():
		return _mrbeam_plugin_implementation.getSerialNum()

	# def _getShortSerial(self):
	# 	serial_long = self._getSerialNumber()
	# 	return serial_long.split('-')[0][-8::]

	@staticmethod
	def _getHostName():
		return _mrbeam_plugin_implementation.getHostname()

	@staticmethod
	def _days_passed(path_to_file):
		"""
		Returns time that has passed since last log into analytics file in days
		:return: int: days since last log
		"""
		# check days since path_to_file has been changed the last time
		lm_ts = os.path.getmtime(path_to_file)
		lm_date = datetime.utcfromtimestamp(lm_ts)

		now_date = datetime.utcnow()
		days_passed = (now_date - lm_date).days

		return days_passed

	def analytics_user_permission_change(self, analytics_enabled):
		self._logger.info("analytics user permission change: analyticsEnabled=%s", analytics_enabled)

		if analytics_enabled:
			self._analyticsOn = True
			self._settings.set_boolean(["analyticsEnabled"], True)
			self._activate_analytics()
			self._write_deviceinfo(ak.ANALYTICS_ENABLED, payload=dict(enabled=True))
		else:
			# can not log this since the user just disagreed
			# self._write_deviceinfo(ak.ANALYTICS_ENABLED, payload=dict(enabled=False))
			self._analyticsOn = False
			self._settings.set_boolean(["analyticsEnabled"], False)

	def log_event(self, level, msg,
	              module=None,
	              component=None,
	              component_version=None,
	              caller=None,
	              exception_str=None,
	              stacktrace=None,
	              wait_for_terminal_dump=False):
		filename = caller.filename.replace(__package_path__ + '/', '')
		payload = dict(
			level=logging._levelNames[level] if level in logging._levelNames else level,
			msg=msg,
			module=module,
			component=component or _mrbeam_plugin_implementation._identifier,
			component_version=component_version or _mrbeam_plugin_implementation._plugin_version
		)
		if exception_str:
			payload['level'] = ak.EXCEPTION
		if caller is not None:
			payload.update({
				'hash': hash('{}{}{}'.format(filename, caller.lineno, _mrbeam_plugin_implementation._plugin_version)),
				'file': filename,
				'line': caller.lineno,
				'function': caller.function,
				# code_context: caller.code_context[0].strip()
			})
		if exception_str:
			payload['exception'] = exception_str
		if stacktrace:
			payload['stacktrace'] = stacktrace

		if wait_for_terminal_dump:
			self.event_waiting_for_terminal_dump = dict(
				payload=payload,
			)
		else:
			self._write_log_event(ak.EVENT_LOG, payload=payload, analytics=False)

	def log_terminal_dump(self, dump):
		if self.event_waiting_for_terminal_dump is not None:
			payload = self.event_waiting_for_terminal_dump['payload']
			payload['terminal_dump'] = dump
			self._write_log_event(ak.EVENT_LOG, payload=payload, analytics=False)
			self.event_waiting_for_terminal_dump = None
		else:
			self._logger.warn(
				"log_terminal_dump() called but no foregoing event tracked. self.event_waiting_for_terminal_dump is None. ignoring this dump.")

	def log_cpu_warning(self, temp, throttle_alerts):
		try:
			data = {'temp': temp,
					'throttle_alerts': throttle_alerts}
			self._write_log_event(ak.LOG_CPU, payload=data)
		except Exception as e:
			self._logger.exception('Error during log_cpu_warning: {}'.format(e.message), analytics=True)
<<<<<<< HEAD

	def log_camera_session(self, errors):
		try:
			self._logger.info(errors)
			success = True
			if errors:
				success = False
			data = {
				'success': success,
				'err': errors,
			}
			self._write_log_event(ak.CAMERA, payload=data)

		except Exception as e:
			self._logger.exception('Error during log_camera_error: {}'.format(e.message), analytics=True)

	def log_frontend_event(self, event, payload=dict()):
		try:
			self._write_frontend_event(event, payload=payload)
		except Exception as e:
			self._logger.exception('Error during log_frontend_event: {}'.format(e.message), analytics=True)
=======
>>>>>>> 66d86b54

	def log_camera_session(self, errors):
		try:
			self._logger.info(errors)
			success = True
			if errors:
				success = False
			data = {
				'success': success,
				'err': errors,
			}
			self._write_log_event(ak.CAMERA, payload=data)

		except Exception as e:
			self._logger.exception('Error during log_camera_error: {}'.format(e.message), analytics=True)

	def _write_current_software_status(self):
		try:
			# TODO get all software statuses
			# get all sw_stati and then print out status for each
			# for each sw_status in sw_stati:
			# 	sw_status = dict(name='<name>',version='<x.x.x>')
			# 	self._write_deviceinfo('sw_status',payload=sw_status)
			pass
		except Exception as e:
			self._logger.error('Error during write_current_software_status: {}'.format(e.message))

	def _event_startup(self, event, payload):
		self._write_new_line()
		payload = {
			ak.LASERHEAD_SERIAL: _mrbeam_plugin_implementation.lh['serial'],
			ak.ENV: _mrbeam_plugin_implementation.get_env()
		}
		self._write_deviceinfo(ak.STARTUP, payload=payload)

		# Schedule event_disk_space task (to write that line 3 seconds after startup)
		t1 = Timer(self.DISK_SPACE_TIMER, self._event_disk_space)
		t1.start()

		# Schedule event_ip_addresses task (to write that line 15 seconds after startup)
		t2 = Timer(self.IP_ADDRESSES_TIMER, self._event_ip_addresses)
		t2.start()

		# Schedule event_http_self_check task (to write that line 20 seconds after startup)
		t3 = Timer(self.SELF_CHECK_TIMER, self._event_http_self_check)
		t3.start()

	def _event_shutdown(self, event, payload):
		self._write_deviceinfo(ak.SHUTDOWN)

	def write_flash_grbl(self, from_version, to_version, succesful, err=None):
		payload = dict(
			from_version=from_version,
			to_version=to_version,
			succesful=succesful,
			err=err)
		self._write_deviceinfo(ak.FLASH_GRBL, payload=payload)

	def _event_http_self_check(self):
		try:
			payload = dict()
			interfaces = netifaces.interfaces()
			err = None

			for interface in interfaces:
				if interface != 'lo':
					addresses = netifaces.ifaddresses(interface)
					if netifaces.AF_INET in addresses:
						ip = addresses[netifaces.AF_INET][0]['addr']

						try:
							url = "http://" + ip
							headers = {
								'User-Agent': self.SELF_CHECK_USER_AGENT
							}
							r = requests.get(url, headers=headers)
							response = r.status_code
							elapsed_seconds = r.elapsed.total_seconds()
						except requests.exceptions.RequestException as e:
							response = -1
							err = e

						payload[interface] = {
							"ip": ip,
							"response": response,
							"elapsed_s": elapsed_seconds,
							"err": err,
						}

			self._write_deviceinfo(ak.HTTP_SELF_CHECK, payload=payload)

		except:
			self._logger.exception('Exception when performing the http self check')

	def _event_ip_addresses(self):
		try:
			payload = dict()
			interfaces = netifaces.interfaces()

			for interface in interfaces:
				addresses = netifaces.ifaddresses(interface)
				payload[interface] = dict()
				if netifaces.AF_INET in addresses:
					payload[interface]['IPv4'] = addresses[netifaces.AF_INET][0]['addr']
				if netifaces.AF_INET6 in addresses:
					for idx, addr in enumerate(addresses[netifaces.AF_INET6]):
						payload[interface]['IPv6_{}'.format(idx)] = addr['addr']

			self._write_deviceinfo(ak.IPS, payload=payload)

		except:
			self._logger.exception('Exception when recording the IP addresses')

	def _event_disk_space(self):
		try:
			statvfs = os.statvfs('/')
			total_space = statvfs.f_frsize * statvfs.f_blocks
			available_space = statvfs.f_frsize * statvfs.f_bavail  # Available space for non-super users
			used_percent = round((total_space - available_space) * 100 / total_space)

			disk_space = {
				ak.TOTAL_SPACE: total_space,
				ak.AVAILABLE_SPACE: available_space,
				ak.USED_SPACE: used_percent,
			}
			self._write_deviceinfo(ak.DISK_SPACE, payload=disk_space)

		except:
			self._logger.exception('Exception when saving info about the disk space')

	def _event_laserhead_info(self):
		try:
			laserhead_info = {
				ak.LASERHEAD_SERIAL: _mrbeam_plugin_implementation.lh['serial'],
				ak.POWER_65: _mrbeam_plugin_implementation.lh['p_65'],
				ak.POWER_75: _mrbeam_plugin_implementation.lh['p_75'],
				ak.POWER_85: _mrbeam_plugin_implementation.lh['p_85'],
				ak.CORRECTION_FACTOR: _mrbeam_plugin_implementation.lh['correction_factor'],
				ak.CORRECTION_ENABLED: _mrbeam_plugin_implementation.lh['correction_enabled'],
				ak.CORRECTION_OVERRIDE: _mrbeam_plugin_implementation.lh['correction_factor_override'],
			}
			self._write_deviceinfo(ak.LASERHEAD_INFO, payload=laserhead_info)

		except:
			self._logger.exception('Exception when saving info about the laserhead')

	def _event_print_started(self, event, payload):
		if not self._current_job_id:
			self._current_job_id = 'j_{}_{}'.format(self._getSerialNumber(), time.time())
		self._current_cpu_data = Cpu(state='laser', repeat=True)
		self._init_collectors()
		self._isJobPaused = False
		self._isCoolingPaused = False
		self._isJobDone = False
		self._write_conversion_details()
		self._write_jobevent(ak.PRINT_STARTED)

	def _init_collectors(self):
		self._current_dust_collector = ValueCollector('DustColl')
		self._current_intensity_collector = ValueCollector('IntensityColl')
		self._current_lasertemp_collector = ValueCollector('TempColl')

	def _event_print_paused(self, event, payload):
		# TODO add how it has been paused (lid_opened during job, frontend, onebutton)
		"""
		Cooling: payload holds some information if it was a cooling_pause or not.
		Lid/Button: Currently there is no way to know other than checking the current state: _mrbeam_plugin_implementation._ioBeam .is_interlock_closed()
		"""
		if not self._isJobPaused:  # prevent multiple printPaused events per Job
			self._write_jobevent(ak.PRINT_PAUSED, payload={ak.JOB_DURATION: int(round(payload['time']))})
			self._isJobPaused = True

	def _event_print_resumed(self, event, payload):
		if self._isJobPaused:  # prevent multiple printResume events per Job
			self._write_jobevent(ak.PRINT_RESUMED, payload={ak.JOB_DURATION: int(round(payload['time']))})
			self._isJobPaused = False

	def _event_print_done(self, event, payload):
		if not self._isJobDone:
			self._isJobDone = True  # prevent two jobDone events per Job
			self._write_jobevent(ak.PRINT_DONE, payload={ak.JOB_DURATION: int(round(payload['time'])),
														ak.JOB_TIME_ESTIMATION: int(round(self._current_job_time_estimation))})
			self._write_collectors()
			self._write_cpu_data(dur=payload['time'])

	def _write_collectors(self):
		self._write_jobevent(ak.DUST_SUM, payload=self._current_dust_collector.getSummary())
		self._write_jobevent(ak.INTENSITY_SUM, payload=self._current_intensity_collector.getSummary())
		self._write_jobevent(ak.LASERTEMP_SUM, payload=self._current_lasertemp_collector.getSummary())

	def _write_cpu_data(self, dur=None):
		payload = self._current_cpu_data.get_cpu_data()
		payload['dur'] = dur
		self._write_jobevent(ak.CPU_DATA, payload=payload)

	def _cleanup(self):
		self._current_job_id = None
		self._current_dust_collector = None
		self._current_intensity_collector = None
		self._current_lasertemp_collector = None
		self._current_cpu_data = None

	def _event_laser_job_done(self, event, payload):
		if self._current_job_id is not None:
			self._write_jobevent(ak.LASERJOB_DONE)
			self._cleanup()
		FileUploader.upload_now(self._plugin, delay=5.0)

	def _event_print_failed(self, event, payload):
		if self._current_job_id is not None:
			self._write_jobevent(ak.PRINT_FAILED, payload={ak.JOB_DURATION: int(round(payload['time']))})
			self._write_collectors()
			self._write_cpu_data(dur=payload['time'])
			self._cleanup()

	def _event_print_cancelled(self, event, payload):
		if self._current_job_id is not None:
			self._write_jobevent(ak.PRINT_CANCELLED, payload={ak.JOB_DURATION: int(round(payload['time']))})
			self._write_collectors()
			self._write_cpu_data(dur=payload['time'])
			self._cleanup()

	def _event_print_progress(self, event, payload):
		data = {
			ak.PROGRESS_PERCENT: payload['progress'],
			ak.PROGRESS_LASER_TEMPERATURE: self._current_lasertemp_collector.get_latest_value(),
			ak.PROGRESS_LASER_INTENSITY: self._current_intensity_collector.get_latest_value(),
			ak.PROGRESS_DUST_VALUE: self._current_dust_collector.get_latest_value(),
			ak.JOB_DURATION: round(payload['time'], 1)
		}
		self._write_jobevent(ak.PRINT_PROGRESS, data)

		if self._current_cpu_data:
			self._current_cpu_data.update_progress(payload['progress'])

	def _event_slicing_started(self, event, payload):
		self._current_job_id = 'j_{}_{}'.format(self._getSerialNumber(), time.time())
		self._current_cpu_data = Cpu(state='slicing', repeat=False)

	def _event_slicing_done(self, event, payload):
		if self._current_cpu_data:
			self._current_cpu_data.record_cpu_data()
			self._write_cpu_data(dur=payload['time'])

	def _event_laser_cooling_pause(self, event, payload):
		if not self._isCoolingPaused:
			data = {
				ak.LASERTEMP: None
			}
			if self._current_lasertemp_collector:
				data[ak.LASERTEMP] = self._current_lasertemp_collector.get_latest_value()
			self._write_jobevent(ak.COOLING_START, payload=data)
			self._isCoolingPaused = True

	def _event_laser_cooling_resume(self, event, payload):
		if self._isCoolingPaused:
			data = {
				ak.LASERTEMP: None
			}
			if self._current_lasertemp_collector:
				data[ak.LASERTEMP] = self._current_lasertemp_collector.get_latest_value()
			self._write_jobevent(ak.COOLING_DONE, payload=data)
			self._isCoolingPaused = False

	def _event_job_time_estimated(self, event, payload):
		self._current_job_time_estimation = payload['jobTimeEstimation']

	def _other_plugin_data(self, event, event_payload):
		try:
			if 'component' in event_payload and 'type' in event_payload and 'component_version' in event_payload:
				component = event_payload.get('component')
				type = event_payload.get('type')
				if type == ak.EVENT_LOG:
					data = event_payload.get('data', dict())
					data['component'] = component
					data['component_version'] = event_payload.get('component_version')
					self._write_log_event(ak.EVENT_LOG, payload=data)
				else:
					self._logger.warn("Unknown type: '%s' from component %s. payload: %s", type, component,
					                  event_payload)
			elif 'plugin' in event_payload and 'eventname' in event_payload:
				plugin = event_payload.get('plugin')
				if plugin == "findmymrbeam":
					eventname = event_payload.get('eventname')
					data = event_payload.get('data', None)
					self._write_event(ak.TYPE_CONNECTIVITY_EVENT, eventname, self._analytics_log_version,
					                  payload=dict(data=data))
				else:
					self._logger.warn("Unknown plugin: '%s'. payload: %s", plugin, event_payload)
			else:
				self._logger.warn("Invalid payload data in event %s", event)
		except Exception as e:
			self._logger.exception('Exception during _other_plugin_data: {}'.format(e.message))

	def log_iobeam_message(self, iobeam_version, message):
		data = dict(
			version=iobeam_version,
			message=message
		)
		self._write_log_event(ak.IOBEAM, payload=data)

	def log_ui_render_calls(self, host, remote_ip, referrer, language):
		try:
			data = dict(
				host=host,
				remote_ip=remote_ip,
				referrer=referrer,
				language=language
			)
			self._write_event(ak.TYPE_CONNECTIVITY_EVENT, ak.EVENT_UI_RENDER_CALL, self._analytics_log_version,
			                  payload=dict(data=data))
		except Exception as e:
			self._logger.exception('Exception during log_ui_render_calls: {}'.format(e.message))

	def log_client_opened(self, remote_ip):
		try:
			data = dict(
				remote_ip=remote_ip
			)
			self._write_event(ak.TYPE_CONNECTIVITY_EVENT, ak.EVENT_CLIENT_OPENED, self._analytics_log_version,
			                  payload=dict(data=data))
		except Exception as e:
			self._logger.exception('Exception during log_client_opened: {}'.format(e.message))

	def write_cam_update(self, newMarkers, newCorners):
		try:
			if self._camAnalyticsOn:
				data = {
					ak.MARKERS: newMarkers,
					ak.CORNERS: newCorners
				}
				self.write_cam_event(ak.CAM_CALIBRATION, payload=data)
		except Exception as e:
			self._logger.exception('Error during write_cam_update: {}'.format(e.message))

	def software_channel_switch_event(self, old_channel, new_channel):
		try:
			data = {
				ak.OLD_CHANNEL: old_channel,
				ak.NEW_CHANNEL: new_channel,
			}

			self._write_event(ak.TYPE_DEVICE_EVENT, ak.SW_CHANNEL_SWITCH, self._analytics_log_version,
							  payload=dict(data=data))

		except Exception as e:
			self._logger.exception('Error when writing the software channel switch event: {}'.format(e.message))

	def store_conversion_details(self, details):
		try:
			self._storedConversions = list()

			if self._analyticsOn:
				# Line with common parameters of the laser job (for both cut and engrave)
				eventname = ak.LASER_JOB
				data = {
					'advanced_settings': details['advanced_settings']
				}
				data.update(details['material'])
				self._store_conversion_details(eventname, payload=data)

				if 'engrave' in details and details['engrave'] == True and 'raster' in details:
					eventname = ak.CONV_ENGRAVE
					data = {
						'svgDPI': details['svgDPI']
					}
					data.update(details['raster'])
					self._store_conversion_details(eventname, payload=data)

				if 'vector' in details and details['vector']:
					eventname = ak.CONV_CUT
					for color_settings in details['vector']:
						data = {
							'svgDPI': details['svgDPI']
						}
						data.update(color_settings)
						self._store_conversion_details(eventname, payload=data)

				if 'design_files' in details and details['design_files']:
					eventname = ak.DESIGN_FILE
					for design_file in details['design_files']:
						data = {}
						data.update(design_file)
						self._store_conversion_details(eventname, payload=data)

		except Exception as e:
			self._logger.exception('Error during store_conversion_details: {}'.format(e.message))

	def _store_conversion_details(self, eventname, payload=None):
		data = {
			# Here we save the event so we can extract it later and add it to the analytics line (later we can't know it)
			ak.EVENT: eventname,
		}
		if payload is not None:
			data.update(payload)
		self._storedConversions.append(data)

	def _write_conversion_details(self):
		try:
			for conversion_details in self._storedConversions:
				event = conversion_details[ak.EVENT]
				conversion_details.pop(ak.EVENT)
				self._write_jobevent(event, conversion_details)
			self._storedConversions = list()

		except Exception as e:
			self._logger.exception('Error during write_conversion_details: {}'.format(e.message))

	def _write_deviceinfo(self, event, payload=None):
		try:
			data = dict()
			# TODO add data validation/preparation here
			if payload is not None:
				data[ak.DATA] = payload
			self._write_event(ak.TYPE_DEVICE_EVENT, event, self._analytics_log_version, payload=data)
		except Exception as e:
			self._logger.exception('Error during write_device_info: {}'.format(e.message))

	def _write_log_event(self, event, payload=None, analytics=False):
		try:
			data = dict()
			# TODO add data validation/preparation here
			if payload is not None:
				data[ak.DATA] = payload
			self._write_event(ak.TYPE_LOG_EVENT, event, self._analytics_log_version, payload=data, analytics=analytics)
<<<<<<< HEAD
		except Exception as e:
			self._logger.exception('Error during _write_log_event: {}'.format(e.message), analytics=analytics)

	def _write_frontend_event(self, event, payload=None):
		try:
			data = dict()
			if payload is not None:
				data[ak.DATA] = payload
			self._write_event(ak.TYPE_FRONTEND, event, self._analytics_log_version, payload=data, analytics=True)
=======
>>>>>>> 66d86b54
		except Exception as e:
			self._logger.exception('Error during _write_log_event: {}'.format(e.message), analytics=True)

	def _write_jobevent(self, event, payload=None):
		try:
			# TODO add data validation/preparation here
			data = dict(job_id=self._current_job_id)

			if payload is not None:
				data[ak.DATA] = payload

			if event in (ak.LASERTEMP_SUM, ak.INTENSITY_SUM):
				data[ak.DATA][ak.LASERHEAD_VERSION] = self._getLaserHeadVersion()
				data[ak.DATA][ak.LASERHEAD_SERIAL] = _mrbeam_plugin_implementation.lh['serial']

			_jobevent_type = ak.TYPE_JOB_EVENT
			self._write_event(_jobevent_type, event, self._analytics_log_version, payload=data)
		except Exception as e:
			self._logger.exception('Error during write_jobevent: {}'.format(e.message))

	def update_cam_session_id(self, lid_state):
		if self._camAnalyticsOn:
			if lid_state == 'lid_opened':
				self._current_cam_session_id = 'c_{}_{}'.format(self._getSerialNumber(), time.time())

	def write_pic_prep_event(self, payload=None):
		try:
			if self._camAnalyticsOn:
				data = dict()
				data[ak.CAM_SESSION_ID] = self._current_cam_session_id
				# TODO add data validation/preparation here
				if 'precision' in payload:
					del payload['precision']
				if 'corners_calculated' in payload:
					del payload['corners_calculated']
				if 'undistorted_saved' in payload:
					del payload['undistorted_saved']
				if 'high_precision' in payload:
					del payload['high_precision']
				if 'markers_recognized' in payload:
					del payload['markers_recognized']

				if payload is not None:
					data[ak.DATA] = payload

				self._write_event(ak.TYPE_CAM_EVENT, ak.PIC_PREP, self._analytics_log_version, payload=data)
		except Exception as e:
			self._logger.exception('Error during write_cam_event: {}'.format(e.message))

	def write_cam_event(self, eventname, payload=None):
		try:
			if self._camAnalyticsOn:
				data = dict()

				if payload is not None:
					data[ak.DATA] = payload

				self._write_event(ak.TYPE_CAM_EVENT, eventname, self._analytics_log_version, payload=data)
		except Exception as e:
			self._logger.exception('Error during write_cam_event: {}'.format(e.message))

	def _write_event(self, typename, eventname, version, payload=None, analytics=False):
		try:
			data = {
				ak.SERIALNUMBER: self._getSerialNumber(),
				ak.TYPE: typename,
				ak.VERSION: version,
				ak.EVENT: eventname,
				ak.TIMESTAMP: time.time(),
				ak.NTP_SYNCED: _mrbeam_plugin_implementation.is_time_ntp_synced(),
				ak.SESSION_ID: self._session_id,
				ak.VERSION_MRBEAM_PLUGIN: _mrbeam_plugin_implementation._plugin_version,
				ak.SOFTWARE_TIER: self._settings.get(["dev", "software_tier"]),
			}
			if payload is not None:
				data.update(payload)
			self._append_data_to_file(data)
		except Exception as e:
			self._logger.error('Error during _write_event: {}'.format(e.message), analytics=analytics)

	def write_final_dust(self, dust_start, dust_start_ts, dust_end, dust_end_ts):
		"""
		Sends dust values after print_done (the final dust profile). This is to check how fast dust is getting less in the machine
		and to check for filter full later.
		:param dust_start: dust_value at state print_done
		:param dust_start_ts: timestamp of dust_value at state print done
		:param dust_end: dust_value at job_done
		:param dust_end_ts: timestamp at dust_value at job_done
		:return:
		"""
		dust_duration = round(dust_end_ts - dust_start_ts, 4)
		dust_difference = round(dust_end - dust_start, 5)
		dust_per_time = dust_difference / dust_duration
		self._logger.debug(
			"dust extraction time {} from {} to {} (difference: {},gradient: {})".format(dust_duration, dust_start,
			                                                                             dust_end, dust_difference,
			                                                                             dust_per_time))

		data = {
			ak.DUST_START: dust_start,
			ak.DUST_END: dust_end,
			ak.DUST_START_TS: dust_start_ts,
			ak.DUST_END_TS: dust_end_ts,
			ak.DUST_DURATION: dust_duration,
			ak.DUST_DIFF: dust_difference,
			ak.DUST_PER_TIME: dust_per_time
		}
		self._write_dust_log(data)

	def add_dust_value(self, dust_value):
		"""
		:param dust_value:
		:return:
		"""
		if self._analyticsOn and self._current_dust_collector is not None:
			try:
				self._current_dust_collector.addValue(dust_value)
			except Exception as e:
				self._logger.exception('Error during add_dust_value: {}'.format(e.message))

	def add_laser_temp_value(self, laser_temp):
		"""
		:param laser_temp:
		:return:
		"""
		if self._analyticsOn and self._current_lasertemp_collector is not None:
			try:
				self._current_lasertemp_collector.addValue(laser_temp)
			except Exception as e:
				self._logger.exception('Error during add_laser_temp_value: {}'.format(e.message))

	def add_laser_intensity_value(self, laser_intensity):
		"""
		Laser intensity.
		:param laser_intensity: 0-255. Zero means laser is off
		"""
		if self._analyticsOn and self._current_intensity_collector is not None:
			try:
				self._current_intensity_collector.addValue(laser_intensity)
			except Exception as e:
				self._logger.exception('Error during add_laser_intensity_value: {}'.format(e.message))

	def _write_dust_log(self, data):
		try:
			if self._analyticsOn:
				self._write_jobevent(ak.FINAL_DUST, payload=data)
		except Exception as e:
			self._logger.exception('Error during write dust_log: {}'.format(e.message))

	def write_fan_rpm_test(self, data):
		try:
			if self._analyticsOn:
				self._write_jobevent(ak.FAN_RPM_TEST, payload=data)
		except Exception as e:
			self._logger.exception('Error during write_fan_50_test: {}'.format(e.message))

	def _init_jsonfile(self):
		open(self._jsonfile, 'w+').close()
		data = {
			ak.LASERHEAD_VERSION: self._getLaserHeadVersion(),
		}
		self._write_deviceinfo(ak.INIT, payload=data)
		self._write_current_software_status()

	def _write_new_line(self):
		if self._analyticsOn:
			try:
				if not os.path.isfile(self._jsonfile):
					self._init_jsonfile()
				with open(self._jsonfile, 'a') as f:
					f.write('\n')
			except Exception as e:
				self._logger.exception('Error while writing newline: {}'.format(e.message), analytics=False)

	def _append_data_to_file(self, data):
		if self._analyticsOn:
			try:
				if not os.path.isfile(self._jsonfile):
					self._init_jsonfile()
				dataString = json.dumps(data, sort_keys=False) + '\n'
				with open(self._jsonfile, 'a') as f:
					f.write(dataString)
			except Exception as e:
				self._logger.exception('Error while writing data: {}'.format(e.message), analytics=False)

	def initial_analytics_procedure(self, consent):
		if consent == 'agree':
			self.analytics_user_permission_change(True)
			self.process_analytics_files()
			FileUploader.upload_now(self._plugin)

		elif consent == 'disagree':
			self.analytics_user_permission_change(False)
			self.delete_analytics_files()

	def delete_analytics_files(self):
		self._logger.info("Deleting analytics files...")
		folder = ak.ANALYTICS_FOLDER
		for analytics_file in os.listdir(folder):
			file_path = os.path.join(folder, analytics_file)
			try:
				if os.path.isfile(file_path) and "analytics" in analytics_file:
					os.unlink(file_path)
					self._logger.info('File deleted: {file}'.format(file=file_path))
			except Exception as e:
				self._logger.exception('Error when deleting file {file}: {error}'.format(file=file_path, error=e))

	def process_analytics_files(self):
		self._logger.info("Processing analytics files...")
		folder = ak.ANALYTICS_FOLDER
		for analytics_file in os.listdir(folder):
			file_path = os.path.join(folder, analytics_file)
			try:
				if os.path.isfile(file_path) and "analytics" in analytics_file:
					# open + remove file_names + save
					for idx, line in enumerate(fileinput.input(file_path, inplace=1)):
						line = re.sub(r"\"filename\": \"[^\"]+\"", "", line)
						sys.stdout.write(line)
					self._logger.info('File processed: {file}'.format(file=file_path))
			except Exception as e:
				self._logger.exception(
					'Error when processing line {line} of file {file}: {e}'.format(line=idx, file=file_path, e=e))<|MERGE_RESOLUTION|>--- conflicted
+++ resolved
@@ -41,10 +41,6 @@
 
 
 class AnalyticsHandler(object):
-<<<<<<< HEAD
-=======
-	DELETE_FILES_AFTER_UPLOAD = True
->>>>>>> 66d86b54
 	DISK_SPACE_TIMER = 3.0
 	IP_ADDRESSES_TIMER = 15.0
 	SELF_CHECK_TIMER = 20.0
@@ -229,8 +225,7 @@
 			self._write_log_event(ak.LOG_CPU, payload=data)
 		except Exception as e:
 			self._logger.exception('Error during log_cpu_warning: {}'.format(e.message), analytics=True)
-<<<<<<< HEAD
-
+      
 	def log_camera_session(self, errors):
 		try:
 			self._logger.info(errors)
@@ -251,8 +246,6 @@
 			self._write_frontend_event(event, payload=payload)
 		except Exception as e:
 			self._logger.exception('Error during log_frontend_event: {}'.format(e.message), analytics=True)
-=======
->>>>>>> 66d86b54
 
 	def log_camera_session(self, errors):
 		try:
@@ -678,7 +671,6 @@
 			if payload is not None:
 				data[ak.DATA] = payload
 			self._write_event(ak.TYPE_LOG_EVENT, event, self._analytics_log_version, payload=data, analytics=analytics)
-<<<<<<< HEAD
 		except Exception as e:
 			self._logger.exception('Error during _write_log_event: {}'.format(e.message), analytics=analytics)
 
@@ -688,8 +680,7 @@
 			if payload is not None:
 				data[ak.DATA] = payload
 			self._write_event(ak.TYPE_FRONTEND, event, self._analytics_log_version, payload=data, analytics=True)
-=======
->>>>>>> 66d86b54
+
 		except Exception as e:
 			self._logger.exception('Error during _write_log_event: {}'.format(e.message), analytics=True)
 
