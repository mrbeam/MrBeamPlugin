--- conflicted
+++ resolved
@@ -193,19 +193,19 @@
 		except Exception as e:
 			self._logger.exception('Exception during add_disk_space: {}'.format(e))
 
-<<<<<<< HEAD
+
 	def add_software_versions(self, payload):
 		try:
 			self._add_device_event(ak.Device.Event.SOFTWARE_VERSIONS, payload=payload)
 		except Exception as e:
 			self._logger.exception('Exception during add_software_versions: {}'.format(e))
-=======
+ 
 	def add_num_files(self, payload):
 		try:
 			self._add_device_event(ak.Device.Event.NUM_FILES, payload=payload)
 		except Exception as e:
 			self._logger.exception('Exception during add_num_files: {}'.format(e))
->>>>>>> d4629486
+
 
 	# MRB_LOGGER
 	def add_logger_event(self, event_details, wait_for_terminal_dump):
