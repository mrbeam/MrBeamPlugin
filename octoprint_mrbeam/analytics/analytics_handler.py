import time
import json
import os.path
import logging
import netifaces
import sys
import fileinput
import re
import uuid

from datetime import datetime
from value_collector import ValueCollector
from threading import Timer

from octoprint_mrbeam.mrb_logger import mrb_logger
from octoprint.events import Events as OctoPrintEvents
from octoprint_mrbeam.mrbeam_events import MrBeamEvents
from analytics_keys import AnalyticsKeys as ak
from uploader import FileUploader

# singleton
_instance = None
def analyticsHandler(plugin):
	global _instance
	if _instance is None:
		_instance = AnalyticsHandler(plugin)
	return _instance

def existing_analyticsHandler():
	"""
	Returns AnalyticsHandler instance only if it's already initialized. None otherwise
	:return: None or AnalyticsHandler instance
	"""
	global _instance
	return _instance


class AnalyticsHandler(object):

	DELETE_FILES_AFTER_UPLOAD = True


	def __init__(self, plugin):
		self._plugin = plugin
		self._event_bus = plugin._event_bus
		self._settings = plugin._settings

		self._logger = mrb_logger("octoprint.plugins.mrbeam.analytics.analyticshandler")

		self._analyticsOn = self._settings.get(['analyticsEnabled'])
		self._camAnalyticsOn = self._settings.get(['analytics','cam_analytics'])

		self._session_id = "{uuid}@{serial}".format(serial=self._plugin.getSerialNum(), uuid=uuid.uuid4().hex)

		self._current_job_id = None
		self._isJobPaused = False
		self._isCoolingPaused = False
		self._isJobDone = False

		self._current_dust_collector = None
		self._current_cam_session_id = None
		self._current_intensity_collector = None
		self._current_lasertemp_collector = None

		self._storedConversions = list()

		self._jobevent_log_version = 4
		self._deviceinfo_log_version = 3
		self._logevent_version = 1
		self._dust_log_version = 2
		self._cam_event_log_version = 2
		self._connectivity_event_log_version = 1

		self.event_waiting_for_terminal_dump = None

		self._logger.info("Analytics analyticsEnabled: %s, sid: %s", self._analyticsOn, self._session_id)

		self.analyticsfolder = os.path.join(self._settings.getBaseFolder("base"), self._settings.get(['analytics','folder']))
		if not os.path.isdir(self.analyticsfolder):
			os.makedirs(self.analyticsfolder)

		if self._analyticsOn is not None:
			self._activate_upload()

		self._jsonfile = os.path.join(self.analyticsfolder, self._settings.get(['analytics','filename']))

		if self._analyticsOn:
			self._activate_analytics()

	def _activate_upload(self):
		fu = FileUploader(self.analyticsfolder,
						  analytics_files_prefix='analytics_log.json.',
						  delete_on_success=self.DELETE_FILES_AFTER_UPLOAD)
		fu.schedule_logrotation_and_startover(current_analytics_file=self._settings.get(['analytics', 'filename']))
		fu.find_files_for_upload()

	def _activate_analytics(self):
		if not os.path.isfile(self._jsonfile):
			self._init_jsonfile()

		if self._analyticsOn:
			# check if <two days> have passed and software should be written away
			TWO_DAYS = 2
			_days_passed_since_last_log = self._days_passed(self._jsonfile)
			self._logger.debug('Days since last edit: {}'.format(_days_passed_since_last_log))
			if _days_passed_since_last_log > TWO_DAYS:
				self._write_current_software_status()

			self._subscribe()

	def _subscribe(self):
		self._event_bus.subscribe(OctoPrintEvents.PRINT_STARTED, self._event_print_started)
		self._event_bus.subscribe(OctoPrintEvents.PRINT_PAUSED, self._event_print_paused)
		self._event_bus.subscribe(OctoPrintEvents.PRINT_RESUMED, self._event_print_resumed)
		self._event_bus.subscribe(OctoPrintEvents.PRINT_DONE, self._event_print_done)
		self._event_bus.subscribe(OctoPrintEvents.PRINT_FAILED, self._event_print_failed)
		self._event_bus.subscribe(OctoPrintEvents.PRINT_CANCELLED, self._event_print_cancelled)
		self._event_bus.subscribe(MrBeamEvents.PRINT_PROGRESS, self._event_print_progress)
		self._event_bus.subscribe(MrBeamEvents.LASER_COOLING_PAUSE, self._event_laser_cooling_pause)
		self._event_bus.subscribe(MrBeamEvents.LASER_COOLING_RESUME, self._event_laser_cooling_resume)
		self._event_bus.subscribe(MrBeamEvents.LASER_JOB_DONE, self._event_laser_job_done)
		self._event_bus.subscribe(OctoPrintEvents.STARTUP, self._event_startup)
		self._event_bus.subscribe(OctoPrintEvents.SHUTDOWN, self._event_shutdown)
		self._event_bus.subscribe(MrBeamEvents.ANALYTICS_DATA, self._other_plugin_data)


	@staticmethod
	def _getLaserHeadVersion():
		# TODO get Real laser_head_id
		laser_head_version = None
		return laser_head_version

	@staticmethod
	def _getSerialNumber():
		return _mrbeam_plugin_implementation.getSerialNum()

	# def _getShortSerial(self):
	# 	serial_long = self._getSerialNumber()
	# 	return serial_long.split('-')[0][-8::]

	@staticmethod
	def _getHostName():
		return _mrbeam_plugin_implementation.getHostname()

	@staticmethod
	def _days_passed(path_to_file):
		"""
		Returns time that has passed since last log into analytics file in days
		:return: int: days since last log
		"""
		# check days since path_to_file has been changed the last time
		lm_ts = os.path.getmtime(path_to_file)
		lm_date = datetime.utcfromtimestamp(lm_ts)

		now_date = datetime.utcnow()
		days_passed = (now_date-lm_date).days

		return days_passed

	def analytics_user_permission_change(self, analytics_enabled):
		self._logger.info("analytics user permission change: analyticsEnabled=%s", analytics_enabled)

		if analytics_enabled:
			self._analyticsOn = True
			self._settings.set_boolean(["analyticsEnabled"], True)
			self._activate_analytics()
			self._write_deviceinfo(ak.ANALYTICS_ENABLED, payload=dict(enabled=True))
		else:
			# can not log this since the user just disagreed
			# self._write_deviceinfo(ak.ANALYTICS_ENABLED, payload=dict(enabled=False))
			self._analyticsOn = False
			self._settings.set_boolean(["analyticsEnabled"], False)

	def log_event(self, level, msg,
	              module=None,
	              component=None,
	              component_version=None,
	              caller=None,
	              exception_str=None,
	              stacktrace=None,
	              wait_for_terminal_dump=False):
		filename = caller.filename.replace(__package_path__ + '/', '')
		payload = dict(
			level= logging._levelNames[level] if level in logging._levelNames else level,
			msg= msg,
			module=module,
			component= component or _mrbeam_plugin_implementation._identifier,
			component_version= component_version or _mrbeam_plugin_implementation._plugin_version
		)
		if exception_str:
			payload['level'] = ak.EXCEPTION
		if caller is not None:
			payload.update({
				'hash': hash('{}{}{}'.format(filename, caller.lineno, _mrbeam_plugin_implementation._plugin_version)),
				'file': filename,
				'line': caller.lineno,
				'function': caller.function,
				# code_context: caller.code_context[0].strip()
			})
		if exception_str:
			payload['exception'] = exception_str
		if stacktrace:
			payload['stacktrace'] = stacktrace

		if wait_for_terminal_dump:
			self.event_waiting_for_terminal_dump = dict(
				payload = payload,
			)
		else:
			self._write_log_event(payload=payload)

	def log_terminal_dump(self, dump):
		if self.event_waiting_for_terminal_dump is not None:
			payload = self.event_waiting_for_terminal_dump['payload']
			payload['terminal_dump'] = dump
			self._write_log_event(payload=payload)
			self.event_waiting_for_terminal_dump = None
		else:
			self._logger.warn("log_terminal_dump() called but no foregoing event tracked. self.event_waiting_for_terminal_dump is None. ignoring this dump.")

	def _write_current_software_status(self):
		try:
			# TODO get all software statuses
			# get all sw_stati and then print out status for each
			# for each sw_status in sw_stati:
			# 	sw_status = dict(name='<name>',version='<x.x.x>')
			# 	self._write_deviceinfo('sw_status',payload=sw_status)
			pass
		except Exception as e:
			self._logger.error('Error during write_current_software_status: {}'.format(e.message))

	def _event_startup(self,event,payload):
		self._write_new_line()
		payload = {
			ak.VERSION_MRBEAM_PLUGIN: _mrbeam_plugin_implementation._plugin_version,
			ak.LASERHEAD_SERIAL: _mrbeam_plugin_implementation.lh['serial'],
			ak.SOFTWARE_TIER: self._settings.get(["dev", "software_tier"]),
			ak.ENV: _mrbeam_plugin_implementation.get_env()
		}
		self._write_deviceinfo(ak.STARTUP, payload=payload)

		# Schedule event_disk_space task (to write that line 3 seconds after startup)
		t1 = Timer(3.0, self._event_disk_space)
		t1.start()

		# Schedule event_ip_addresses task (to write that line 15 seconds after startup)
		t2 = Timer(15.0, self._event_ip_addresses)
		t2.start()

	def _event_shutdown(self,event,payload):
		self._write_deviceinfo(ak.SHUTDOWN)

	def write_flash_grbl(self, from_version, to_version, succesful):
		payload = dict(
			from_version=from_version,
			to_version=to_version,
			succesful=succesful)
		self._write_deviceinfo(ak.FLASH_GRBL, payload=payload)

	def _event_ip_addresses(self):
		try:
			payload = dict()
			interfaces = netifaces.interfaces()

			for interface in interfaces:
				addresses = netifaces.ifaddresses(interface)
				payload[interface] = dict()
				if netifaces.AF_INET in addresses:
					payload[interface]['IPv4'] = addresses[netifaces.AF_INET][0]['addr']
				if netifaces.AF_INET6 in addresses:
					for idx, addr in enumerate(addresses[netifaces.AF_INET6]):
						payload[interface]['IPv6_{}'.format(idx)] = addr['addr']

			self._write_deviceinfo(ak.IPS, payload=payload)

		except:
			self._logger.exception('Exception when recording the IP addresses')

	def _event_disk_space(self):
		try:
			statvfs = os.statvfs('/')
			total_space = statvfs.f_frsize * statvfs.f_blocks
			available_space = statvfs.f_frsize * statvfs.f_bavail  # Available space for non-super users
			used_percent = round((total_space - available_space) * 100 / total_space)

			disk_space = {
				ak.TOTAL_SPACE: total_space,
				ak.AVAILABLE_SPACE: available_space,
				ak.USED_SPACE: used_percent,
			}
			self._write_deviceinfo(ak.DISK_SPACE, payload=disk_space)

		except:
			self._logger.exception('Exception when saving info about the disk space')

	def _event_print_started(self, event, payload):
		self._current_job_id = 'j_{}_{}'.format(self._getSerialNumber(),time.time())
		self._init_collectors()
		self._isJobPaused = False
		self._isCoolingPaused = False
		self._isJobDone = False
		self._write_conversion_details()
		self._write_jobevent(ak.PRINT_STARTED)

	def _init_collectors(self):
		self._current_dust_collector = ValueCollector('DustColl')
		self._current_intensity_collector = ValueCollector('IntensityColl')
		self._current_lasertemp_collector = ValueCollector('TempColl')

	def _event_print_paused(self, event, payload):
		# TODO add how it has been paused (lid_opened during job, frontend, onebutton)
		"""
		Cooling: payload holds some information if it was a cooling_pause or not.
		Lid/Button: Currently there is no way to know other than checking the current state: _mrbeam_plugin_implementation._ioBeam .is_interlock_closed()
		"""
		if not self._isJobPaused: #prevent multiple printPaused events per Job
			self._write_jobevent(ak.PRINT_PAUSED, payload={ak.JOB_DURATION: int(round(payload['time']))})
			self._isJobPaused = True

	def _event_print_resumed(self, event, payload):
		if self._isJobPaused:  #prevent multiple printResume events per Job
			self._write_jobevent(ak.PRINT_RESUMED, payload={ak.JOB_DURATION: int(round(payload['time']))})
			self._isJobPaused = False

	def _event_print_done(self, event, payload):
		if not self._isJobDone:
			self._isJobDone = True #prevent two jobDone events per Job
			self._write_jobevent(ak.PRINT_DONE, payload={ak.JOB_DURATION: int(round(payload['time']))})
			self._write_collectors()

	def _write_collectors(self):
		self._write_jobevent(ak.DUST_SUM,payload=self._current_dust_collector.getSummary())
		self._write_jobevent(ak.INTENSITY_SUM,payload=self._current_intensity_collector.getSummary())
		self._write_jobevent(ak.LASERTEMP_SUM, payload=self._current_lasertemp_collector.getSummary())

	def _cleanup(self):
		self._current_job_id = None
		self._current_dust_collector = None
		self._current_intensity_collector = None
		self._current_lasertemp_collector = None

	def _event_laser_job_done(self, event, payload):
		if self._current_job_id is not None:
			self._write_jobevent(ak.LASERJOB_DONE)
			self._cleanup()

	def _event_print_failed(self, event, payload):
		if self._current_job_id is not None:
			self._write_jobevent(ak.PRINT_FAILED, payload={ak.JOB_DURATION: int(round(payload['time']))})
			self._write_collectors()
			self._cleanup()

	def _event_print_cancelled(self, event, payload):
		if self._current_job_id is not None:
			self._write_jobevent(ak.PRINT_CANCELLED, payload={ak.JOB_DURATION: int(round(payload['time']))})
			self._write_collectors()
			self._cleanup()

	def _event_print_progress(self, event, payload):
		data = {
			ak.PROGRESS_PERCENT: payload['progress'],
			ak.PROGRESS_LASER_TEMPERATURE: self._current_lasertemp_collector.get_latest_value(),
			ak.PROGRESS_LASER_INTENSITY: self._current_intensity_collector.get_latest_value(),
			ak.PROGRESS_DUST_VALUE: self._current_dust_collector.get_latest_value(),
			ak.JOB_DURATION: round(payload['time'], 1)
		}
		self._write_jobevent(ak.PRINT_PROGRESS, data)

	def _event_laser_cooling_pause(self, event, payload):
		if not self._isCoolingPaused:
			data = {
				ak.LASERTEMP : None
			}
			if self._current_lasertemp_collector:
				data[ak.LASERTEMP] = self._current_lasertemp_collector.get_latest_value()
			self._write_jobevent(ak.COOLING_START,payload=data)
			self._isCoolingPaused = True

	def _event_laser_cooling_resume(self, event, payload):
		if self._isCoolingPaused:
			data = {
				ak.LASERTEMP : None
			}
			if self._current_lasertemp_collector:
				data[ak.LASERTEMP] = self._current_lasertemp_collector.get_latest_value()
			self._write_jobevent(ak.COOLING_DONE,payload=data)
			self._isCoolingPaused = False

	def _other_plugin_data(self, event, payload):
		try:
			if 'plugin' in payload and 'eventname' in payload:
				plugin = payload.get('plugin')
				if plugin == "findmymrbeam":
					eventname = payload.get('eventname')
					data = payload.get('data', None)
					self._write_event(ak.TYPE_CONNECTIVITY_EVENT, eventname, self._connectivity_event_log_version, payload=dict(data=data))
				else:
					self._logger.warn("Unknown plugin: '%s'. payload: %s", plugin, event)
			else:
				self._logger.warn("Invalid payload data in event %s", event)
		except Exception as e:
			self._logger.error('Exception during log_ui_render_calls: {}'.format(e.message))

	def log_ui_render_calls(self, host, remote_ip, referrer, language):
		try:
			data=dict(
				host=host,
				remote_ip=remote_ip,
				referrer=referrer,
				language=language
			)
			self._write_event(ak.TYPE_CONNECTIVITY_EVENT, ak.EVENT_UI_RENDER_CALL, self._connectivity_event_log_version, payload=dict(data=data))
		except Exception as e:
			self._logger.error('Exception during log_ui_render_calls: {}'.format(e.message))

	def log_client_opened(self, remote_ip):
		try:
			data=dict(
				remote_ip=remote_ip
			)
			self._write_event(ak.TYPE_CONNECTIVITY_EVENT, ak.EVENT_CLIENT_OPENED, self._connectivity_event_log_version, payload=dict(data=data))
		except Exception as e:
			self._logger.error('Exception during log_client_opened: {}'.format(e.message))

	def write_cam_update(self,newMarkers,newCorners):
		try:
			if self._camAnalyticsOn:
				data = {
					ak.MARKERS:newMarkers,
					ak.CORNERS:newCorners
				}
				self.write_cam_event(ak.CAM_CALIBRATION, payload=data)
		except Exception as e:
			self._logger.error('Error during write_cam_update: {}'.format(e.message))

	def store_conversion_details(self, details):
		try:
			self._storedConversions = list()

			if self._analyticsOn:
				# Line with common parameters of the laser job (for both cut and engrave)
				eventname = ak.LASER_JOB
				data = {
					'advanced_settings': details['advanced_settings']
				}
				data.update(details['material'])
				self._store_conversion_details(eventname, payload=data)

				if 'engrave' in details and details['engrave'] == True and 'raster' in details:
					eventname = ak.CONV_ENGRAVE
					data = {
						'svgDPI': details['svgDPI']
					}
					data.update(details['raster'])
					self._store_conversion_details(eventname,payload=data)

				if 'vector' in details and details['vector']:
					eventname = ak.CONV_CUT
					for color_settings in details['vector']:
						data = {
							'svgDPI': details['svgDPI']
						}
						data.update(color_settings)
						self._store_conversion_details(eventname,payload=data)

				if 'design_files' in details and details['design_files']:
					eventname = ak.DESIGN_FILE
					for design_file in details['design_files']:
						data = {}
						data.update(design_file)
						self._store_conversion_details(eventname, payload=data)

		except Exception as e:
			self._logger.error('Error during store_conversion_details: {}'.format(e.message))

	def _store_conversion_details(self,eventname,payload=None):
		data = {
<<<<<<< HEAD
=======
			ak.SERIALNUMBER: self._getSerialNumber(),
			ak.TYPE: ak.TYPE_JOB_EVENT,
			ak.VERSION: self._jobevent_log_version,
>>>>>>> 8977a4b2
			ak.EVENT: eventname,
		}
		if payload is not None:
			data.update(payload)
		self._storedConversions.append(data)

	def _write_conversion_details(self):
		try:
			for conversion_details in self._storedConversions:
				event = conversion_details[ak.EVENT]
				conversion_details.pop(ak.EVENT)
				self._write_jobevent(event, conversion_details)
			self._storedConversions = list()

		except Exception as e:
			self._logger.error('Error during write_conversion_details: {}'.format(e.message))

	def _write_deviceinfo(self,event,payload=None):
		try:
			data = dict()
			# TODO add data validation/preparation here
			if payload is not None:
				data[ak.DATA] = payload
			self._write_event(ak.TYPE_DEVICE_EVENT, event, self._deviceinfo_log_version, payload=data)
		except Exception as e:
			self._logger.error('Error during write_device_info: {}'.format(e.message))

	def _write_log_event(self, payload=None):
		try:
			data = dict()
			# TODO add data validation/preparation here
			if payload is not None:
				data[ak.DATA] = payload
			self._write_event(ak.TYPE_LOG_EVENT, ak.EVENT_LOG, self._logevent_version, payload=data)
		except Exception as e:
			self._logger.error('Error during _write_log_event: {}'.format(e.message), analytics=False)

	def _write_jobevent(self,event,payload=None):
		try:
			#TODO add data validation/preparation here
			data = dict(job_id = self._current_job_id)

			if payload is not None:
				data[ak.DATA] = payload

<<<<<<< HEAD
			if event in (ak.LASERTEMP_SUM, ak.INTENSITY_SUM):
				data[ak.DATA][ak.LASERHEAD_VERSION] = self._getLaserHeadVersion()
				data[ak.DATA][ak.LASERHEAD_SERIAL] = _mrbeam_plugin_implementation.lh['serial']

			_jobevent_type = ak.JOB_EVENT
=======
			_jobevent_type = ak.TYPE_JOB_EVENT
>>>>>>> 8977a4b2
			self._write_event(_jobevent_type, event, self._jobevent_log_version, payload=data)
		except Exception as e:
			self._logger.error('Error during write_jobevent: {}'.format(e.message))

	def update_cam_session_id(self, lid_state):
		if self._camAnalyticsOn:
			if lid_state == 'lid_opened':
				self._current_cam_session_id = 'c_{}_{}'.format(self._getSerialNumber(),time.time())

	def write_pic_prep_event(self,payload=None):
		try:
			if self._camAnalyticsOn:
				data = dict()
				data[ak.CAM_SESSION_ID] = self._current_cam_session_id
				# TODO add data validation/preparation here
				if 'precision' in payload:
					del payload['precision']
				if 'corners_calculated' in payload:
					del payload['corners_calculated']
				if 'undistorted_saved' in payload:
					del payload['undistorted_saved']
				if 'high_precision' in payload:
					del payload['high_precision']
				if 'markers_recognized' in payload:
					del payload['markers_recognized']

				if payload is not None:
					data[ak.DATA] = payload

				self._write_event(ak.TYPE_CAM_EVENT, ak.PIC_PREP, self._cam_event_log_version, payload=data)
		except Exception as e:
			self._logger.error('Error during write_cam_event: {}'.format(e.message))

	def write_cam_event(self, eventname, payload=None):
		try:
			if self._camAnalyticsOn:
				data = dict()

				if payload is not None:
					data[ak.DATA] = payload

				self._write_event(ak.TYPE_CAM_EVENT, eventname, self._cam_event_log_version, payload=data)
		except Exception as e:
			self._logger.error('Error during write_cam_event: {}'.format(e.message))

	def _write_event(self, typename, eventname, version, payload=None):
		try:
			data = {
				ak.SERIALNUMBER: self._getSerialNumber(),
				ak.TYPE: typename,
				ak.VERSION: version,
				ak.EVENT: eventname,
				ak.TIMESTAMP: time.time(),
				ak.NTP_SYNCED: _mrbeam_plugin_implementation.is_time_ntp_synced(),
				ak.SESSION_ID: self._session_id
			}
			if payload is not None:
				data.update(payload)
			self._append_data_to_file(data)
		except Exception as e:
			self._logger.error('Error during _write_event: {}'.format(e.message))

	def write_final_dust(self,dust_start, dust_start_ts, dust_end, dust_end_ts):
		"""
		Sends dust values after print_done (the final dust profile). This is to check how fast dust is getting less in the machine
		and to check for filter full later.
		:param dust_start: dust_value at state print_done
		:param dust_start_ts: timestamp of dust_value at state print done
		:param dust_end: dust_value at job_done
		:param dust_end_ts: timestamp at dust_value at job_done
		:return:
		"""
		dust_duration = round(dust_end_ts - dust_start_ts,4)
		dust_difference = round(dust_end - dust_start,5)
		dust_per_time =  dust_difference / dust_duration
		self._logger.debug("dust extraction time {} from {} to {} (difference: {},gradient: {})".format(dust_duration, dust_start, dust_end,dust_difference, dust_per_time))

		data = {
			ak.DUST_START : dust_start,
			ak.DUST_END : dust_end,
			ak.DUST_START_TS : dust_start_ts,
			ak.DUST_END_TS : dust_end_ts,
			ak.DUST_DURATION : dust_duration,
			ak.DUST_DIFF : dust_difference,
			ak.DUST_PER_TIME: dust_per_time
		}
		self._write_dust_log(data)

	def add_dust_value(self, dust_value):
		"""
		:param dust_value:
		:return:
		"""
		if self._analyticsOn and self._current_dust_collector is not None:
			try:
				self._current_dust_collector.addValue(dust_value)
			except Exception as e:
				self._logger.error('Error during add_dust_value: {}'.format(e.message))

	def add_laser_temp_value(self,laser_temp):
		"""
		:param laser_temp:
		:return:
		"""
		if self._analyticsOn and self._current_lasertemp_collector is not None:
			try:
				self._current_lasertemp_collector.addValue(laser_temp)
			except Exception as e:
				self._logger.error('Error during add_laser_temp_value: {}'.format(e.message))

	def add_laser_intensity_value(self, laser_intensity):
		"""
		Laser intensity.
		:param laser_intensity: 0-255. Zero means laser is off
		"""
		if self._analyticsOn and self._current_intensity_collector is not None:
			try:
				self._current_intensity_collector.addValue(laser_intensity)
			except Exception as e:
				self._logger.error('Error during add_laser_intensity_value: {}'.format(e.message))

	def _write_dust_log(self, data):
		try:
			if self._analyticsOn:
				self._write_jobevent(ak.FINAL_DUST,payload=data)
		except Exception as e:
			self._logger.error('Error during write dust_log: {}'.format(e.message))

	def _init_jsonfile(self):
		open(self._jsonfile, 'w+').close()
		data = {
			ak.LASERHEAD_VERSION: self._getLaserHeadVersion(),
			ak.VERSION_MRBEAM_PLUGIN: _mrbeam_plugin_implementation._plugin_version
		}
		self._write_deviceinfo(ak.INIT,payload=data)
		self._write_current_software_status()

	def _write_new_line(self):
		if self._analyticsOn:
			try:
				if not os.path.isfile(self._jsonfile):
					self._init_jsonfile()
				with open(self._jsonfile, 'a') as f:
					f.write('\n')
			except Exception as e:
				self._logger.error('Error while writing newline: {}'.format(e.message))

	def _append_data_to_file(self, data):
		if self._analyticsOn:
			try:
				if not os.path.isfile(self._jsonfile):
					self._init_jsonfile()
				dataString = json.dumps(data) + '\n'
				with open(self._jsonfile, 'a') as f:
					f.write(dataString)
			except Exception as e:
				self._logger.error('Error while writing data: {}'.format(e.message))

	def initial_analytics_procedure(self, consent):
		if consent == 'agree':
			self.analytics_user_permission_change(True)
			self.process_analytics_files()
			self._activate_upload()

		elif consent == 'disagree':
			self.analytics_user_permission_change(False)
			self.delete_analytics_files()

	def delete_analytics_files(self):
		self._logger.info("Deleting analytics files...")
		folder = ak.ANALYTICS_FOLDER
		for analytics_file in os.listdir(folder):
			file_path = os.path.join(folder, analytics_file)
			try:
				if os.path.isfile(file_path) and "analytics" in analytics_file:
					os.unlink(file_path)
					self._logger.info('File deleted: {file}'.format(file=file_path))
			except Exception as e:
				self._logger.error('Error when deleting file {file}: {error}'.format(file=file_path, error=e))

	def process_analytics_files(self):
		self._logger.info("Processing analytics files...")
		folder = ak.ANALYTICS_FOLDER
		for analytics_file in os.listdir(folder):
			file_path = os.path.join(folder, analytics_file)
			try:
				if os.path.isfile(file_path) and "analytics" in analytics_file:
					# open + remove file_names + save
					for idx, line in enumerate(fileinput.input(file_path, inplace=1)):
						line = re.sub(r"\"filename\": \"[^\"]+\"", "", line)
						sys.stdout.write(line)
					self._logger.info('File processed: {file}'.format(file=file_path))
			except Exception as e:
				self._logger.error('Error when processing line {line} of file {file}: {e}'.format(line=idx, file=file_path, e=e))<|MERGE_RESOLUTION|>--- conflicted
+++ resolved
@@ -475,12 +475,9 @@
 
 	def _store_conversion_details(self,eventname,payload=None):
 		data = {
-<<<<<<< HEAD
-=======
 			ak.SERIALNUMBER: self._getSerialNumber(),
 			ak.TYPE: ak.TYPE_JOB_EVENT,
 			ak.VERSION: self._jobevent_log_version,
->>>>>>> 8977a4b2
 			ak.EVENT: eventname,
 		}
 		if payload is not None:
@@ -526,15 +523,11 @@
 			if payload is not None:
 				data[ak.DATA] = payload
 
-<<<<<<< HEAD
 			if event in (ak.LASERTEMP_SUM, ak.INTENSITY_SUM):
 				data[ak.DATA][ak.LASERHEAD_VERSION] = self._getLaserHeadVersion()
 				data[ak.DATA][ak.LASERHEAD_SERIAL] = _mrbeam_plugin_implementation.lh['serial']
-
-			_jobevent_type = ak.JOB_EVENT
-=======
-			_jobevent_type = ak.TYPE_JOB_EVENT
->>>>>>> 8977a4b2
+			
+      _jobevent_type = ak.TYPE_JOB_EVENT
 			self._write_event(_jobevent_type, event, self._jobevent_log_version, payload=data)
 		except Exception as e:
 			self._logger.error('Error during write_jobevent: {}'.format(e.message))
