import time
import json
import os.path
import logging
import netifaces
import sys
import fileinput
import re
import uuid

from datetime import datetime
from value_collector import ValueCollector
from threading import Timer

from octoprint_mrbeam.mrb_logger import mrb_logger
from octoprint.events import Events as OctoPrintEvents
from octoprint_mrbeam.mrbeam_events import MrBeamEvents
from analytics_keys import AnalyticsKeys as ak
from uploader import FileUploader

# singleton
_instance = None


def analyticsHandler(plugin):
	global _instance
	if _instance is None:
		_instance = AnalyticsHandler(plugin)
	return _instance


def existing_analyticsHandler():
	"""
	Returns AnalyticsHandler instance only if it's already initialized. None otherwise
	:return: None or AnalyticsHandler instance
	"""
	global _instance
	return _instance


class AnalyticsHandler(object):
	DELETE_FILES_AFTER_UPLOAD = True

	def __init__(self, plugin):
		self._plugin = plugin
		self._event_bus = plugin._event_bus
		self._settings = plugin._settings

		self._logger = mrb_logger("octoprint.plugins.mrbeam.analytics.analyticshandler")

		self._analyticsOn = self._settings.get(['analyticsEnabled'])
		self._camAnalyticsOn = self._settings.get(['analytics', 'cam_analytics'])

		self._session_id = "{uuid}@{serial}".format(serial=self._plugin.getSerialNum(), uuid=uuid.uuid4().hex)

		self._current_job_id = None
		self._isJobPaused = False
		self._isCoolingPaused = False
		self._isJobDone = False

		self._current_dust_collector = None
		self._current_cam_session_id = None
		self._current_intensity_collector = None
		self._current_lasertemp_collector = None
		self._current_cputemp_collector = None
		self._current_job_time_estimation = None

		self._storedConversions = list()

		self._analytics_log_version = 6		# Merged after v0.2.1 (13-06-2019)

		self.event_waiting_for_terminal_dump = None

		self._logger.info("Analytics analyticsEnabled: %s, sid: %s", self._analyticsOn, self._session_id)

		self.analyticsfolder = os.path.join(self._settings.getBaseFolder("base"),
		                                    self._settings.get(['analytics', 'folder']))
		if not os.path.isdir(self.analyticsfolder):
			os.makedirs(self.analyticsfolder)

		if self._analyticsOn is not None:
			self._activate_upload()

		self._jsonfile = os.path.join(self.analyticsfolder, self._settings.get(['analytics', 'filename']))

		if self._analyticsOn:
			self._activate_analytics()

	def _activate_upload(self):
		fu = FileUploader(self.analyticsfolder,
		                  analytics_files_prefix='analytics_log.json.',
		                  delete_on_success=self.DELETE_FILES_AFTER_UPLOAD)
		fu.schedule_logrotation_and_startover(current_analytics_file=self._settings.get(['analytics', 'filename']))
		fu.find_files_for_upload()

	def _activate_analytics(self):
		if not os.path.isfile(self._jsonfile):
			self._init_jsonfile()

		if self._analyticsOn:
			# check if <two days> have passed and software should be written away
			TWO_DAYS = 2
			_days_passed_since_last_log = self._days_passed(self._jsonfile)
			self._logger.debug('Days since last edit: {}'.format(_days_passed_since_last_log))
			if _days_passed_since_last_log > TWO_DAYS:
				self._write_current_software_status()

			self._subscribe()

	def _subscribe(self):
		self._event_bus.subscribe(OctoPrintEvents.PRINT_STARTED, self._event_print_started)
		self._event_bus.subscribe(OctoPrintEvents.PRINT_PAUSED, self._event_print_paused)
		self._event_bus.subscribe(OctoPrintEvents.PRINT_RESUMED, self._event_print_resumed)
		self._event_bus.subscribe(OctoPrintEvents.PRINT_DONE, self._event_print_done)
		self._event_bus.subscribe(OctoPrintEvents.PRINT_FAILED, self._event_print_failed)
		self._event_bus.subscribe(OctoPrintEvents.PRINT_CANCELLED, self._event_print_cancelled)
		self._event_bus.subscribe(MrBeamEvents.PRINT_PROGRESS, self._event_print_progress)
		self._event_bus.subscribe(MrBeamEvents.LASER_COOLING_PAUSE, self._event_laser_cooling_pause)
		self._event_bus.subscribe(MrBeamEvents.LASER_COOLING_RESUME, self._event_laser_cooling_resume)
		self._event_bus.subscribe(MrBeamEvents.LASER_JOB_DONE, self._event_laser_job_done)
		self._event_bus.subscribe(OctoPrintEvents.STARTUP, self._event_startup)
		self._event_bus.subscribe(OctoPrintEvents.SHUTDOWN, self._event_shutdown)
		self._event_bus.subscribe(MrBeamEvents.ANALYTICS_DATA, self._other_plugin_data)
		self._event_bus.subscribe(MrBeamEvents.JOB_TIME_ESTIMATED, self._event_job_time_estimated)

	@staticmethod
	def _getLaserHeadVersion():
		# TODO get Real laser_head_id
		laser_head_version = None
		return laser_head_version

	@staticmethod
	def _getSerialNumber():
		return _mrbeam_plugin_implementation.getSerialNum()

	# def _getShortSerial(self):
	# 	serial_long = self._getSerialNumber()
	# 	return serial_long.split('-')[0][-8::]

	@staticmethod
	def _getHostName():
		return _mrbeam_plugin_implementation.getHostname()

	@staticmethod
	def _days_passed(path_to_file):
		"""
		Returns time that has passed since last log into analytics file in days
		:return: int: days since last log
		"""
		# check days since path_to_file has been changed the last time
		lm_ts = os.path.getmtime(path_to_file)
		lm_date = datetime.utcfromtimestamp(lm_ts)

		now_date = datetime.utcnow()
		days_passed = (now_date - lm_date).days

		return days_passed

	def analytics_user_permission_change(self, analytics_enabled):
		self._logger.info("analytics user permission change: analyticsEnabled=%s", analytics_enabled)

		if analytics_enabled:
			self._analyticsOn = True
			self._settings.set_boolean(["analyticsEnabled"], True)
			self._activate_analytics()
			self._write_deviceinfo(ak.ANALYTICS_ENABLED, payload=dict(enabled=True))
		else:
			# can not log this since the user just disagreed
			# self._write_deviceinfo(ak.ANALYTICS_ENABLED, payload=dict(enabled=False))
			self._analyticsOn = False
			self._settings.set_boolean(["analyticsEnabled"], False)

	def log_event(self, level, msg,
	              module=None,
	              component=None,
	              component_version=None,
	              caller=None,
	              exception_str=None,
	              stacktrace=None,
	              wait_for_terminal_dump=False):
		filename = caller.filename.replace(__package_path__ + '/', '')
		payload = dict(
			level=logging._levelNames[level] if level in logging._levelNames else level,
			msg=msg,
			module=module,
			component=component or _mrbeam_plugin_implementation._identifier,
			component_version=component_version or _mrbeam_plugin_implementation._plugin_version
		)
		if exception_str:
			payload['level'] = ak.EXCEPTION
		if caller is not None:
			payload.update({
				'hash': hash('{}{}{}'.format(filename, caller.lineno, _mrbeam_plugin_implementation._plugin_version)),
				'file': filename,
				'line': caller.lineno,
				'function': caller.function,
				# code_context: caller.code_context[0].strip()
			})
		if exception_str:
			payload['exception'] = exception_str
		if stacktrace:
			payload['stacktrace'] = stacktrace

		if wait_for_terminal_dump:
			self.event_waiting_for_terminal_dump = dict(
				payload=payload,
			)
		else:
			self._write_log_event(ak.EVENT_LOG, payload=payload, analytics=False)

	def log_terminal_dump(self, dump):
		if self.event_waiting_for_terminal_dump is not None:
			payload = self.event_waiting_for_terminal_dump['payload']
			payload['terminal_dump'] = dump
			self._write_log_event(ak.EVENT_LOG, payload=payload, analytics=False)
			self.event_waiting_for_terminal_dump = None
		else:
			self._logger.warn(
				"log_terminal_dump() called but no foregoing event tracked. self.event_waiting_for_terminal_dump is None. ignoring this dump.")

	def log_cpu_warning(self, temp, throttle_alerts):
		try:
<<<<<<< HEAD
			data = {'temp': temp,
					'throttle_alerts': throttle_alerts}
			self._write_log_event(ak.LOG_CPU, payload=data)
=======
			data = {ak.DATA:{'temp': temp,
			               'throttle_alerts': throttle_alerts}}
			self._write_event(ak.TYPE_LOG_EVENT, ak.LOG_CPU, self._analytics_log_version, payload=data, analytics=True)
>>>>>>> 9cce2d5e
		except Exception as e:
			self._logger.exception('Error during log_cpu_warning: {}'.format(e.message), analytics=True)

	def log_camera_session(self, errors):
		try:
			self._logger.info(errors)
			success = True
			if errors:
				success = False
			data = {
				'success': success,
				'err': errors,
			}
			self._write_log_event(ak.CAMERA, payload=data)

		except Exception as e:
			self._logger.exception('Error during log_camera_error: {}'.format(e.message), analytics=True)

	def _write_current_software_status(self):
		try:
			# TODO get all software statuses
			# get all sw_stati and then print out status for each
			# for each sw_status in sw_stati:
			# 	sw_status = dict(name='<name>',version='<x.x.x>')
			# 	self._write_deviceinfo('sw_status',payload=sw_status)
			pass
		except Exception as e:
			self._logger.error('Error during write_current_software_status: {}'.format(e.message))

	def _event_startup(self, event, payload):
		self._write_new_line()
		payload = {
			ak.LASERHEAD_SERIAL: _mrbeam_plugin_implementation.lh['serial'],
			ak.SOFTWARE_TIER: self._settings.get(["dev", "software_tier"]),
			ak.ENV: _mrbeam_plugin_implementation.get_env()
		}
		self._write_deviceinfo(ak.STARTUP, payload=payload)

		# Schedule event_disk_space task (to write that line 3 seconds after startup)
		t1 = Timer(3.0, self._event_disk_space)
		t1.start()

		# Schedule event_ip_addresses task (to write that line 15 seconds after startup)
		t2 = Timer(15.0, self._event_ip_addresses)
		t2.start()

	def _event_shutdown(self, event, payload):
		self._write_deviceinfo(ak.SHUTDOWN)

	def write_flash_grbl(self, from_version, to_version, succesful, err=None):
		payload = dict(
			from_version=from_version,
			to_version=to_version,
			succesful=succesful,
			err=err)
		self._write_deviceinfo(ak.FLASH_GRBL, payload=payload)

	def _event_ip_addresses(self):
		try:
			payload = dict()
			interfaces = netifaces.interfaces()

			for interface in interfaces:
				addresses = netifaces.ifaddresses(interface)
				payload[interface] = dict()
				if netifaces.AF_INET in addresses:
					payload[interface]['IPv4'] = addresses[netifaces.AF_INET][0]['addr']
				if netifaces.AF_INET6 in addresses:
					for idx, addr in enumerate(addresses[netifaces.AF_INET6]):
						payload[interface]['IPv6_{}'.format(idx)] = addr['addr']

			self._write_deviceinfo(ak.IPS, payload=payload)

		except:
			self._logger.exception('Exception when recording the IP addresses')

	def _event_disk_space(self):
		try:
			statvfs = os.statvfs('/')
			total_space = statvfs.f_frsize * statvfs.f_blocks
			available_space = statvfs.f_frsize * statvfs.f_bavail  # Available space for non-super users
			used_percent = round((total_space - available_space) * 100 / total_space)

			disk_space = {
				ak.TOTAL_SPACE: total_space,
				ak.AVAILABLE_SPACE: available_space,
				ak.USED_SPACE: used_percent,
			}
			self._write_deviceinfo(ak.DISK_SPACE, payload=disk_space)

		except:
			self._logger.exception('Exception when saving info about the disk space')

	def _event_laserhead_info(self):
		try:
			laserhead_info = {
				ak.LASERHEAD_SERIAL: _mrbeam_plugin_implementation.lh['serial'],
				ak.POWER_65: _mrbeam_plugin_implementation.lh['p_65'],
				ak.POWER_75: _mrbeam_plugin_implementation.lh['p_75'],
				ak.POWER_85: _mrbeam_plugin_implementation.lh['p_85'],
				ak.CORRECTION_FACTOR: _mrbeam_plugin_implementation.lh['correction_factor'],
				ak.CORRECTION_ENABLED: _mrbeam_plugin_implementation.lh['correction_enabled'],
				ak.CORRECTION_OVERRIDE: _mrbeam_plugin_implementation.lh['correction_factor_override'],
			}
			self._write_deviceinfo(ak.LASERHEAD_INFO, payload=laserhead_info)

		except:
			self._logger.exception('Exception when saving info about the laserhead')

	def _event_print_started(self, event, payload):
		self._current_job_id = 'j_{}_{}'.format(self._getSerialNumber(), time.time())
		self._init_collectors()
		self._isJobPaused = False
		self._isCoolingPaused = False
		self._isJobDone = False
		self._write_conversion_details()
		self._write_jobevent(ak.PRINT_STARTED)

	def _init_collectors(self):
		self._current_dust_collector = ValueCollector('DustColl')
		self._current_intensity_collector = ValueCollector('IntensityColl')
		self._current_lasertemp_collector = ValueCollector('TempColl')
		self._current_cputemp_collector = ValueCollector('CpuColl')

	def _event_print_paused(self, event, payload):
		# TODO add how it has been paused (lid_opened during job, frontend, onebutton)
		"""
		Cooling: payload holds some information if it was a cooling_pause or not.
		Lid/Button: Currently there is no way to know other than checking the current state: _mrbeam_plugin_implementation._ioBeam .is_interlock_closed()
		"""
		if not self._isJobPaused:  # prevent multiple printPaused events per Job
			self._write_jobevent(ak.PRINT_PAUSED, payload={ak.JOB_DURATION: int(round(payload['time']))})
			self._isJobPaused = True

	def _event_print_resumed(self, event, payload):
		if self._isJobPaused:  # prevent multiple printResume events per Job
			self._write_jobevent(ak.PRINT_RESUMED, payload={ak.JOB_DURATION: int(round(payload['time']))})
			self._isJobPaused = False

	def _event_print_done(self, event, payload):
		if not self._isJobDone:
			self._isJobDone = True  # prevent two jobDone events per Job
			self._write_jobevent(ak.PRINT_DONE, payload={ak.JOB_DURATION: int(round(payload['time'])),
														ak.JOB_TIME_ESTIMATION: int(round(self._current_job_time_estimation))})
			self._write_collectors()

	def _write_collectors(self):
		self._write_jobevent(ak.DUST_SUM, payload=self._current_dust_collector.getSummary())
		self._write_jobevent(ak.INTENSITY_SUM, payload=self._current_intensity_collector.getSummary())
		self._write_jobevent(ak.LASERTEMP_SUM, payload=self._current_lasertemp_collector.getSummary())
		self._write_jobevent(ak.CPUTEMP_SUM, payload=self._current_cputemp_collector.getSummary())

	def _cleanup(self):
		self._current_job_id = None
		self._current_dust_collector = None
		self._current_intensity_collector = None
		self._current_lasertemp_collector = None
		self._current_cputemp_collector = None

	def _event_laser_job_done(self, event, payload):
		if self._current_job_id is not None:
			self._write_jobevent(ak.LASERJOB_DONE)
			self._cleanup()

	def _event_print_failed(self, event, payload):
		if self._current_job_id is not None:
			self._write_jobevent(ak.PRINT_FAILED, payload={ak.JOB_DURATION: int(round(payload['time']))})
			self._write_collectors()
			self._cleanup()

	def _event_print_cancelled(self, event, payload):
		if self._current_job_id is not None:
			self._write_jobevent(ak.PRINT_CANCELLED, payload={ak.JOB_DURATION: int(round(payload['time']))})
			self._write_collectors()
			self._cleanup()

	def _event_print_progress(self, event, payload):
		data = {
			ak.PROGRESS_PERCENT: payload['progress'],
			ak.PROGRESS_LASER_TEMPERATURE: self._current_lasertemp_collector.get_latest_value(),
			ak.PROGRESS_LASER_INTENSITY: self._current_intensity_collector.get_latest_value(),
			ak.PROGRESS_DUST_VALUE: self._current_dust_collector.get_latest_value(),
			ak.JOB_DURATION: round(payload['time'], 1)
		}
		self._write_jobevent(ak.PRINT_PROGRESS, data)

	def _event_laser_cooling_pause(self, event, payload):
		if not self._isCoolingPaused:
			data = {
				ak.LASERTEMP: None
			}
			if self._current_lasertemp_collector:
				data[ak.LASERTEMP] = self._current_lasertemp_collector.get_latest_value()
			self._write_jobevent(ak.COOLING_START, payload=data)
			self._isCoolingPaused = True

	def _event_laser_cooling_resume(self, event, payload):
		if self._isCoolingPaused:
			data = {
				ak.LASERTEMP: None
			}
			if self._current_lasertemp_collector:
				data[ak.LASERTEMP] = self._current_lasertemp_collector.get_latest_value()
			self._write_jobevent(ak.COOLING_DONE, payload=data)
			self._isCoolingPaused = False

	def _event_job_time_estimated(self, event, payload):
		self._current_job_time_estimation = payload['jobTimeEstimation']

	def _other_plugin_data(self, event, event_payload):
		try:
			if 'component' in event_payload and 'type' in event_payload and 'component_version' in event_payload:
				component = event_payload.get('component')
				type = event_payload.get('type')
				if type == ak.EVENT_LOG:
					data = event_payload.get('data', dict())
					data['component'] = component
					data['component_version'] = event_payload.get('component_version')
<<<<<<< HEAD
					self._write_log_event(ak.EVENT_LOG, payload=data)
=======
					self._write_event(ak.TYPE_LOG_EVENT, ak.EVENT_LOG, self._analytics_log_version, payload=dict(data=data))
>>>>>>> 9cce2d5e
				else:
					self._logger.warn("Unknown type: '%s' from component %s. payload: %s", type, component,
					                  event_payload)
			elif 'plugin' in event_payload and 'eventname' in event_payload:
				plugin = event_payload.get('plugin')
				if plugin == "findmymrbeam":
					eventname = event_payload.get('eventname')
					data = event_payload.get('data', None)
					self._write_event(ak.TYPE_CONNECTIVITY_EVENT, eventname, self._analytics_log_version,
					                  payload=dict(data=data))
				else:
					self._logger.warn("Unknown plugin: '%s'. payload: %s", plugin, event_payload)
			else:
				self._logger.warn("Invalid payload data in event %s", event)
		except Exception as e:
			self._logger.exception('Exception during _other_plugin_data: {}'.format(e.message))

	def log_iobeam_message(self, iobeam_version, message):
<<<<<<< HEAD
		data = dict(
			version=iobeam_version,
			message=message
		)
		self._write_log_event(ak.IOBEAM, payload=data)
=======
		self._write_event(ak.TYPE_LOG_EVENT, ak.IOBEAM, self._analytics_log_version,
		                  payload=dict(
			                  data=dict(
				                  version=iobeam_version,
				                  message=message
			                  )
		                  ))
>>>>>>> 9cce2d5e

	def log_ui_render_calls(self, host, remote_ip, referrer, language):
		try:
			data = dict(
				host=host,
				remote_ip=remote_ip,
				referrer=referrer,
				language=language
			)
			self._write_event(ak.TYPE_CONNECTIVITY_EVENT, ak.EVENT_UI_RENDER_CALL, self._analytics_log_version,
			                  payload=dict(data=data))
		except Exception as e:
			self._logger.exception('Exception during log_ui_render_calls: {}'.format(e.message))

	def log_client_opened(self, remote_ip):
		try:
			data = dict(
				remote_ip=remote_ip
			)
			self._write_event(ak.TYPE_CONNECTIVITY_EVENT, ak.EVENT_CLIENT_OPENED, self._analytics_log_version,
			                  payload=dict(data=data))
		except Exception as e:
			self._logger.exception('Exception during log_client_opened: {}'.format(e.message))

	def write_cam_update(self, newMarkers, newCorners):
		try:
			if self._camAnalyticsOn:
				data = {
					ak.MARKERS: newMarkers,
					ak.CORNERS: newCorners
				}
				self.write_cam_event(ak.CAM_CALIBRATION, payload=data)
		except Exception as e:
			self._logger.exception('Error during write_cam_update: {}'.format(e.message))

	def software_channel_switch_event(self, old_channel, new_channel):
		try:
			data = {
				ak.OLD_CHANNEL: old_channel,
				ak.NEW_CHANNEL: new_channel,
			}

			self._write_event(ak.TYPE_DEVICE_EVENT, ak.SW_CHANNEL_SWITCH, self._analytics_log_version,
							  payload=dict(data=data))

		except Exception as e:
			self._logger.exception('Error when writing the software channel switch event: {}'.format(e.message))

	def store_conversion_details(self, details):
		try:
			self._storedConversions = list()

			if self._analyticsOn:
				# Line with common parameters of the laser job (for both cut and engrave)
				eventname = ak.LASER_JOB
				data = {
					'advanced_settings': details['advanced_settings']
				}
				data.update(details['material'])
				self._store_conversion_details(eventname, payload=data)

				if 'engrave' in details and details['engrave'] == True and 'raster' in details:
					eventname = ak.CONV_ENGRAVE
					data = {
						'svgDPI': details['svgDPI']
					}
					data.update(details['raster'])
					self._store_conversion_details(eventname, payload=data)

				if 'vector' in details and details['vector']:
					eventname = ak.CONV_CUT
					for color_settings in details['vector']:
						data = {
							'svgDPI': details['svgDPI']
						}
						data.update(color_settings)
						self._store_conversion_details(eventname, payload=data)

				if 'design_files' in details and details['design_files']:
					eventname = ak.DESIGN_FILE
					for design_file in details['design_files']:
						data = {}
						data.update(design_file)
						self._store_conversion_details(eventname, payload=data)

		except Exception as e:
			self._logger.exception('Error during store_conversion_details: {}'.format(e.message))

	def _store_conversion_details(self, eventname, payload=None):
		data = {
			# Here we save the event so we can extract it later and add it to the analytics line (later we can't know it)
			ak.EVENT: eventname,
		}
		if payload is not None:
			data.update(payload)
		self._storedConversions.append(data)

	def _write_conversion_details(self):
		try:
			for conversion_details in self._storedConversions:
				event = conversion_details[ak.EVENT]
				conversion_details.pop(ak.EVENT)
				self._write_jobevent(event, conversion_details)
			self._storedConversions = list()

		except Exception as e:
			self._logger.exception('Error during write_conversion_details: {}'.format(e.message))

	def _write_deviceinfo(self, event, payload=None):
		try:
			data = dict()
			# TODO add data validation/preparation here
			if payload is not None:
				data[ak.DATA] = payload
			self._write_event(ak.TYPE_DEVICE_EVENT, event, self._analytics_log_version, payload=data)
		except Exception as e:
			self._logger.exception('Error during write_device_info: {}'.format(e.message))

	def _write_log_event(self, event, payload=None, analytics=False):
		try:
			data = dict()
			# TODO add data validation/preparation here
			if payload is not None:
				data[ak.DATA] = payload
				data[ak.SOFTWARE_TIER] = self._settings.get(["dev", "software_tier"])
<<<<<<< HEAD
			self._write_event(ak.TYPE_LOG_EVENT, event, self._logevent_version, payload=data, analytics=analytics)
=======
			self._write_event(ak.TYPE_LOG_EVENT, ak.EVENT_LOG, self._analytics_log_version, payload=data, analytics=False)
>>>>>>> 9cce2d5e
		except Exception as e:
			self._logger.exception('Error during _write_log_event: {}'.format(e.message), analytics=False)

	def _write_jobevent(self, event, payload=None):
		try:
			# TODO add data validation/preparation here
			data = dict(job_id=self._current_job_id)

			if payload is not None:
				data[ak.DATA] = payload

			if event in (ak.LASERTEMP_SUM, ak.INTENSITY_SUM):
				data[ak.DATA][ak.LASERHEAD_VERSION] = self._getLaserHeadVersion()
				data[ak.DATA][ak.LASERHEAD_SERIAL] = _mrbeam_plugin_implementation.lh['serial']

			_jobevent_type = ak.TYPE_JOB_EVENT
			self._write_event(_jobevent_type, event, self._analytics_log_version, payload=data)
		except Exception as e:
			self._logger.exception('Error during write_jobevent: {}'.format(e.message))

	def update_cam_session_id(self, lid_state):
		if self._camAnalyticsOn:
			if lid_state == 'lid_opened':
				self._current_cam_session_id = 'c_{}_{}'.format(self._getSerialNumber(), time.time())

	def write_pic_prep_event(self, payload=None):
		try:
			if self._camAnalyticsOn:
				data = dict()
				data[ak.CAM_SESSION_ID] = self._current_cam_session_id
				# TODO add data validation/preparation here
				if 'precision' in payload:
					del payload['precision']
				if 'corners_calculated' in payload:
					del payload['corners_calculated']
				if 'undistorted_saved' in payload:
					del payload['undistorted_saved']
				if 'high_precision' in payload:
					del payload['high_precision']
				if 'markers_recognized' in payload:
					del payload['markers_recognized']

				if payload is not None:
					data[ak.DATA] = payload

				self._write_event(ak.TYPE_CAM_EVENT, ak.PIC_PREP, self._analytics_log_version, payload=data)
		except Exception as e:
			self._logger.exception('Error during write_cam_event: {}'.format(e.message))

	def write_cam_event(self, eventname, payload=None):
		try:
			if self._camAnalyticsOn:
				data = dict()

				if payload is not None:
					data[ak.DATA] = payload

				self._write_event(ak.TYPE_CAM_EVENT, eventname, self._analytics_log_version, payload=data)
		except Exception as e:
			self._logger.exception('Error during write_cam_event: {}'.format(e.message))

	def _write_event(self, typename, eventname, version, payload=None, analytics=False):
		try:
			data = {
				ak.SERIALNUMBER: self._getSerialNumber(),
				ak.TYPE: typename,
				ak.VERSION: version,
				ak.EVENT: eventname,
				ak.TIMESTAMP: time.time(),
				ak.NTP_SYNCED: _mrbeam_plugin_implementation.is_time_ntp_synced(),
				ak.SESSION_ID: self._session_id,
				ak.VERSION_MRBEAM_PLUGIN: _mrbeam_plugin_implementation._plugin_version
			}
			if payload is not None:
				data.update(payload)
			self._append_data_to_file(data)
		except Exception as e:
			self._logger.error('Error during _write_event: {}'.format(e.message), analytics=analytics)

	def write_final_dust(self, dust_start, dust_start_ts, dust_end, dust_end_ts):
		"""
		Sends dust values after print_done (the final dust profile). This is to check how fast dust is getting less in the machine
		and to check for filter full later.
		:param dust_start: dust_value at state print_done
		:param dust_start_ts: timestamp of dust_value at state print done
		:param dust_end: dust_value at job_done
		:param dust_end_ts: timestamp at dust_value at job_done
		:return:
		"""
		dust_duration = round(dust_end_ts - dust_start_ts, 4)
		dust_difference = round(dust_end - dust_start, 5)
		dust_per_time = dust_difference / dust_duration
		self._logger.debug(
			"dust extraction time {} from {} to {} (difference: {},gradient: {})".format(dust_duration, dust_start,
			                                                                             dust_end, dust_difference,
			                                                                             dust_per_time))

		data = {
			ak.DUST_START: dust_start,
			ak.DUST_END: dust_end,
			ak.DUST_START_TS: dust_start_ts,
			ak.DUST_END_TS: dust_end_ts,
			ak.DUST_DURATION: dust_duration,
			ak.DUST_DIFF: dust_difference,
			ak.DUST_PER_TIME: dust_per_time
		}
		self._write_dust_log(data)

	def add_dust_value(self, dust_value):
		"""
		:param dust_value:
		:return:
		"""
		if self._analyticsOn and self._current_dust_collector is not None:
			try:
				self._current_dust_collector.addValue(dust_value)
			except Exception as e:
				self._logger.exception('Error during add_dust_value: {}'.format(e.message))

	def add_laser_temp_value(self, laser_temp):
		"""
		:param laser_temp:
		:return:
		"""
		if self._analyticsOn and self._current_lasertemp_collector is not None:
			try:
				self._current_lasertemp_collector.addValue(laser_temp)
			except Exception as e:
				self._logger.exception('Error during add_laser_temp_value: {}'.format(e.message))

	def add_laser_intensity_value(self, laser_intensity):
		"""
		Laser intensity.
		:param laser_intensity: 0-255. Zero means laser is off
		"""
		if self._analyticsOn and self._current_intensity_collector is not None:
			try:
				self._current_intensity_collector.addValue(laser_intensity)
			except Exception as e:
				self._logger.exception('Error during add_laser_intensity_value: {}'.format(e.message))

	def add_cpu_temp_value(self, cpu_temp):
		"""
		:param cpu_temp:
		:return:
		"""
		if self._analyticsOn and self._current_cputemp_collector is not None:
			try:
				self._current_cputemp_collector.addValue(cpu_temp)
			except Exception as e:
				self._logger.exception('Error during add_cpu_temp_value: {}'.format(e.message))

	def _write_dust_log(self, data):
		try:
			if self._analyticsOn:
				self._write_jobevent(ak.FINAL_DUST, payload=data)
		except Exception as e:
			self._logger.exception('Error during write dust_log: {}'.format(e.message))

	def write_fan_rpm_test(self, data):
		try:
			if self._analyticsOn:
				self._write_jobevent(ak.FAN_RPM_TEST, payload=data)
		except Exception as e:
			self._logger.exception('Error during write_fan_50_test: {}'.format(e.message))

	def _init_jsonfile(self):
		open(self._jsonfile, 'w+').close()
		data = {
			ak.LASERHEAD_VERSION: self._getLaserHeadVersion(),
		}
		self._write_deviceinfo(ak.INIT, payload=data)
		self._write_current_software_status()

	def _write_new_line(self):
		if self._analyticsOn:
			try:
				if not os.path.isfile(self._jsonfile):
					self._init_jsonfile()
				with open(self._jsonfile, 'a') as f:
					f.write('\n')
			except Exception as e:
				self._logger.exception('Error while writing newline: {}'.format(e.message), analytics=False)

	def _append_data_to_file(self, data):
		if self._analyticsOn:
			try:
				if not os.path.isfile(self._jsonfile):
					self._init_jsonfile()
				dataString = json.dumps(data, sort_keys=False) + '\n'
				with open(self._jsonfile, 'a') as f:
					f.write(dataString)
			except Exception as e:
				self._logger.exception('Error while writing data: {}'.format(e.message), analytics=False)

	def initial_analytics_procedure(self, consent):
		if consent == 'agree':
			self.analytics_user_permission_change(True)
			self.process_analytics_files()
			self._activate_upload()

		elif consent == 'disagree':
			self.analytics_user_permission_change(False)
			self.delete_analytics_files()

	def delete_analytics_files(self):
		self._logger.info("Deleting analytics files...")
		folder = ak.ANALYTICS_FOLDER
		for analytics_file in os.listdir(folder):
			file_path = os.path.join(folder, analytics_file)
			try:
				if os.path.isfile(file_path) and "analytics" in analytics_file:
					os.unlink(file_path)
					self._logger.info('File deleted: {file}'.format(file=file_path))
			except Exception as e:
				self._logger.exception('Error when deleting file {file}: {error}'.format(file=file_path, error=e))

	def process_analytics_files(self):
		self._logger.info("Processing analytics files...")
		folder = ak.ANALYTICS_FOLDER
		for analytics_file in os.listdir(folder):
			file_path = os.path.join(folder, analytics_file)
			try:
				if os.path.isfile(file_path) and "analytics" in analytics_file:
					# open + remove file_names + save
					for idx, line in enumerate(fileinput.input(file_path, inplace=1)):
						line = re.sub(r"\"filename\": \"[^\"]+\"", "", line)
						sys.stdout.write(line)
					self._logger.info('File processed: {file}'.format(file=file_path))
			except Exception as e:
				self._logger.exception(
					'Error when processing line {line} of file {file}: {e}'.format(line=idx, file=file_path, e=e))<|MERGE_RESOLUTION|>--- conflicted
+++ resolved
@@ -220,15 +220,9 @@
 
 	def log_cpu_warning(self, temp, throttle_alerts):
 		try:
-<<<<<<< HEAD
 			data = {'temp': temp,
 					'throttle_alerts': throttle_alerts}
 			self._write_log_event(ak.LOG_CPU, payload=data)
-=======
-			data = {ak.DATA:{'temp': temp,
-			               'throttle_alerts': throttle_alerts}}
-			self._write_event(ak.TYPE_LOG_EVENT, ak.LOG_CPU, self._analytics_log_version, payload=data, analytics=True)
->>>>>>> 9cce2d5e
 		except Exception as e:
 			self._logger.exception('Error during log_cpu_warning: {}'.format(e.message), analytics=True)
 
@@ -447,11 +441,7 @@
 					data = event_payload.get('data', dict())
 					data['component'] = component
 					data['component_version'] = event_payload.get('component_version')
-<<<<<<< HEAD
 					self._write_log_event(ak.EVENT_LOG, payload=data)
-=======
-					self._write_event(ak.TYPE_LOG_EVENT, ak.EVENT_LOG, self._analytics_log_version, payload=dict(data=data))
->>>>>>> 9cce2d5e
 				else:
 					self._logger.warn("Unknown type: '%s' from component %s. payload: %s", type, component,
 					                  event_payload)
@@ -470,21 +460,11 @@
 			self._logger.exception('Exception during _other_plugin_data: {}'.format(e.message))
 
 	def log_iobeam_message(self, iobeam_version, message):
-<<<<<<< HEAD
 		data = dict(
 			version=iobeam_version,
 			message=message
 		)
 		self._write_log_event(ak.IOBEAM, payload=data)
-=======
-		self._write_event(ak.TYPE_LOG_EVENT, ak.IOBEAM, self._analytics_log_version,
-		                  payload=dict(
-			                  data=dict(
-				                  version=iobeam_version,
-				                  message=message
-			                  )
-		                  ))
->>>>>>> 9cce2d5e
 
 	def log_ui_render_calls(self, host, remote_ip, referrer, language):
 		try:
@@ -610,11 +590,7 @@
 			if payload is not None:
 				data[ak.DATA] = payload
 				data[ak.SOFTWARE_TIER] = self._settings.get(["dev", "software_tier"])
-<<<<<<< HEAD
 			self._write_event(ak.TYPE_LOG_EVENT, event, self._logevent_version, payload=data, analytics=analytics)
-=======
-			self._write_event(ak.TYPE_LOG_EVENT, ak.EVENT_LOG, self._analytics_log_version, payload=data, analytics=False)
->>>>>>> 9cce2d5e
 		except Exception as e:
 			self._logger.exception('Error during _write_log_event: {}'.format(e.message), analytics=False)
 
