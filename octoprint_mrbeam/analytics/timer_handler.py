--- conflicted
+++ resolved
@@ -155,7 +155,7 @@
 		except Exception as e:
 			self._logger.exception('Exception during the _disk_space check: {}'.format(e))
 
-<<<<<<< HEAD
+ 
 	def _software_versions_and_checksums(self):
 		try:
 			# must end with /
@@ -214,8 +214,6 @@
 		return result
 
 
-
-=======
 	def _num_files(self):
 		try:
 			all_files = self._plugin._file_manager.list_files(path="", recursive=True)['local']
@@ -237,4 +235,4 @@
 
 		except Exception as e:
 			self._logger.exception('Exception during the _num_files check: {}'.format(e))
->>>>>>> d4629486
+ 