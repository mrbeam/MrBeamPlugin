--- conflicted
+++ resolved
@@ -524,16 +524,10 @@
 		"""
 
 		# Calculate line start coordinates (including overshoot distance)
-<<<<<<< HEAD
-		direction = 1 if direction_positive else -1
-		side = 'left' if direction_positive else 'right'
-		x = img_pos_mm[0] + self.beam * line_info[side] - direction * self.overshoot_distance
-=======
 		if direction_positive:
 			x = img_pos_mm[0] + self.beam * line_info['left'] - self.overshoot_distance
 		else:
 			x = img_pos_mm[0] + self.beam * line_info['right'] + self.overshoot_distance + self.backlash_compensation_x
->>>>>>> 61868198
 
 		# Move to line start coordinates
 		comment = None
@@ -548,27 +542,15 @@
 		self.gc_ctx.y = y
 
 		# Calculate the overshoot move
-<<<<<<< HEAD
-		if(self.overshoot_distance > 0):
+		direction = 1 if direction_positive else -1
+		side = 'left' if direction_positive else 'right'
+		if self.overshoot_distance > 0 :
 			x += direction * self.overshoot_distance / 2
-			comment = None
-			if(debug): comment = "overshoot move"
+			comment = "overshoot move" if debug else None
 			self._append_gcode(self._get_gcode_g0(x=x, comment=comment))
 			self._append_gcode('M3S0') # initialize laser
 			x += direction * self.overshoot_distance / 2
-			self._append_gcode(self._get_gcode_g0(x=x, comment=comment))
-=======
-		if self.overshoot_distance > 0:
-			if direction_positive:
-				x = x + self.overshoot_distance
-			else:
-				x = x - self.overshoot_distance
-
-			comment = None
-			if debug: comment = "overshoot move"
-			gc = self._get_gcode_g0(x=x, comment=comment)
-			self._append_gcode(gc)
->>>>>>> 61868198
+			self._append_gcode(self._get_gcode_g0(x=x))
 			self.gc_ctx.s = 0
 			self.gc_ctx.x = x
 
@@ -584,29 +566,15 @@
 			comment = "; EOL: x=[{} {} {}], y={}".format(line_info['left'], arrow, line_info['right'], line_info['row'])
 
 		x = self.gc_ctx.x
-<<<<<<< HEAD
-		if(self.overshoot_distance > 0):
+		if self.overshoot_distance > 0 :
 			direction = 1 if direction_positive else -1
 			x += direction * self.overshoot_distance / 2
 
-			comment = None
-			if(debug): comment = "overshoot move"
+			comment = "overshoot move" if debug else None
 			self._append_gcode(self._get_gcode_g0(x=x, comment=comment))
 			self._append_gcode('M5') # shutdown laser
 			x += direction * self.overshoot_distance / 2
 			self._append_gcode(self._get_gcode_g0(x=x, comment=comment))
-=======
-		if self.overshoot_distance > 0:
-			if direction_positive:
-				x = x + self.overshoot_distance
-			else:
-				x = x - self.overshoot_distance
-
-			comment = None
-			if debug: comment = "overshoot move"
-			gc = self._get_gcode_g0(x=x, comment=comment)
-			self._append_gcode(gc)
->>>>>>> 61868198
 			self.gc_ctx.s = 0
 			self.gc_ctx.x = x
 		else:
