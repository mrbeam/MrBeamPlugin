#!/usr/bin/env python
"""
inkex.py
A helper module for creating Inkscape extensions

Copyright (C) 2005,2007 Aaron Spike, aaron@ekips.org

This program is free software; you can redistribute it and/or modify
it under the terms of the GNU General Public License as published by
the Free Software Foundation; either version 2 of the License, or
(at your option) any later version.

This program is distributed in the hope that it will be useful,
but WITHOUT ANY WARRANTY; without even the implied warranty of
MERCHANTABILITY or FITNESS FOR A PARTICULAR PURPOSE.  See the
GNU General Public License for more details.

You should have received a copy of the GNU General Public License
along with this program; if not, write to the Free Software
Foundation, Inc., 59 Temple Place, Suite 330, Boston, MA  02111-1307  USA
"""
import sys, copy, optparse, random, re
import gettext
from math import *
_ = gettext.gettext

#a dictionary of all of the xmlns prefixes in a standard inkscape doc
NSS = {
u'sodipodi' :u'http://sodipodi.sourceforge.net/DTD/sodipodi-0.dtd',
u'cc'	   :u'http://creativecommons.org/ns#',
u'ccOLD'	:u'http://web.resource.org/cc/',
u'svg'	  :u'http://www.w3.org/2000/svg',
u'dc'	   :u'http://purl.org/dc/elements/1.1/',
u'rdf'	  :u'http://www.w3.org/1999/02/22-rdf-syntax-ns#',
u'inkscape' :u'http://www.inkscape.org/namespaces/inkscape',
u'xlink'	:u'http://www.w3.org/1999/xlink',
u'xml'	  :u'http://www.w3.org/XML/1998/namespace'
}

#a dictionary of unit to user unit conversion factors
uuconv = {'in':90.0, 'pt':1.25, 'px':1, 'mm':3.5433070866, 'cm':35.433070866, 'm':3543.3070866,
		  'km':3543307.0866, 'pc':15.0, 'yd':3240 , 'ft':1080}
def unittouu(string):
	'''Returns userunits given a string representation of units in another system'''
	unit = re.compile('(%s)$' % '|'.join(uuconv.keys()))
	param = re.compile(r'(([-+]?[0-9]+(\.[0-9]*)?|[-+]?\.[0-9]+)([eE][-+]?[0-9]+)?)')

	p = param.match(string)
	u = unit.search(string)
	if p:
		retval = float(p.string[p.start():p.end()])
	else:
		retval = 0.0
	if u:
		try:
			return retval * uuconv[u.string[u.start():u.end()]]
		except KeyError:
			pass
	return retval

def uutounit(val, unit):
	return val/uuconv[unit]

try:
	from lxml import etree
except:
	sys.exit(_('The fantastic lxml wrapper for libxml2 is required by inkex.py and therefore this extension. Please download and install the latest version from http://cheeseshop.python.org/pypi/lxml/, or install it through your package manager by a command like: sudo apt-get install python-lxml'))

def debug(what):
	sys.stderr.write(str(what) + "\n")
	return what

def errormsg(msg):
	"""Intended for end-user-visible error messages.

	   (Currently just writes to stderr with an appended newline, but could do
	   something better in future: e.g. could add markup to distinguish error
	   messages from status messages or debugging output.)
	  
	   Note that this should always be combined with translation:

		 import gettext
		 _ = gettext.gettext
		 ...
		 inkex.errormsg(_("This extension requires two selected paths."))
	"""
	sys.stderr.write((unicode(msg) + "\n").encode("UTF-8"))

def check_inkbool(option, opt, value):
	if str(value).capitalize() == 'True':
		return True
	elif str(value).capitalize() == 'False':
		return False
	else:
		raise optparse.OptionValueError("option %s: invalid inkbool value: %s" % (opt, value))

def addNS(tag, ns=None):
	val = tag
	if ns!=None and len(ns)>0 and NSS.has_key(ns) and len(tag)>0 and tag[0]!='{':
		val = "{%s}%s" % (NSS[ns], tag)
	return val

class InkOption(optparse.Option):
	TYPES = optparse.Option.TYPES + ("inkbool",)
	TYPE_CHECKER = copy.copy(optparse.Option.TYPE_CHECKER)
	TYPE_CHECKER["inkbool"] = check_inkbool

class Effect:
	"""A class for creating Inkscape SVG Effects"""

	#self.options = Defaults()
	defaults = {
		"ids": [],
		"directory": None,
		"file": None,
		"engraving_laser_speed": 300,
		"laser_intensity": 500,
		#"suppress_all_messages": True,
		"log_filename": '',
		"unit": "G21 (All units in mm)",
		"svgDPI": 90,
		"biarc_max_split_depth": 4,
		"fill_areas": False,
<<<<<<< HEAD
		"set_passes": 1,
=======
		"cut_outlines": True,
>>>>>>> 087b913f
		"fill_spacing": 0.25,
		"cross_fill": False,
		"fill_angle": 0.0,
		"noheaders": "false",
		"intensity_white": 0,
		"intensity_black": 500,
		"speed_white": 1500,
		"speed_black": 250,
		"pierce_time": 0,
		"contrast": 1.0,
		"sharpening": 1.0,
		"dithering": False,
		"beam_diameter": 0.25
	}	
	
	def __init__(self, *args, **kwargs):
		self.document=None
		self.original_document=None
		self.ctx=None
		self.selected={}
		self.doc_ids={}
		self.options = self.defaults
		#self.args=None


	def effect(self, on_progress=None, on_progress_args=None, on_progress_kwargs=None):
		pass
	
	def setoptions(self, opts):
		# set default values if option is missing
		for key in self.options.keys():
			if key in opts: 
				self.options[key] = opts[key]
			else:
				print("Using default %s = %s" %(key, str(self.options[key])))


	def parse(self,file=None):
		"""Parse document in specified file or on stdin"""
		try:
			try:
				stream = open(file,'r')
			except:
				stream = open(self.svg_file,'r')
		except:
			stream = sys.stdin
		p = etree.XMLParser(huge_tree=True)
		self.document = etree.parse(stream, parser=p)
		self.original_document = copy.deepcopy(self.document)
		stream.close()

	def getposinlayer(self):
		#defaults
		self.current_layer = self.document.getroot()
		self.view_center = (0.0,0.0)

		layerattr = self.document.xpath('//sodipodi:namedview/@inkscape:current-layer', namespaces=NSS)
		if layerattr:
			layername = layerattr[0]
			layer = self.document.xpath('//svg:g[@id="%s"]' % layername, namespaces=NSS)
			if layer:
				self.current_layer = layer[0]

		xattr = self.document.xpath('//sodipodi:namedview/@inkscape:cx', namespaces=NSS)
		yattr = self.document.xpath('//sodipodi:namedview/@inkscape:cy', namespaces=NSS)
		height = self.getDocumentHeight();
		doc_height = unittouu(height)
		if xattr and yattr:
			x = xattr[0]
			y = yattr[0]
			if x and y:
				self.view_center = (float(x), doc_height - float(y)) # FIXME: y-coordinate flip, eliminate it when it's gone in Inkscape

	def getselected(self):
		"""Collect selected nodes"""
		for i in self.options['ids']:
			path = '//*[@id="%s"]' % i
			for node in self.document.xpath(path, namespaces=NSS):
				self.selected[i] = node

	def getElementById(self, id):
		path = '//*[@id="%s"]' % id
		el_list = self.document.xpath(path, namespaces=NSS)
		if el_list:
			return el_list[0]
		else:
			return None

	def getParentNode(self, node):
		for parent in self.document.getiterator():
			if node in parent.getchildren():
				return parent
				break


	def getdocids(self):
		docIdNodes = self.document.xpath('//@id', namespaces=NSS)
		for m in docIdNodes:
			self.doc_ids[m] = 1

	def getNamedView(self):
		return self.document.xpath('//sodipodi:namedview', namespaces=NSS)[0]

	def createGuide(self, posX, posY, angle):
		atts = {
		  'position': str(posX)+','+str(posY),
		  'orientation': str(sin(radians(angle)))+','+str(-cos(radians(angle)))
		  }
		guide = etree.SubElement(
				  self.getNamedView(),
				  addNS('guide','sodipodi'), atts )
		return guide

	def output(self):
		"""Serialize document into XML on stdout"""
		original = etree.tostring(self.original_document)
		result = etree.tostring(self.document)
		if original != result:
			self.document.write(sys.stdout)

	def affect(self, on_progress=None, on_progress_args=None, on_progress_kwargs=None):
		"""Affect an SVG document with a callback effect"""
		self.parse()
		self.getposinlayer()
		self.getselected()
		self.getdocids()
		self.effect(on_progress, on_progress_args, on_progress_kwargs)

	def uniqueId(self, old_id, make_new_id = True):
		new_id = old_id
		if make_new_id:
			while new_id in self.doc_ids:
				new_id += random.choice('0123456789abcdefghijklmnopqrstuvwxyzABCDEFGHIJKLMNOPQRSTUVWXYZ')
			self.doc_ids[new_id] = 1
		return new_id

	def xpathSingle(self, path):
		try:
			retval = self.document.xpath(path, namespaces=NSS)[0]
		except:
			errormsg(_("No matching node for expression: %s") % path)
			retval = None
		return retval
	

# vim: expandtab shiftwidth=4 tabstop=8 softtabstop=4 encoding=utf-8 textwidth=99<|MERGE_RESOLUTION|>--- conflicted
+++ resolved
@@ -121,11 +121,8 @@
 		"svgDPI": 90,
 		"biarc_max_split_depth": 4,
 		"fill_areas": False,
-<<<<<<< HEAD
 		"set_passes": 1,
-=======
 		"cut_outlines": True,
->>>>>>> 087b913f
 		"fill_spacing": 0.25,
 		"cross_fill": False,
 		"fill_angle": 0.0,
