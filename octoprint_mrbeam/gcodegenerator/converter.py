import logging
import re
import shutil
import os
import time
import machine_settings

from biarc import biarc
from point import Point
import numpy

import simplestyle
import simpletransform
import cubicsuperpath

from img2gcode import ImageProcessor
from svg_util import get_path_d, _add_ns, unittouu

from lxml import etree

class Converter():

	PLACEHOLDER_LASER_ON  = ";_laseron_"
	PLACEHOLDER_LASER_OFF = ";_laseroff_"

	defaults = {
		"directory": None,
		"file": None,
		"svgDPI": 90,
		"noheaders": "false",
		"engrave": False,
		"raster" :{
			"intensity_white": 0,
			"intensity_black": 500,
			"speed_white": 1500,
			"speed_black": 250,
			"contrast": 1.0,
			"sharpening": 1.0,
			"dithering": False,
			"beam_diameter": 0.2,
			"pierce_time": 0,
		},
		"vector": []
	}

	_tempfile = "/tmp/_converter_output.tmp"

<<<<<<< HEAD
	def __init__(self, params, model_path, workingAreaWidth = None, workingAreaHeight = None):
=======
	def __init__(self, params, model_path, min_required_disk_space=0):
>>>>>>> ae4852d5
		self._log = logging.getLogger("octoprint.plugins.mrbeam.converter")
		self.workingAreaWidth = workingAreaWidth
		self.workingAreaHeight = workingAreaHeight

		# debugging
		self.transform_matrix = {}
		self.transform_matrix_reverse = {}
		self.orientation_points = {}

		self.colorParams = {}
		self.gc_options = None
		self.options = self.defaults
		self.setoptions(params)
		self.svg_file = model_path
		self.document=None
		self._min_required_disk_space = min_required_disk_space
		self._log.info('Converter Initialized: %s' % self.options)
		# todo need material,bounding_box_area here
		_mrbeam_plugin_implementation._analytics_handler.store_conversion_details(self.options)

	def setoptions(self, opts):
		# set default values if option is missing
		# self._log.info("opts: %s" % opts)
		for key in self.options.keys():
			if key in opts:
				self.options[key] = opts[key]
				if key == "vector":
					for paramSet in opts['vector']:
						self.colorParams[paramSet['color']] = paramSet
			else:
				self._log.info("Using default %s = %s" %(key, str(self.options[key])))

	def init_output_file(self):
		# remove old file if exists.
		try:
			os.remove(self._tempfile)
		except OSError:
			pass
		# create new file and return file handle.

	def check_free_space(self):
		disk = os.statvfs("/")
		# calculation of disk usage
		totalBytes = disk.f_bsize * disk.f_blocks # disk size in bytes
		totalUsedSpace = disk.f_bsize * (disk.f_blocks - disk.f_bfree) # used bytes
		totalAvailSpace = float(disk.f_bsize * disk.f_bfree) # 
		totalAvailSpaceNonRoot = float(disk.f_bsize * disk.f_bavail)
		self._log.info(
			"Disk space: total: " + self._get_human_readable_bytes(totalBytes) 
			+ ", used: " + self._get_human_readable_bytes(totalUsedSpace)
			+ ", available: " + self._get_human_readable_bytes(totalAvailSpace)
			+ ", available for non-super user: " + self._get_human_readable_bytes(totalAvailSpaceNonRoot)
			+ ", min required: " + self._get_human_readable_bytes(self._min_required_disk_space)
		)
		if(self._min_required_disk_space > 0 and totalAvailSpaceNonRoot < self._min_required_disk_space):
			msg ="Only " + self._get_human_readable_bytes(totalAvailSpaceNonRoot) + " disk space available. Min required: " + self._get_human_readable_bytes(self._min_required_disk_space)
			raise OutOfSpaceException(msg)
		
	def _get_human_readable_bytes(self, amount):
		str = "%d Bytes" % amount
		if(amount > 1024 and amount <= 1024*1024): # kB
			str += " (%.2f kB)" % (amount / 1024)
		if(amount > 1024*1024 and amount <= 1024*1024*1024): # MB
			str += " (%.2f MB)" % (amount / 1024/1024)
		if(amount > 1024*1024*1024): # GB
			str += " (%.2f GB)" % (amount / 1024/1024/1024)
		return str

	def convert(self, is_job_cancelled, on_progress=None, on_progress_args=None, on_progress_kwargs=None):

		#TODO check if job cancelled by calling is_job_cancelled()
		self.init_output_file()
		self.check_free_space() # has to be after init_output_file (which removes old temp files occasionally)
		
		self.parse()
		options = self.options
		options['doc_root'] = self.document.getroot()

		# Get all Gcodetools data from the scene.
		self.calculate_conversion_matrix()
		self.collect_paths()

		for p in self.paths :
			#print "path", etree.tostring(p)
			pass

		def report_progress(on_progress, on_progress_args, on_progress_kwargs, done, total):
			if(total == 0):
				total = 1

			progress = done / float(total)
			if on_progress is not None:
				if on_progress_args is None:
					on_progress_args = ()
				if on_progress_kwargs is None:
					on_progress_kwargs = dict()

				on_progress_kwargs["_progress"] = progress
				on_progress(*on_progress_args, **on_progress_kwargs)


		self._log.info("processing %i layers" % len(self.layers))
		# sum up
		itemAmount = 1
		for layer in self.layers :
			if layer in self.paths :
				itemAmount += len(self.paths[layer])
			if layer in self.images:
				itemAmount += len(self.images[layer])

		processedItemCount = 0
		report_progress(on_progress, on_progress_args, on_progress_kwargs, processedItemCount, itemAmount)

		with open(self._tempfile, 'a') as fh:
			# write comments to gcode
			gc_options_str = "; gc_nexgen gc_options: {}\n".format(self.gc_options)
			fh.write(gc_options_str)
			fh.write("; created:{}\n".format(time.strftime("%Y-%m-%d %H:%M:%S", time.gmtime())))
			gc_color_str = "; laser params: {}\n".format(self.colorParams)
			fh.write(gc_color_str)

			fh.write(self._get_gcode_header())

			# images
			self._log.info( 'Raster conversion: %s' % self.options['engrave'])
			for layer in self.layers :
				if layer in self.images and self.options['engrave']:
					for imgNode in self.images[layer] :
						file_id = imgNode.get('data-serveurl', '')
						x = imgNode.get('x')
						y = imgNode.get('y')
						if x is None:
							x = "0"
						if y is None:
							y = "0"

						# pt units
						x = float(x)
						y = float(y)
						w = float(imgNode.get("width"))
						h = float(imgNode.get("height"))

						_upperLeft = [x, y]
						_lowerRight = [x + w, y + h]

						# apply svg transforms
						_mat = self._get_transforms(imgNode)
						simpletransform.applyTransformToPoint(_mat, _upperLeft)
						simpletransform.applyTransformToPoint(_mat, _lowerRight)

						### original style with orientation points :( ... TODO
						# mm conversion
						upperLeft = self._transform(_upperLeft,layer, False)
						lowerRight = self._transform(_lowerRight,layer, False)

						w = abs(lowerRight[0] - upperLeft[0])
						h = abs(lowerRight[1] - upperLeft[1])

						# contrast = 1.0, sharpening = 1.0, beam_diameter = 0.25,
						# intensity_black = 1000, intensity_white = 0, speed_black = 30, speed_white = 500,
						# dithering = True, pierce_time = 500, separation = True, material = "default"
						rasterParams = self.options['raster']
						ip = ImageProcessor(output_filehandle = fh,
											workingAreaWidth = self.workingAreaWidth,
											workingAreaHeight = self.workingAreaHeight,
						                    contrast = rasterParams['contrast'],
						                    sharpening = rasterParams['sharpening'],
						                    beam_diameter = rasterParams['beam_diameter'],
											intensity_black = rasterParams['intensity_black'],
											intensity_white = rasterParams['intensity_white'],
											intensity_black_user = rasterParams['intensity_black_user'],
											intensity_white_user = rasterParams['intensity_white_user'],
											speed_black = rasterParams['speed_black'],
											speed_white = rasterParams['speed_white'],
											dithering = rasterParams['dithering'],
											pierce_time = rasterParams['pierce_time'],
											separation = rasterParams['fast_mode'],
											material = rasterParams['material'] if 'material' in rasterParams else None)
						data = imgNode.get('href')
						if(data is None):
							data = imgNode.get(_add_ns('href', 'xlink'))

						if(data.startswith("data:")):
							ip.dataUrl_to_gcode(data, w, h, upperLeft[0], lowerRight[1], file_id)
						elif(data.startswith("http://")):
							ip.imgurl_to_gcode(data, w, h, upperLeft[0], lowerRight[1], file_id)
						else:
							self._log.error("Unable to parse img data", data)

						processedItemCount += 1
						report_progress(on_progress, on_progress_args, on_progress_kwargs, processedItemCount, itemAmount)
					else:
						self._log.info("postponing non-image layer %s" % ( layer.get('id') ))


			# paths
			self._log.info( 'Vector conversion: %s paths' % len(self.paths))

			for layer in self.layers :
				if layer in self.paths :
					paths_by_color = dict()
					for path in self.paths[layer] :
						self._log.info("path %s, %s, stroke: %s, fill: %s, mb:gc: %s" % ( layer.get('id'), path.get('id'), path.get('stroke'), path.get('class'), path.get(_add_ns('gc', 'mb'))[:100] ))

#						if path.get('stroke') is not None: #todo catch None stroke/fill earlier
#							stroke = path.get('stroke')
#						elif path.get('fill') is not None:
#							stroke = path.get('fill')
#						elif path.get('class') is not None:
#							stroke = path.get('class')
#						else:
#							stroke = 'default'
							#continue

						strokeInfo = self._get_stroke(path)
						#print('strokeInfo:', strokeInfo)
						if(strokeInfo['visible'] == False):
							continue

						stroke = strokeInfo['color']
						if "d" not in path.keys() :
							self._log.error("Warning: One or more paths don't have 'd' parameter")
							continue
						if stroke not in paths_by_color.keys() and stroke != 'default':
							paths_by_color[stroke] = []
						d = path.get("d")
						if d != '':
							paths_by_color[stroke].append(path)# += path
							processedItemCount += 1
							report_progress(on_progress, on_progress_args, on_progress_kwargs, processedItemCount, itemAmount)

#					curvesD = dict() #diction
#					for colorKey in paths_by_color.keys():
#						if colorKey == 'none':
#							continue

#						curvesD[colorKey] = self._parse_curve(paths_by_color[colorKey], layer)

					#pierce_time = self.options['pierce_time']
					layerId = layer.get('id') or '?'
					pathId = path.get('id') or '?'

					#for each color generate GCode
					#for colorKey in curvesD.keys():
					for colorKey in paths_by_color.keys():
						if colorKey == 'none':
							continue
							
						settings = self.colorParams.get(colorKey, {'intensity': -1, 'feedrate': -1, 'passes': 0, 'pierce_time': 0})
						if(settings['feedrate'] == None or settings['feedrate'] == -1 or settings['intensity'] == None or settings['intensity'] <= 0):
							self._log.info( "convert() skipping color %s, no valid settings %s." % (colorKey, settings))
							continue

						for path in paths_by_color[colorKey]:
							#print('p', path)
							curveGCode = ""
							mbgc = path.get(_add_ns('gc', 'mb'), None)
							if(mbgc != None):
								curveGCode = self._use_embedded_gcode(mbgc, colorKey, settings)
							else:
								d = path.get('d')
								csp = cubicsuperpath.parsePath(d)
								csp = self._apply_transforms(path, csp)
								curve = self._parse_curve(csp, layer)
								curveGCode = self._generate_gcode(curve, settings, colorKey)


							fh.write("; Layer:" + layerId + ", outline of:" + pathId + ", stroke:" + colorKey +', '+str(settings)+"\n")
							for p in range(0, int(settings['passes'])):
								fh.write("; pass:%i/%s\n" % (p+1, settings['passes']))
								fh.write(curveGCode)

			fh.write(self._get_gcode_footer())

		self.export_gcode()


	def collect_paths(self):
		self._log.info( "collect_paths")
		self.paths = {}
		self.images = {}
		self.layers = [self.document.getroot()]

		self.gc_options = self.document.getroot().get(_add_ns('gc_options', 'mb'))
		self._log.info("gc_nexgen gc_options data in svg: %s", self.gc_options)

		def recursive_search(g, layer):
			items = g.getchildren()
			items.reverse()
			if(len(items) > 0):
				self._log.debug("recursive search: %i - %s"  %(len(items), g.get("id")))

			for i in items:
				# TODO layer support
				if i.tag == _add_ns("g",'svg') and i.get(_add_ns('groupmode','inkscape')) == 'layer':
					styles = simplestyle.parseStyle(i.get("style", ''))
					if "display" not in styles or styles["display"] != 'none':
						self.layers += [i]
						recursive_search(i,i)
					else:
						self._log.info("Skipping hidden layer: '%s'" % i.get('id', "?") 	)

				else:
					# path
					if i.tag == _add_ns('path','svg'):
						self._handle_node(i, layer)

					# rect, line, polygon, polyline, circle, ellipse
					elif i.tag == _add_ns( 'rect', 'svg' ) or i.tag == 'rect' \
						or i.tag == _add_ns( 'line', 'svg' ) or i.tag == 'line' \
						or i.tag == _add_ns( 'polygon', 'svg' ) or i.tag == 'polygon' \
						or i.tag == _add_ns( 'polyline', 'svg' ) or i.tag == 'polyline' \
						or i.tag == _add_ns( 'ellipse', 'svg' ) or i.tag == 'ellipse' \
						or i.tag == _add_ns( 'circle', 'svg' ) or	i.tag == 'circle':

						i.set("d", get_path_d(i))
						self._handle_node(i, layer)

					# image
					elif i.tag == _add_ns('image','svg'):
						x = i.get('x')
						y = i.get('y')
						if x == None:
							x = "0"
						if y == None:
							y = "0"

						self._log.info("added image " + i.get("width") + 'x' + i.get("height") + "@" + x+","+y)
						self._handle_image(i, layer)

					# group
					elif i.tag == _add_ns("g",'svg'):
						recursive_search(i,layer)

					elif i.tag == _add_ns( 'defs', 'svg' ) or i.tag == 'defs' \
						or i.tag == _add_ns('desc', 'svg') or i.tag == 'desc':
						self._log.info("ignoring tag: %s" % (i.tag))

					else :
						self._log.warn("ignoring not supported tag: %s \n%s" % (i.tag, etree.tostring(i)))

		recursive_search(self.document.getroot(), self.document.getroot())
		self._log.info("self.layers: %i" % len(self.layers))
		self._log.info("self.paths: %i" % len(self.paths))


	def parse(self,file=None):
		try:
			stream = open(self.svg_file,'r')
			p = etree.XMLParser(huge_tree=True)
			self.document = etree.parse(stream, parser=p)
			stream.close()
			self._log.info("parsed %s" % self.svg_file)
		except Exception as e:
			self._log.error("unable to parse %s: %s" % (self.svg_file, e.message))

	def _handle_image(self, imgNode, layer):
		self.images[layer] = self.images[layer] + [imgNode] if layer in self.images else [imgNode]

	def _handle_node(self, node, layer):
		stroke = self._get_stroke(node)
		fill = self._get_fill(node)

		has_classes = node.get('class', None) is not None # TODO parse styles instead of assuming that the style applies visibility
		visible = has_classes or stroke['visible'] or fill['visible'] or (stroke['color'] == 'unset' and fill['color'] == 'unset')
		processColor = self._process_color(stroke['color'])
		if(visible and processColor):
			simpletransform.fuseTransform(node)
			self.paths[layer] = self.paths[layer] + [node] if layer in self.paths else [node]

	def _get_stroke(self, node):
		stroke = {}
		stroke['width'] = 1
		stroke['width_unit'] = "px"
		stroke['color'] = 'unset'
		stroke['opacity'] = 1
		stroke['visible'] = True

		#"stroke", "stroke-width", "stroke-opacity", "opacity"
		styles = simplestyle.parseStyle(node.get("style"))
		color = node.get('stroke', None)
		if(color is None):
			if("stroke" in styles):
				color = styles["stroke"]

		if(color != None and color != 'none' and color != ''):
			stroke['color'] = color

		width = node.get('stroke-width', '')
		if(width is ''):
			if("stroke-width" in styles):
				width = styles["stroke-width"]
		if(width != 'none' and width != ''):
			try:
				strokeWidth = float(re.sub(r'[^\d.]+', '', width))
				stroke['width'] = strokeWidth
				# todo: unit
			except ValueError:
				pass

		stroke_opacity = node.get('stroke-opacity', 1)
		if(stroke_opacity is 1):
			if ("stroke-opacity" in styles):
				try:
					stroke_opacity = float(styles["stroke-opacity"])
				except ValueError:
					pass

		opacity = node.get('opacity', 1)
		if(opacity is 1):
			if ("opacity" in styles):
				try:
					opacity = float(styles["opacity"])
				except ValueError:
					pass

		stroke['opacity'] = min(opacity, stroke_opacity)
		stroke['visible'] = stroke['color'] is not None and stroke['opacity'] > 0 and stroke['width'] > 0
		return stroke

	def _get_fill(self, node):
		fill = {}
		fill['color'] = 'unset'
		fill['opacity'] = 1
		fill['visible'] = True

		#"fill", "fill-opacity", "opacity"
		styles = simplestyle.parseStyle(node.get("style"))
		color = node.get('fill', None)
		if(color is None):
			if("fill" in styles):
				color = styles["fill"]
		if(color != None and color != 'none' and color != ''):
			fill['color'] = color

		fill_opacity = node.get('fill-opacity', 1)
		if(fill_opacity is 1):
			if ("fill-opacity" in styles):
				try:
					fill_opacity = float(styles["fill-opacity"])
				except ValueError:
					pass

		opacity = node.get('opacity', 1)
		if(opacity is 1):
			if ("opacity" in styles):
				try:
					opacity = float(styles["opacity"])
				except ValueError:
					pass

		fill['opacity'] = min(opacity, fill_opacity)
		fill['visible'] = fill['color'] is not None and fill['opacity'] > 0
		return fill

	def _process_color(self, color):
		if(color in self.colorParams.keys()):
			return True
		else:
			self._log.info("Skipping color: %s " % color)
			return False

	def _check_dir(self):
		if self.options['directory'][-1] not in ["/","\\"]:
			if "\\" in self.options['directory'] :
				self.options['directory'] += "\\"
			else :
				self.options['directory'] += "/"
		self._log.info("Checking directory: '%s'"%self.options['directory'])
		if (os.path.isdir(self.options['directory'])):
			pass
		else:
			self._log.error("Directory does not exist! Please specify existing directory at Preferences tab!")
			return False

	def _apply_transforms(self,g,csp):
		trans = self._get_transforms(g)
		if trans != [[1,0,0],[0,1,0]]: #todo can trans be [] anyways?
			self._log.warn("still transforms in the SVG %s" % trans)
			simpletransform.applyTransformToPath(trans, csp)
		return csp

	def _get_transforms(self,g):
		root = self.document.getroot()
		trans = [[1,0,0],[0,1,0]]
		while (g != root):
			if 'transform' in g.keys():
				t = g.get('transform')
				t = simpletransform.parseTransform(t)
				trans = simpletransform.composeTransform(t,trans) if trans != [] else t
				self._log.debug("Found transform: " % trans)
			g = g.getparent()
		return trans

	def _parse_curve(self, p, layer, w = None, f = None):
			c = []
			if len(p)==0 :
				return []
			p = self._transform_csp(p, layer)

			### Sort to reduce Rapid distance
			k = range(1,len(p))
			keys = [0]
			while len(k)>0:
				end = p[keys[-1]][-1][1]
				dist = None
				for i in range(len(k)):
					start = p[k[i]][0][1]
					dist = max(   ( -( ( end[0]-start[0])**2+(end[1]-start[1])**2 ) ,i)	,   dist )
				keys += [k[dist[1]]]
				del k[dist[1]]

			#keys = range(1,len(p)) # debug unsorted.
			for k in keys:
				subpath = p[k]
				c += [ [	[subpath[0][1][0],subpath[0][1][1]]   , 'move', 0, 0] ]
				for i in range(1,len(subpath)):
					sp1 = [  [subpath[i-1][j][0], subpath[i-1][j][1]] for j in range(3)]
					sp2 = [  [subpath[i  ][j][0], subpath[i  ][j][1]] for j in range(3)]
					c += biarc(sp1,sp2,0,0) if w==None else biarc(sp1,sp2,-f(w[k][i-1]),-f(w[k][i]))
				c += [ [ [subpath[-1][1][0],subpath[-1][1][1]]  ,'end',0,0] ]

			#self._log.debug("Curve: " + str(c))
			return c

	def _transform_csp(self, csp_, layer, reverse = False):
		self._log.debug("_transform_csp %s , %s, %s" % (csp_, layer, reverse))
		csp = [  [ [csp_[i][j][0][:],csp_[i][j][1][:],csp_[i][j][2][:]]  for j in range(len(csp_[i])) ]   for i in range(len(csp_)) ]
		for i in xrange(len(csp)):
			for j in xrange(len(csp[i])):
				for k in xrange(len(csp[i][j])):
					csp[i][j][k] = self._transform(csp[i][j][k],layer, reverse)
		return csp

	def _transform(self, source_point, layer, reverse=False):
		self._log.debug('_transform %s,%s,%s ' % (source_point, layer, reverse))
		if layer == None :
			layer = self.document.getroot()
		if layer not in self.transform_matrix:
			for i in range(self.layers.index(layer),-1,-1):
				if self.layers[i] in self.orientation_points :
					break # i will remain after the loop

			if self.layers[i] not in self.orientation_points :
				self._log.error("No orientation points for '%s' layer!" % layer)
			elif self.layers[i] in self.transform_matrix :
				self.transform_matrix[layer] = self.transform_matrix[self.layers[i]]
			else:
				orientation_layer = self.layers[i]
				points = self.orientation_points[orientation_layer][0]
				if len(points)==2:
					points += [ [ [(points[1][0][1]-points[0][0][1])+points[0][0][0], -(points[1][0][0]-points[0][0][0])+points[0][0][1]], [-(points[1][1][1]-points[0][1][1])+points[0][1][0], points[1][1][0]-points[0][1][0]+points[0][1][1]] ] ]
				if len(points)==3:
					self._log.debug("Layer '%s' Orientation points: " % orientation_layer.get(_add_ns('label','inkscape')))
					for point in points:
						self._log.debug(point)

					matrix = numpy.array([
								[points[0][0][0], points[0][0][1], 1, 0, 0, 0, 0, 0, 0],
								[0, 0, 0, points[0][0][0], points[0][0][1], 1, 0, 0, 0],
								[0, 0, 0, 0, 0, 0, points[0][0][0], points[0][0][1], 1],
								[points[1][0][0], points[1][0][1], 1, 0, 0, 0, 0, 0, 0],
								[0, 0, 0, points[1][0][0], points[1][0][1], 1, 0, 0, 0],
								[0, 0, 0, 0, 0, 0, points[1][0][0], points[1][0][1], 1],
								[points[2][0][0], points[2][0][1], 1, 0, 0, 0, 0, 0, 0],
								[0, 0, 0, points[2][0][0], points[2][0][1], 1, 0, 0, 0],
								[0, 0, 0, 0, 0, 0, points[2][0][0], points[2][0][1], 1]
							])

					if numpy.linalg.det(matrix)!=0 :
						m = numpy.linalg.solve(matrix,
							numpy.array(
								[[points[0][1][0]], [points[0][1][1]], [1], [points[1][1][0]], [points[1][1][1]], [1], [points[2][1][0]], [points[2][1][1]], [1]]
										)
							).tolist()
						self.transform_matrix[layer] = [[m[j*3+i][0] for i in range(3)] for j in range(3)]

					else :
						self._log.error("Orientation points are wrong! (if there are two orientation points they sould not be the same. If there are three orientation points they should not be in a straight line.)")
				else :
					self._log.error("Orientation points are wrong! (if there are two orientation points they sould not be the same. If there are three orientation points they should not be in a straight line.)")

			self.transform_matrix_reverse[layer] = numpy.linalg.inv(self.transform_matrix[layer]).tolist()


		x,y = source_point[0], source_point[1]
		if not reverse :
			t = self.transform_matrix[layer]
		else :
			t = self.transform_matrix_reverse[layer]
		return [t[0][0]*x+t[0][1]*y+t[0][2], t[1][0]*x+t[1][1]*y+t[1][2]]

################################################################################
###
###		Generate Gcode
###		Generates Gcode on given curve.
###
###		Curve definition [start point, type = {'arc','line','move','end'}, arc center, arc angle, end point, [zstart, zend]]
###
################################################################################
	def _generate_gcode(self, curve, settings, color='#000000'):
		self._log.info( "_generate_gcode()")

		def c(c):
			# returns gcode for coordinates/parameters
			c = [c[i] if i < len(c) else None for i in range(6)]  # fills missing coordinates/parameters with none
			if c[5] == 0: c[5] = None
			s = [" X", " Y", " Z", " I", " J", " K"]
			r = ''
			for i in range(6):
				if c[i] != None:
					r += s[i] + ("%.4f" % (round(c[i], 4)))  # truncating leads to invalid GCODE ID33
			return r

		if len(curve) == 0: return ""

		self._log.debug("Curve: " + str(curve))
		g = ""

		lg = 'G00'
		f = "F%s;%s" % (settings['feedrate'], color)
		for i in range(1, len(curve)):
			#	Creating Gcode for curve between s=curve[i-1] and si=curve[i] start at s[0] end at s[4]=si[0]
			s = curve[i - 1]
			si = curve[i]
			feed = f if lg not in ['G01', 'G02', 'G03'] else ''
			if s[1] == 'move':
				g += "G0" + c(si[0]) + "\n" + machine_settings.gcode_before_path_color(color, settings['intensity']) + "\n"
				pt = int(settings['pierce_time'])
				if pt > 0:
					g += "G4P%.3f\n" % (round(pt / 1000.0, 4))
				lg = 'G00'
			elif s[1] == 'end':
				g += machine_settings.gcode_after_path() + "\n"
				lg = 'G00'
			elif s[1] == 'line':
				if lg == "G00": g += "G01 " + feed + "\n"
				g += "G01 " + c(si[0]) + "\n"
				lg = 'G01'
			elif s[1] == 'arc':
				r = [(s[2][0] - s[0][0]), (s[2][1] - s[0][1])]
				if lg == "G00": g += "G01" + feed + "\n"
				if (r[0] ** 2 + r[1] ** 2) > .1:
					r1, r2 = (Point(s[0]) - Point(s[2])), (Point(si[0]) - Point(s[2]))
					if abs(r1.mag() - r2.mag()) < 0.001:
						g += ("G02" if s[3] < 0 else "G03") + c(
							si[0] + [None, (s[2][0] - s[0][0]), (s[2][1] - s[0][1])]) + "\n"
					else:
						r = (r1.mag() + r2.mag()) / 2
						g += ("G02" if s[3] < 0 else "G03") + c(si[0]) + " R%f" % (r) + "\n"
					lg = 'G02'
				else:
					g += "G01" + c(si[0]) + feed + "\n"
					lg = 'G01'
		if si[1] == 'end':
			g += machine_settings.gcode_after_path() + "\n"
		return g

	def _use_embedded_gcode(self, gcode, color, settings) :
		self._log.debug( "_use_embedded_gcode() %s", gcode[:100])
		gcode = gcode.replace(' ', "\n")
		feedrateCode = "F%s;%s\n" % (settings['feedrate'], color)
		intensityCode = machine_settings.gcode_before_path_color(color, settings['intensity']) + "\n"
		piercetimeCode = ''
		pt = int(settings['pierce_time'])
		if pt > 0:
			piercetimeCode = "G4P%.3f\n" % (round(pt / 1000.0, 4))
		gcode = gcode.replace(self.PLACEHOLDER_LASER_ON, feedrateCode + intensityCode + piercetimeCode) + "\n"
		gcode = gcode.replace(self.PLACEHOLDER_LASER_OFF, machine_settings.gcode_after_path()) + "\n"

		return gcode


	def export_gcode(self) :
		self._check_dir()

		destination = self.options['directory'] + self.options['file']
		shutil.move(self._tempfile, destination)
		self._log.info( "wrote file: %s" % destination)

	def _get_gcode_header(self):
		if(self.options['noheaders']):
			return ""
		else:
			return machine_settings.gcode_header + "G21\n\n"

	def _get_gcode_footer(self):
		if(self.options['noheaders']):
			return "M05\n"
		else:
			return machine_settings.gcode_footer


	def calculate_conversion_matrix(self, layer=None) :
		self._log.info("Calculating transformation matrix for layer: %s" % layer)
		if layer == None :
			layer = self.document.getroot()
		if layer in self.orientation_points:
			self._log.error("Layer already has a transformation matrix points!")


		# translate == ['0', '-917.7043']
		if layer.get("transform") != None :
			self._log.warn('FOUND TRANSFORM: %s ' % layer.get('transform'))
			translate = layer.get("transform").replace("translate(", "").replace(")", "").split(",")
		else :
			translate = [0,0]

		# doc height in pixels (38 mm == 134.64566px)
		h = self._get_document_height()
		doc_height = unittouu(h)
		viewBoxM = self._get_document_viewbox_matrix()
		viewBoxScale = viewBoxM[1][1] # TODO use both coordinates.

		self._log.info("Document height: %s   viewBoxTransform: %s" % (str(doc_height),  viewBoxM))

		points = [[100.,0.,0.],[0.,0.,0.],[0.,100.,0.]]
		orientation_scale = (self.options['svgDPI'] / 25.4) / viewBoxScale # 3.5433070660 @ 90dpi
		points = points[:2]

		self._log.info("using orientation scale %s, i=%s" % (orientation_scale, points))
		opoints = []
		for i in points :
			# X == Correct!
			# si == x,y coordinate in px
			# si have correct coordinates
			# if layer have any tranform it will be in translate so lets add that
			si = [i[0]*orientation_scale, (i[1]*orientation_scale)+float(translate[1])]

			#TODO avoid conversion to cubicsuperpath, calculate p0 and p1 directly
			#point[0] = self._apply_transforms(node,cubicsuperpath.parsePath(node.get("d")))[0][0][1]
			d = 'm %s,%s 2.9375,-6.343750000001 0.8125,1.90625 6.843748640396,-6.84374864039 0,0 0.6875,0.6875 -6.84375,6.84375 1.90625,0.812500000001 z z' % (si[0], -si[1] + doc_height / viewBoxScale)
			csp = cubicsuperpath.parsePath(d)
			#self._log.info('### CSP %s' % csp)
			### CSP [[[[0.0, 1413.42519685], [0.0, 1413.42519685], [0.0, 1413.42519685]], [[2.9375, 1407.081446849999], [2.9375, 1407.081446849999], [2.9375, 1407.081446849999]], [[3.75, 1408.987696849999], [3.75, 1408.987696849999], [3.75, 1408.987696849999]], [[10.593748640396, 1402.143948209609], [10.593748640396, 1402.143948209609], [10.593748640396, 1402.143948209609]], [[10.593748640396, 1402.143948209609], [10.593748640396, 1402.143948209609], [10.593748640396, 1402.143948209609]], [[11.281248640396, 1402.831448209609], [11.281248640396, 1402.831448209609], [11.281248640396, 1402.831448209609]], [[4.437498640396001, 1409.675198209609], [4.437498640396001, 1409.675198209609], [4.437498640396001, 1409.675198209609]], [[6.343748640396001, 1410.48769820961], [6.343748640396001, 1410.48769820961], [6.343748640396001, 1410.48769820961]], [[0.0, 1413.42519685], [0.0, 1413.42519685], [0.0, 1413.42519685]], [[0.0, 1413.42519685], [0.0, 1413.42519685], [0.0, 1413.42519685]]]]

			p0 = csp[0][0][1]
			p1 = [i[0],i[1],i[2]]
			point = [p0,p1]
			opoints += [point]

		if opoints != None :
			self.orientation_points[layer] = self.orientation_points[layer]+[opoints[:]] if layer in self.orientation_points else [opoints[:]]
			self._log.info("Generated orientation points in '%s' layer: %s" % (layer.get(_add_ns('label','inkscape')), opoints))
		else :
			self._log.error("Warning! Found bad orientation points in '%s' layer. Resulting Gcode could be corrupt!") % layer.get(_add_ns('label','inkscape'))

	def _get_document_width(self):
		width = self.document.getroot().get('width')
		if(width == None):
			vbox = self.document.getroot().get('viewBox')
			if(vbox != None ):
				self._log.info("width property not set in root node, fetching from viewBox attribute")
				parts = vbox.split(' ')
				if(len(parts) == 4):
					width = parts[2]

		if(width == "100%"):
			width = 744.09 # 210mm @ 90dpi
			self._log.info("Overriding width from 100 percents to %s" % width)

		if(width == None):
			width = 744.09 # 210mm @ 90dpi
			self._log.info("width not set. Assuming width is %s" % width)
		return str(width)

	def _get_document_height(self):
		height = self.document.getroot().get('height')
		if(height == None):
			self._log.info("height property not set in root node, fetching from viewBox attribute")
			vbox = self.document.getroot().get('viewBox')
			if(vbox != None ):
				parts = vbox.split(' ')
				if(len(parts) == 4):
					height = parts[3]

		if(height == "100%"):
			height = 1052.3622047 # 297mm @ 90dpi
			self._log.info("Overriding height from 100 percents to %s" % height)

		if(height == None):
			height = 1052.3622047 # 297mm @ 90dpi
			self._log.info("Height not set. Assuming height is %s" % height)
		return str(height)

	def _get_document_viewbox_matrix(self):
		vbox = self.document.getroot().get('viewBox')
		if(vbox != None ):
			self._log.info("Found viewbox attribute %s" % vbox)
			widthPx = unittouu(self._get_document_width())
			heightPx = unittouu(self._get_document_height())
			parts = vbox.split(' ')
			if(len(parts) == 4):
				offsetVBoxX = float(parts[0])
				offsetVBoxY = float(parts[1])
				widthVBox = float(parts[2]) - float(parts[0])
				heightVBox = float(parts[3]) - float(parts[1])

				fx = widthPx / widthVBox
				fy = heightPx / heightVBox
				dx = offsetVBoxX * fx
				dy = offsetVBoxY * fy
				m = [[fx,0,0],[0,fy,0], [dx,dy,1]]
				return m

		return [[1,0,0],[0,1,0], [0,0,1]]

class OutOfSpaceException(Exception):
	pass

<|MERGE_RESOLUTION|>--- conflicted
+++ resolved
@@ -45,11 +45,7 @@
 
 	_tempfile = "/tmp/_converter_output.tmp"
 
-<<<<<<< HEAD
-	def __init__(self, params, model_path, workingAreaWidth = None, workingAreaHeight = None):
-=======
-	def __init__(self, params, model_path, min_required_disk_space=0):
->>>>>>> ae4852d5
+	def __init__(self, params, model_path, workingAreaWidth = None, workingAreaHeight = None, min_required_disk_space=0):
 		self._log = logging.getLogger("octoprint.plugins.mrbeam.converter")
 		self.workingAreaWidth = workingAreaWidth
 		self.workingAreaHeight = workingAreaHeight
