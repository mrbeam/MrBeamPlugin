--- conflicted
+++ resolved
@@ -7,12 +7,9 @@
 from itertools import chain
 from threading import Event
 from abc import ABCMeta, abstractmethod
-<<<<<<< HEAD
 import os
-=======
 from octoprint_mrbeam.mrb_logger import mrb_logger
 # Python 3 : use ABC instead of ABCMeta
->>>>>>> c2cbb2a5
 
 # Python 3 : use ABC instead of ABCMeta
 SUCCESS_WRITE_RETVAL = 1
