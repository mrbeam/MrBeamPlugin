--- conflicted
+++ resolved
@@ -75,84 +75,6 @@
                  custom_pic_settings=None,
                  stopEvent=None,
                  threads=-1):
-<<<<<<< HEAD
-    # type: (Union[str, np.ndarray], basestring, np.ndarray, np.ndarray, Union[Mapping, basestring], Union[dict, None], tuple, int, bool, bool, bool, int, Union[None, Mapping], Union[None, Event], int) -> object
-    """
-    Loads image from path_to_input_image, does some preparations (undistort, warp)
-    on it and saves it to path_to_output_img.
-
-    :param input_image: The image to prepare. Either a filepath or a numpy array (as understood by cv2)
-    :param path_to_output_image: filepath where to save the image to
-    :param cam_dist: camera distance matrix (see cv2.camera_calibrate)
-    :param cam_matrix: camera distortion matrix (see cv2.camera_calibrate)
-    :param pic_settings: path to - or map as given by - pic_config.yaml
-    :param last_markers: used to compensate if a (single) marker is covered or unrecognised
-    :param size : (width,height) of output image size, default is (1000,780)
-    :param quality: set quality of output image from 0 to 100, default is 90
-    :param zoomed_out: zoom out on the final picture in order to account for object height
-    :param debug_out: True if all in between pictures should be saved to output path directory
-    :param blur: Amount of blur for the marker detection
-    :param custom_pic_settings: Map : used to update certain keys of the pic settings file
-    :param stopEvent: used to exit gracefully
-    :param threads: number of threads to use for the marker detection. Set -1, 1, 2, 3 or 4. (recommended : 4, default: -1)
-    """
-    logger = logging.getLogger('mrbeam.camera.undistort')
-    if debug_out:
-        logger.setLevel(logging.DEBUG)
-        logger.info("DEBUG enabled")
-    else:
-        logger.setLevel(logging.WARNING)
-
-    err = None
-
-    # load pic_settings json
-    if type(pic_settings) is str:
-        pic_settings = _getPicSettings(pic_settings, custom_pic_settings)
-        logger.debug('Loaded pic_settings: {}'.format(pic_settings))
-
-    if not (M2C_VECTOR_KEY in pic_settings and _isValidQdDict(pic_settings[M2C_VECTOR_KEY])):
-        pic_settings[M2C_VECTOR_KEY] = None
-        err = 'No_valid_M2C_VECTORS_found-_please_calibrate'
-        logger.error(err)
-        return None, None, None, err
-
-    if type(input_image) is str:
-        # check image path
-        logger.debug('Starting to prepare Image. \ninput: <{}> - output: <{}>\ncam dist : <{}>\ncam matrix: <{}>\noutput_img_size:{} - quality:{} - debug_out:{}'.format(
-                input_image, path_to_output_image, cam_dist, cam_matrix,
-                size, quality, debug_out))
-        if not isfile(input_image):
-            no_Image_error_String = 'Could not find a picture under path: <{}>'.format(input_image)
-            logger.error(no_Image_error_String)
-            return None, None, None, no_Image_error_String
-
-        # load image
-        img = cv2.imread(input_image, cv2.IMREAD_COLOR) #BGR
-        if img is None:
-            err = 'Could_not_load_Image-_Please_check_Camera_and_-path_to_image'
-            logger.error(err)
-            return None, None, None, err
-    elif type(input_image) is np.ndarray:
-        logger.debug('Starting to prepare Image. \ninput: <{} shape arr> - output: <{}>\ncam dist : <{}>\ncam matrix: <{}>\noutput_img_size:{} - quality:{} - debug_out:{}'.format(
-                input_image.shape, path_to_output_image, cam_dist, cam_matrix,
-                size, quality, debug_out))
-        img = input_image
-    else:
-        raise ValueError("path_to_input_image-_in_camera_undistort_needs_to_be_a_path_(string)_or_a_numpy_array")
-    if cam_dist is not None and cam_matrix is not None:
-        # undistort image with cam_params
-        img = _undistortImage(img, cam_dist, cam_matrix)
-
-    if debug_out or undistorted:
-        save_debug_img(img, path_to_output_image, "undistorted")
-
-    if stopEvent and stopEvent.isSet(): return None, None, None, STOP_EVENT_ERR
-
-    # search markers on undistorted pic
-    dbg_markers = os.path.join(dirname(path_to_output_image), "markers", basename(path_to_output_image))
-    _mkdir(dirname(dbg_markers))
-    outputPoints = _getColoredMarkerPositions(img,
-=======
 	# type: (Union[str, np.ndarray], basestring, np.ndarray, np.ndarray, Union[Mapping, basestring], Union[dict, None], tuple, int, bool, bool, bool, int, Union[None, Mapping], Union[None, Event], int) -> object
 	"""
 	Loads image from path_to_input_image, does some preparations (undistort, warp)
@@ -216,7 +138,8 @@
 		img = input_image
 	else:
 		raise ValueError("path_to_input_image-_in_camera_undistort_needs_to_be_a_path_(string)_or_a_numpy_array")
-	if cam_dist and cam_matrix:
+if cam_dist
+	if cam_dist is not None and cam_matrix is not None:
 		# undistort image with cam_params
 		img = _undistortImage(img, cam_dist, cam_matrix)
 
@@ -229,7 +152,6 @@
 	dbg_markers = os.path.join(dirname(path_to_output_image), "markers", basename(path_to_output_image))
 	_mkdir(dirname(dbg_markers))
 	outputPoints = _getColoredMarkerPositions(img,
->>>>>>> 3b1f9667
                                               debug_out_path=dbg_markers,
                                               blur=blur,
                                               threads=threads)
