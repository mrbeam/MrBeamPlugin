--- conflicted
+++ resolved
@@ -105,7 +105,7 @@
 	else:
 		logger.setLevel(logging.WARNING)
 
-	@logtime
+	#@logtime()
 	def save_debug_img(img, name):
 		"""Saves the image in a folder along the given path"""
 		dbg_path = os.path.join(dirname(path_to_output_image), "debug", name + ".jpg")
@@ -153,8 +153,8 @@
 	dbg_markers = os.path.join(dirname(path_to_output_image), "debug", ".jpg")
 	_mkdir(dirname(dbg_markers))
 	outputPoints = _getColoredMarkerPositions(img,
-                                                  debug_out_path=dbg_markers,
-                                                  blur=blur,
+	                                          debug_out_path=dbg_markers,
+	                                          blur=blur,
 	                                          threads=threads,
 	                                          min_pix=min_pix_amount)
 	markers = {}
@@ -226,12 +226,8 @@
 
 	return workspaceCorners, markers, missed, err, outputPoints
 
-<<<<<<< HEAD
-@logtime
-def _getColoredMarkerPositions(img, debug_out_path=None, blur=5, threads=-1):
-=======
+#@logtime()
 def _getColoredMarkerPositions(img, debug_out_path=None, blur=5, threads=-1, min_pix=MIN_MARKER_PIX):
->>>>>>> d1f7ae9a
 	"""Allows a multi-processing implementation of the marker detection algo. Up to 4 processes needed."""
 	outputPoints = {}
 	# check all 4 corners
@@ -274,14 +270,11 @@
 				outputPoints[qd]['pos'] += pos
 	return outputPoints
 
-<<<<<<< HEAD
 @logExceptions
-@logtime
-def _getColoredMarkerPosition(roi, debug_out_path=None, blur=5, quadrant=None, d_min=8, d_max=30, visual_debug=False):
-=======
+#@logme(False, True)
+#@logtime()
 def _getColoredMarkerPosition(roi, debug_out_path=None, blur=5, quadrant=None, d_min=8,
 			      d_max=30, visual_debug=False, min_pix=MIN_MARKER_PIX):
->>>>>>> d1f7ae9a
 	"""
 	Tries to find a single pink marker inside the image (or the Region of Interest).
 	It then outputs the information about found marker (for now, just its center position).
@@ -312,13 +305,9 @@
 	gaussianMask = cv2.adaptiveThreshold(greenBlur, 255, cv2.ADAPTIVE_THRESH_GAUSSIAN_C, cv2.THRESH_BINARY_INV, blocksize, 2)
 	roiBlurThresh =  cv2.bitwise_and( roiBlur, roiBlur, mask=cv2.bitwise_or(threshOtsuMask, gaussianMask))
 	debug_quad_path = debug_out_path.replace('.jpg', '{}.jpg'.format(quadrant))
-<<<<<<< HEAD
-	for spot, center, start, stop, count in _get_white_spots(cv2.bitwise_or(threshOtsuMask, gaussianMask)):
-=======
-	for spot, center, start, stop in _get_white_spots(cv2.bitwise_or(threshOtsuMask,
+	for spot, center, start, stop, count in _get_white_spots(cv2.bitwise_or(threshOtsuMask,
 									 gaussianMask),
 	                                                   min_pix=min_pix):
->>>>>>> d1f7ae9a
 		spot.dtype = np.uint8
 		if visual_debug:
 			cv2.imshow("{} : spot".format(quadrant),
@@ -367,7 +356,7 @@
 	# i.e. it didn't change after applying the mask
 	return np.all(marker == cv2.bitwise_and(marker_mask_tester, marker))
 
-@logtime
+#@logtime()
 def _undistortImage(img, dist, mtx):
 	"""Apply the camera calibration matrices to distort the picture back straight"""
 	h, w = img.shape[:2]
@@ -377,7 +366,7 @@
 	mapx, mapy = cv2.initUndistortRectifyMap(mtx, dist, None, newcameramtx, (w, h), 5)
 	return cv2.remap(img, mapx, mapy, cv2.INTER_LINEAR)
 
-@logtime
+#@logtime()
 def _warpImgByCorners(image, corners, zoomed_out=False):
 	"""
 	Warps the region delimited by the corners in order to straighten it.
@@ -438,7 +427,8 @@
 	lenLabels, labels = cv2.connectedComponents(mask)
 	unique_labels, counts_elements = np.unique(labels, return_counts=True)
 	# The filter also filters out the black background
-	filtered_elm = filter(lambda (count, _): max_pix > count > min_pix, zip(counts_elements, unique_labels))
+	_filter = lambda args : max_pix > args[0] > min_pix
+	filtered_elm = filter(_filter, zip(counts_elements, unique_labels))
 	for count, label in sorted(filtered_elm, reverse=True):
 		bool_connected_spot = labels == label
 		# get the geometrical center of that blob
