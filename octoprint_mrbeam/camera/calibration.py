#!/usr/bin/env python3
from multiprocessing import Event, Process, Queue, Value
from threading import Thread
import logging
import cv2
import signal, os
import numpy as np
import time
import octoprint_mrbeam.camera as camera
import queue
from os import path
import numpy as np
from copy import copy

from octoprint_mrbeam.mrbeam_events import MrBeamEvents
<<<<<<< HEAD
from octoprint_mrbeam.util import makedirs
from octoprint_mrbeam.util.log import logme, logtime, logExceptions, Logger
=======
from octoprint_mrbeam.util import logme, logtime, logExceptions, makedirs
from octoprint_mrbeam.util.img import differed_imwrite
>>>>>>> 287387b8
from octoprint_mrbeam.mrb_logger import mrb_logger

CB_ROWS = 5
CB_COLS = 6
CB_SQUARE_SIZE = 30  # mm

REFRESH_RATE_WAIT_CHECK = .2 # TODO: use OctoPrint.mrbeam/venv/lib/python2.7/site-packages/watchdog-0.8.3-py2.7.egg/watchdog/observers/fsevents.py

# Chessboard size in mm
BOARD_SIZE_MM = np.array([220, 190])
MIN_BOARDS_DETECTED = 9
MAX_PROCS = 4

STATE_PENDING_CAMERA = "camera_processing"
STATE_QUEUED = "queued"
STATE_PROCESSING = "processing"
STATE_SUCCESS = "success"
STATE_FAIL = "fail"
STATE_IGNORED = "ignored"
STATE_PENDING = "pending"
STATES = [STATE_QUEUED, STATE_PROCESSING, STATE_SUCCESS, STATE_FAIL, STATE_IGNORED, STATE_PENDING, STATE_PENDING_CAMERA]
TMP_PATH =  "/tmp/chess_img_{}.jpg"

TMP_RAW_FNAME = 'tmp_raw_img_{0:0>3}.jpg'
TMP_RAW_FNAME_RE =  'tmp_raw_img_[0-9]+.jpg$'
TMP_RAW_FNAME_RE_NPZ =  'tmp_raw_img_[0-9]+.jpg.npz$'
# Remote connection for calibration
# SSH_FILE = "/home/pi/.ssh/pi_id_rsa"
# REMOTE_CALIBRATION_FOLDER = "/home/calibrationfiles/"
# REMOTE_CALIBRATE_EXEC = path.join(REMOTE_CALIBRATION_FOLDER, "calibrate2.py")
# MY_HOSTNAME = "MrBeam-8ae9"

class BoardDetectorDaemon(Thread, Logger):
	"""Processes images of chessboards to calibrate the lens used to take the pictures."""

	def __init__(self,
		     output_calib,
		     image_size=camera.LEGACY_STILL_RES,
		     procs=1,
		     stateChangeCallback=None,
		     runCalibrationAsap=False,
	             event_bus=None,
		     rawImgLock=None):
		# runCalibrationAsap : run the lens calibration when we have enough pictures ready
		self.event_bus = event_bus
		self.rawImgLock = rawImgLock

		# State of the detection & calibration
		self.state = calibrationState(changeCallback=stateChangeCallback, npzPath=output_calib, rawImgLock=rawImgLock)

		self.output_file = output_calib

		# Arrays to store object points and image points from all the images.
		self.objPoints = {}  # 3d point in real world space
		self.imgPoints = {}  # 2d points in image plane.
		self.image_size = image_size

		# processor load
		self.procs = Value('i', 1)

		# Queues for I/O with the process
		# self.inputFiles = Queue()
		self.stopQueue = Queue()
		self.outputFiles = Queue()
		self.tasks = []
		self.images = []

		# Locks
		self._started = Event()
		self._started.clear()
		self.waiting = Event()
		self._stop = Event()
		self._stop.clear()
		self._terminate = Event()
		self._terminate.clear()
		self._pause = Event()
		self._pause.clear()
		self._startWhenIdle = Event()
		self._startWhenIdle.clear()
		self.path_inc = 0

		Thread.__init__(self, target=self.processInputImages, name=self.__class__.__name__)
		Logger.__init__(self, name=__name__ + '.' + self.__class__.__name__)

		# self.daemon = False
		# catch SIGTERM used by Process.terminate()
		# signal.signal(signal.SIGTERM, signal.SIG_IGN) #self.stopAsap)
		# signal.signal(signal.SIGINT, signal.SIG_IGN) #self.stopAsap)

	def stop(self, signum=signal.SIGTERM, frame=None):
		self._logger.debug("Stopping")
		self._stop.set()

	def stopAsap(self, signum=signal.SIGTERM, frame=None):
		self._logger.info("Terminating board detector")
		self._terminate.set()
		self._stop.set()

	def start(self):
		self._logger.debug("Starting board detector")
		self._started.set()
		super(self.__class__, self).start()

	@property
	def started(self):
		return self._started.is_set()

	def pause(self):
		self._logger.debug("Pausing")
		self._pause.set()

	@property
	def stopping(self):
		return self._stop.is_set() or self._terminate.is_set()

	def add(self, image, chessboardSize=(CB_ROWS, CB_COLS), state=STATE_PENDING_CAMERA, index=None): #, rough_location=None, remote=None):
		self.state.add(image, chessboardSize, state=state, index=index or self.path_inc)
		self.path_inc += 1

	def load_dir(self, path, chessboardSize=(CB_ROWS, CB_COLS)):
		import re
		dirlist = os.listdir(path)
		found = False
		for fname in dirlist:
			if re.match(TMP_RAW_FNAME_RE, fname):
				found = True
				fullpath = os.path.join(path, fname)
				index = int(fname[slice(*re.search('[0-9]+', fname).span())])
				if self.path_inc <= index: self.path_inc = index + 1
				self.add(fullpath, chessboardSize, STATE_QUEUED, index)
		return found

	def remove(self, path):
		self._logger.info("Removing picture %s" % path)
		self.stopQueue.put(path)
		self.state.remove(path)

	def __len__(self):
		return len(self.state)

	def __getitem__(self, item):
		return self.state[item]

	def next_tmp_img_name(self):
		return TMP_RAW_FNAME.format(self.path_inc)

	@property
	def startCalibrationWhenIdle(self):
		return self._startWhenIdle.is_set()

	@startCalibrationWhenIdle.setter
	def startCalibrationWhenIdle(self, value):
		if value:
			self._logger.debug("Start calibration when idle set.")
			self._startWhenIdle.set()
		else:
			self._logger.debug("Start calibration when idle cleared.")
			self._startWhenIdle.clear()

	@property
	def detectedBoards(self):
		# return len(list(filter(lambda x: x.ready() and x.get()[1] is not None, self.tasks)))
		return len(list(filter(lambda x: x['state'] == STATE_SUCCESS, self.state.values())))

	@property
	def idle(self):
		return all(pic['state'] in [STATE_FAIL, STATE_SUCCESS, STATE_IGNORED] for pic in self.state.values()) \
			and self.state.lensCalibration['state'] != STATE_PROCESSING

	def scaleProcessors(self, number):
		self.procs.value = number
		self._logger.info("Changing to %s simultaneous processes", self.procs.value)

	# @logtime
	@logExceptions
	def processInputImages(self):
		# state, callback=None, chessboardSize=(CB_COLS, CB_ROWS), rough_location=None, remote=None):
		count = 0
		runningProcs = {}
		resultQueue = Queue()
		lensCalibrationProcQueue = Queue()
		self._logger.debug("Pool started - %i procs" % MAX_PROCS)
		lensCalibrationProc = None
		loopcount = 0
		stateIdleAndNotEnoughGoodBoard = False
		while not self._stop.is_set():
			loopcount += 1
			if loopcount % 20 == 0 :
				self._logger.debug("Running... %s procs running, stopsignal : %s" %
						  (len(runningProcs), self._stop.is_set()))
			self.state.refresh(imgFoundCallback=self.event_bus.fire, args=(MrBeamEvents.RAW_IMAGE_TAKING_DONE,))
			# if self.idle:
			# self._logger.debug("waiting to be restarted")
			if (self.state.lensCalibration['state'] == STATE_PENDING or self.startCalibrationWhenIdle) \
			   and self.detectedBoards >= MIN_BOARDS_DETECTED:
				self._logger.info("Start lens calibration.")
				self.startCalibrationWhenIdle = False

				availableResults = self.state.getSuccesses()
				objPoints = []
				imgPoints = []
				for t in availableResults:
					# TODO add ignored paths list provided by user choice in Front End (could be STATE_IGNORED)
					objPoints.append(get_object_points(*t['board_size']))
					imgPoints.append(t['found_pattern'])
				self._logger.debug("len patterns : %i and %i " % (len(objPoints), len(imgPoints)))
				args = (np.asarray(objPoints),
					np.asarray(imgPoints),
					self.state.imageSize,
					lensCalibrationProcQueue)
				lensCalibrationProc = Process(target=runLensCalibration, args=args)
				lensCalibrationProc.start()
				self.state.calibrationBusy()
				self.event_bus.fire(MrBeamEvents.LENS_CALIB_RUNNING)
				self._logger.info("EVENT LENS CALIBRATION RUNNING")
			elif len(self) >= 9 and self.idle and self.detectedBoards < MIN_BOARDS_DETECTED:
				if not stateIdleAndNotEnoughGoodBoard:
					stateIdleAndNotEnoughGoodBoard = True
					self.event_bus.fire(MrBeamEvents.LENS_CALIB_FAIL)
				if loopcount % 20 == 0 :
					self._logger.debug("Only %i boards detected yet, %i necessary" % (self.detectedBoards , MIN_BOARDS_DETECTED))
			if not self.idle or self.detectedBoards > MIN_BOARDS_DETECTED:
				stateIdleAndNotEnoughGoodBoard = False
			# runningProcs = self.state.runningProcs() #len(list(filter(lambda x: not x.ready(), self.tasks)))
			if len(runningProcs.keys()) < self.procs.value and self.state.getPending():
				path = self.state.getPending()
				self.state.update(path, STATE_PROCESSING)
				count += 1
				self._logger.debug("%i / %i processes running, adding Process of image %s" % (len(runningProcs.keys()),
													     self.procs.value,
													     path))
				# self._logger.info("current state :\n%s" % self.state)
				board_size = self.state[path]['board_size']
				args = (path, count, board_size, resultQueue)
				runningProcs[path] = Process(target=handleBoardPicture, args=args)
				runningProcs[path].daemon = True
				runningProcs[path].start()
			if not lensCalibrationProcQueue.empty():
				self._logger.info("Lens calibration has given a result! ")
				res = lensCalibrationProcQueue.get()
				self.state.updateCalibration(**res)
				# self.state.updateCalibration(*tuple(map(lambda x: res[x],
				# 					['ret', 'mtx', 'dist', 'rvecs', 'tvecs'])
				lensCalibrationProc.join()
				self.event_bus.fire(MrBeamEvents.LENS_CALIB_DONE)
				self._logger.info("EVENT LENS CALIBRATION DONE")
			if lensCalibrationProc and \
			   lensCalibrationProc.exitcode is not None and \
			   lensCalibrationProc.exitcode != 0 :
				self._logger.warning("Something went wrong with the lens calibration process")

			while not resultQueue.empty():
				# Need to clean the queue before joining processes
				r = resultQueue.get()
				self.state.update(**r)
				if r['state'] == STATE_SUCCESS:
					self.state.lensCalibration['state'] = STATE_PENDING

			for path, proc in runningProcs.items():
				if proc.exitcode is not None:
					if proc.exitcode < 0:
						self._logger.warning("Something went wrong with the process for path\n%s." % path)
					else:
						self._logger.debug("Process exited for path %s." % path)
					runningProcs.pop(path)
			while not self.stopQueue.empty():
				path = self.stopQueue.get()
				if path in runningProcs.keys():
					self._logger.warning("Killing process for path %s" % path)
					runningProcs[path].terminate()
					# termination might cause the pipe to break if it is in use by the process
					runningProcs[path].join()
					runningProcs.pop(path)

			if self._stop.wait(.1): break
		self._logger.warning("Stop signal intercepted")
		resultQueue.close()
		if self._terminate.is_set():
			self._logger.info("Terminating processes")
			for path, proc in runningProcs.items():
				proc.terminate()
		self._logger.debug("Joining processes")
		for path, proc in runningProcs.items():
			proc.join()
		self.event_bus.fire(MrBeamEvents.LENS_CALIB_EXIT)
		self._logger.info("Lens calibration exited")


def get_object_points(rows, cols):
    # prepare object points, like (0,0,0), (1,0,0), (2,0,0) ....,(6,5,0)
    objp = np.zeros((rows * cols, 3), np.float32)
    grid = np.mgrid[0:rows * CB_SQUARE_SIZE:CB_SQUARE_SIZE,
                    0:cols * CB_SQUARE_SIZE:CB_SQUARE_SIZE].T # .reshape(-1, 2)
    grid_copy = copy(grid)
    grid[:,:,0], grid[:,:,1] = grid_copy[:,:,1], grid_copy[:,:,0]
    objp[:,:2] = grid.reshape(-1,2)
    return objp

# @logtime
# @logme(True)
@logExceptions
def handleBoardPicture(image, count, board_size, q_out=None):
	# logger = logging.getLogger()
	# if self._stop.is_set(): return
	signal.signal(signal.SIGTERM, signal.SIG_DFL)
	if isinstance(image, str):
		# self._logger.info("Detecting board in %s" % image)
		img = cv2.imread(image)
		if img is None:
			raise ValueError("Could not read image %s" % image)
		path = image
	elif isinstance(image, np.ndarray):
		# self._logger.info("Detecting board...")
		img = image
		path = TMP_PATH.format(count)
	else:
		raise ValueError("Expected an image or a path to an image in inputFiles.")

	# if callback != None: callback(path, STATE_PROCESSING)
	# if remote is not None:
	# 	location = path.join(REMOTE_CALIBRATION_FOLDER, MY_HOSTNAME)
	# 	remote_loc = remote + ":" + location
	# 	call(["ssh", "-i", SSH_FILE, remote, "--", "mkdir", "-p", location])
	# 	call(["scp", '-i', SSH_FILE, state['image_path'], remote_loc])
	# 	retcode = call(["ssh", '-i', SSH_FILE, remote, "--", "python3", REMOTE_CALIBRATE_EXEC, path.join(location, path.basename(state['image_path']))])
	# 	if retcode == 0:
	# 		self.valid_images += 1
	# 		state['state'] = self.STATE_DONE_OK
	# 		state['valid'] = True
	# 	else:
	# 		state['state'] = self.STATE_DONE_FAIL
	# 		state['valid'] = False
	# 		self._logger.warning("Could not calibrate the file :O")
	# 	return

	gray = cv2.cvtColor(img, cv2.COLOR_BGR2GRAY)
	success, found_pattern = findBoard(gray, board_size)
	_pattern = found_pattern.reshape(-1,2)
	
	center = None
	bbox = None
	try:
		if success:
			_c = np.average(_pattern, axis=0).tolist()
			center = tuple(_c)
		else:
			center = None
	except:
		center = None
		# TODO log this
	try:
		if success:
			bbox = (tuple(np.min(_pattern, axis=0)), tuple(np.max(_pattern, axis=0)))
		else:
			bbox = None
	except:
		bbox = None
		# TODO log this

	drawnImg = cv2.drawChessboardCorners(img, board_size, found_pattern, success, )
	height, width, _ = drawnImg.shape
	differed_imwrite(path, drawnImg)
	if q_out is not None:
		q_out.put(dict(
			path=path,
			state=STATE_SUCCESS if success else STATE_FAIL,
			board_size=board_size,
			found_pattern=found_pattern,
			board_center=center,
			board_bbox=bbox,
			width=width,
			height=height,
		))
	if success:
		# if callback != None: callback(path, STATE_SUCCESS, board_size=board_size, found_pattern=found_pattern)
		return found_pattern
	else:
		# if callback != None: callback(path, STATE_FAIL, board_size=board_size)
		return None


# @logExceptions
def findBoard(image, pattern):
	"""Finds the chessboard pattern of a given size in the image"""
	# TODO Add 8-way connected label filtering for small elements
	corners_found, corners = cv2.findChessboardCorners(
		image,
		patternSize=pattern,
		flags=cv2.CALIB_CB_ADAPTIVE_THRESH + cv2.CALIB_CB_NORMALIZE_IMAGE + cv2.CALIB_CB_FAST_CHECK)
	if not corners_found: return corners_found, corners
	cornerSubPix = cv2.cornerSubPix(image, corners, (11, 11), (-1, -1), (cv2.TERM_CRITERIA_EPS + cv2.TERM_CRITERIA_MAX_ITER, 30, 0.001))
	return corners_found, cornerSubPix

@logExceptions
def runLensCalibration(objPoints, imgPoints, imgRes, q_out=None):
	"""
	None the distortion of the lens given the detected chessboards.
	N.B. is supposed to run after the main process has been joined,
	but can also run in parallel (only uses the available results)
	"""
	# if remote is not None:
	# 	raise NotImplementedError()
	# 	# retval = call(["ssh", '-i', SSH_FILE, remote, "--", "python3", REMOTE_CALIBRATE_EXEC, "-f", MY_HOSTNAME , "SomeOtherInput" ])
	# 	# if retval == 0:
	# 	# 	remote_loc = remote + ":" + path.join(REMOTE_CALIBRATION_FOLDER, MY_HOSTNAME, "/lens_*.npz")
	# 	# 	retval = call(["scp", '-i', SSH_FILE, remote_loc, "~/.octoprint/cam/"])

	# 	# if retval != 0:
	# 	# 	raise ValueError("Remote failed to calibrate my camera")
	# else:
	signal.signal(signal.SIGTERM, signal.SIG_DFL)
	ret, mtx, dist, rvecs, tvecs = cv2.calibrateCamera(objPoints,
	                                                   imgPoints,
	                                                   imgRes,
	                                                   None, None)
	# if callback: callback()
	if q_out:
		q_out.put(dict(ret=ret, mtx=mtx, dist=dist, rvecs=rvecs, tvecs=tvecs))
	if ret == 0:
		# TODO save to file here?
	
		return ret, mtx, dist, rvecs, tvecs
	else:
		return ret, mtx, dist, rvecs, tvecs


class calibrationState(dict):
	def __init__(self, imageSize=camera.LEGACY_STILL_RES, changeCallback=None,  npzPath=None, rawImgLock=None, *args, **kw):
		self._logger = mrb_logger(__name__ + '.' + self.__class__.__name__, lvl=logging.DEBUG)
		self.changeCallback = changeCallback
		self.imageSize=imageSize
		self.output_file =  npzPath
		self.output_file_ts = -1
		self.rawImgLock = rawImgLock
		self.setOutpuFileTimestamp()
		if os.path.isfile(self.output_file):
			self.loadCalibration()
		else:
			self.lensCalibration = dict(state=STATE_PENDING)
		super(self.__class__, self).__init__(*args, **kw)

	def onChange(self):
		returnState = dict(imageSize=self.imageSize,
		                   lensCalibration=self.lensCalibration['state'],
				           lensCalibrationNpzFileTs=self.output_file_ts,
				           pictures=self.clean())
		self._logger.debug("State updated")
		if self.changeCallback != None:
			self.changeCallback(returnState)

	def add(self, path, board_size=(CB_ROWS, CB_COLS), state=STATE_PENDING_CAMERA, index=-1):
		self[path] = dict(
			tm_added=time.time(), # when picture was taken
			state=state,
			tm_proc=None, # when processing started
			tm_end=None, # when processing ended
			board_size=board_size,
			index=index,
		)
		dirlist = os.listdir(os.path.dirname(path))
		if os.path.basename(path) + ".npz" in dirlist:
			self._logger.debug("Found previous npz file for %s" % path)
			self.load(path) # Triggers self.onChange()
		else:
			self.onChange()

	def remove(self, path):
		if self.pop(path, None): # deletes without checking if the key exists
			for f in [path, path+'.npz']:
				if os.path.isfile(f):
					try:
						os.remove(f)
					except OSError:
						pass
		self.onChange()

	def ignore(self, path):
		self.update(path, STATE_IGNORED)

	def update(self, path, state, **kw):
		if state in STATES:
			_data = dict(state = state, **kw)
			if(state == STATE_SUCCESS or state == STATE_FAIL):
				_data["tm_end"] = time.time()
			if(state == STATE_PROCESSING):
				_data["tm_proc"] = time.time()
			self[path].update(_data)
			if(state == STATE_SUCCESS or state == STATE_FAIL):
				self.save(path)
			self.onChange()
		else:
			raise ValueError("Not a valid state: {}", state)

	def updateCalibration(self, ret, mtx, dist, rvecs, tvecs):
		if ret != 0.:
			self.lensCalibration.update(dict(state=STATE_SUCCESS, err=ret, mtx=mtx, dist=dist, rvecs=rvecs, tvecs=tvecs))
			self.saveCalibration()
		# elif state in STATES:
		# 	self.lastLensCalibrationState = state
		# else:
		# 	raise ValueError("Not a valid state: {}", state)
		else:
			self.lensCalibration.update(dict(state=STATE_FAIL))
		self.onChange()

	def calibrationBusy(self):
		self.lensCalibration.update(dict(state=STATE_PROCESSING))

	def calibrationRunning(self):
		return self.lensCalibration['state'] == STATE_PROCESSING

	def refresh(self, imgFoundCallback=None, args=(), kwargs={}):
		"""Check if a pending image was taken and saved by the camera"""
		# self._logger.debug("### REFRESH ###")
		changed = False
		for path, elm in self.items():
			if elm['state'] == STATE_PENDING_CAMERA and os.path.exists(path):
				if self.rawImgLock is not None:
					self.rawImgLock.acquire()
					self.rawImgLock.release()
				self.update(path, STATE_QUEUED)
				changed = True
				if imgFoundCallback is not None:
					imgFoundCallback(*args, **kwargs)
					self._logger.debug("CALLBACK : %s (*%s, **%s)" %
							     (imgFoundCallback.__name__, args, kwargs))
		if changed:
			self._logger.debug("something changed")
			self.onChange()
		return changed

	def getSuccesses(self):
		return list(filter(lambda _s: _s['state'] == STATE_SUCCESS, self.values()))

	def getAll(self):
		return self

	def getPending(self):
		for path, imgState in self.items():
			if imgState['state'] == STATE_QUEUED: return path

	def getAllPending(self):
		return list(map(lambda elm: elm[0], filter(lambda elm: elm[1]['state'] == STATE_QUEUED, self.items())))

	def getProcessing(self):
		return list(filter(lambda _s: _s['state'] == STATE_PROCESSING, self.values()))
	
	def setOutpuFileTimestamp(self):
		ts = -1
		try:
			ts = int(os.path.getmtime(self.output_file))
		except:
			pass
		self.output_file_ts = ts
		return ts

	def save(self, path):
		"""Save the results of the detected chessboard in given path"""
		np.savez(path + ".npz", **self[path])

	def load(self, path):
		"""Load the results of the detected chessboard in given path"""
		self[path].update(dict(np.load(path + ".npz")))
		self.onChange()

	def saveCalibration(self, path=None):
		"""Load the calibration to path"""
		makedirs(path or self.output_file, parent=True)
		np.savez(path or self.output_file, **self.lensCalibration)
		self.setOutpuFileTimestamp()

	def loadCalibration(self, path=None):
		"""Load the calibration from path (defaults to self.lensCalibration default path)"""
		self.lensCalibration = dict(np.load(path or self.output_file))
		if 'mtx' in self.lensCalibration.keys() and self.lensCalibration['mtx'] is not None:
			self.lensCalibration['state'] = STATE_SUCCESS
		else:
			self.lensCalibration['state'] = STATE_FAIL
		self.onChange()

	def clean(self):
		"Allows to be pickled"
		def _isClean(elm):
			return type(elm) in [basestring, str, int, float, bool]
		def make_clean(elm):
			if isinstance(elm, float) or type(elm) in [np.float32, np.float64, np.float16, np.double]:
				return float(elm)
			if isinstance(elm, int) or type(elm) in [np.int8, np.int16, np.int32, np.uint8, np.uint16, np.uint32]:
				return int(elm)
			if isinstance(elm, np.ndarray):
				return elm.tolist()
			else: return None
		def _clean(d):
			if isinstance(d, dict):
				ret = {}
				for k, v in d.items():
					res = _clean(v)
					# if res is not None: ret[k]=res
					ret[k]=res
				return ret
			elif type(d) in [list, tuple]:
				ret = []
				for elm in d:
					res = _clean(elm)
					# if res is not None:
					ret.append(res)
				return type(d)(ret)
			else:
				if _isClean(d): return d
				else: return make_clean(d)
		return _clean(self)

if __name__ == "__main__":
	import argparse, textwrap
	parser = argparse.ArgumentParser(description="Detect the markers in the pictures provided or from the camera",
									 formatter_class=argparse.RawDescriptionHelpFormatter,
									 epilog=textwrap.dedent('''\
	Find the chessboards in the .jpg pictures contained in given path and
	calculate the lens distortion from given chessboards.

	'''))
	# parser.add_argument('outfolder', nargs='?',# type=argparse.FileType('w'),
	#                     default='markers_out')
	#
	parser.add_argument('out_file', metavar = 'OUT')
	parser.add_argument('images', metavar = 'IMG', nargs='+')

	args = parser.parse_
	b = BoardDetectorDaemon(args.out_file,
				runCalibrationAsap=True)
	for path in args.images:
		b.add(path)
	# Detect boards
	if not b.is_alive():
		b.start()
	else:
		b.waiting.clear()

	# Start calibration
	b.startCalibrationWhenIdle = True
	b.scaleProcessors(4)<|MERGE_RESOLUTION|>--- conflicted
+++ resolved
@@ -13,13 +13,9 @@
 from copy import copy
 
 from octoprint_mrbeam.mrbeam_events import MrBeamEvents
-<<<<<<< HEAD
 from octoprint_mrbeam.util import makedirs
-from octoprint_mrbeam.util.log import logme, logtime, logExceptions, Logger
-=======
-from octoprint_mrbeam.util import logme, logtime, logExceptions, makedirs
 from octoprint_mrbeam.util.img import differed_imwrite
->>>>>>> 287387b8
+from octoprint_mrbeam.util.log import logme, logtime, logExceptions
 from octoprint_mrbeam.mrb_logger import mrb_logger
 
 CB_ROWS = 5
@@ -52,7 +48,7 @@
 # REMOTE_CALIBRATE_EXEC = path.join(REMOTE_CALIBRATION_FOLDER, "calibrate2.py")
 # MY_HOSTNAME = "MrBeam-8ae9"
 
-class BoardDetectorDaemon(Thread, Logger):
+class BoardDetectorDaemon(Thread):
 	"""Processes images of chessboards to calibrate the lens used to take the pictures."""
 
 	def __init__(self,
