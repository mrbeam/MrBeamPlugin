--- conflicted
+++ resolved
@@ -6,7 +6,7 @@
 from datetime import datetime
 from distutils.version import LooseVersion, StrictVersion
 
-from octoprint_mrbeam import IS_X86, BEAMOS_LEGACY_DATE
+from octoprint_mrbeam import IS_X86
 from octoprint_mrbeam.mrb_logger import mrb_logger
 from octoprint_mrbeam.util.cmd_exec import exec_cmd, exec_cmd_output
 from octoprint_mrbeam.util import logExceptions
@@ -221,18 +221,7 @@
                     and BEAMOS_LEGACY_DATE
                     < beamos_date
                     <= datetime.strptime("2021-06-25", "%Y-%m-%d").date()
-<<<<<<< HEAD
                     and (self.plugin._settings.get(["version"]) is None)
-=======
-                    and (
-                        self.version_previous is None
-                        or self._compare_versions(
-                            self.version_previous,
-                            "0.9.6.2",
-                            equal_ok=False,
-                        )
-                    )
->>>>>>> 29a2d6e9
                 ):  # for images before the 25.6.2021
                     self.fix_s_series_mount_manager()
 
