--- conflicted
+++ resolved
@@ -233,12 +233,8 @@
 		# Define your plugin's asset files to automatically include in the
 		# core UI here.
 		return dict(
-<<<<<<< HEAD
-			js=["js/lib/parallel.js",
-=======
 			js=["js/libthomasmagic.js",
 				# "js/lib/parallel.js",
->>>>>>> 073a7920
 				"js/lasercutterprofiles.js","js/mother_viewmodel.js", "js/mrbeam.js","js/color_classifier.js",
 				"js/working_area.js", "js/camera.js", "js/lib/snap.svg-min.js", "js/snap-dxf.js", "js/render_fills.js", "js/path_convert.js",
 				"js/matrix_oven.js", "js/drag_scale_rotate.js",	"js/convert.js", "js/snap_gc_plugin.js", "js/gcode_parser.js", "js/gridify.js",
