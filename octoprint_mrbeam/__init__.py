--- conflicted
+++ resolved
@@ -1357,13 +1357,8 @@
 
 			#TODO implement cancelled_Jobs, to check if this particular Job has been canceled
 			#TODO implement check "_cancel_job"-loop inside engine.convert(...), to stop during conversion, too
-<<<<<<< HEAD
-			engine = Converter(params, model_path, workingAreaWidth = maxWidth, workingAreaHeight = maxHeight)
+			engine = Converter(params, model_path, workingAreaWidth = maxWidth, workingAreaHeight = maxHeight, min_required_disk_space=self._settings.get(['converter_min_required_disk_space']))
 			engine.convert(is_job_cancelled, on_progress, on_progress_args, on_progress_kwargs)
-=======
-			engine = Converter(params, model_path, min_required_disk_space=self._settings.get(['converter_min_required_disk_space']))
-			engine.convert(on_progress, on_progress_args, on_progress_kwargs)
->>>>>>> ae4852d5
 
 			is_job_cancelled() #check if canceled during conversion
 
