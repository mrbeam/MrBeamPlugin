--- conflicted
+++ resolved
@@ -471,17 +471,6 @@
 		# Define your plugin's asset files to automatically include in the
 		# core UI here.
 		assets = dict(
-<<<<<<< HEAD
-			js=["js/lasercutterprofiles.js","js/mother_viewmodel.js", "js/mrbeam.js","js/color_classifier.js",
-				"js/working_area.js", "js/camera.js", "js/lib/snap.svg-min.js", "js/snap-dxf.js", "js/render_fills.js", "js/path_convert.js",
-				"js/matrix_oven.js", "js/unref.js", "js/drag_scale_rotate.js",	"js/convert.js", "js/snap_gc_plugin.js", "js/gcode_parser.js", "js/gridify.js",
-				"js/lib/photobooth_min.js", "js/svg_cleaner.js", "js/loginscreen_viewmodel.js",
-				"js/wizard_acl.js", "js/netconnectd_wrapper.js", "js/lasersaftey_viewmodel.js",
-				"js/ready_to_laser_viewmodel.js", "js/lib/screenfull.min.js","js/settings/camera_calibration.js",
-				"js/path_magic.js", "js/lib/simplify.js", "js/lib/clipper.js", "js/lib/Color.js", "js/laser_job_done_viewmodel.js", 
-				"js/loadingoverlay_viewmodel.js", "js/wizard_whatsnew.js", "js/wizard_analytics.js"],
-			css=["css/mrbeam.css", "css/svgtogcode.css", "css/ui_mods.css", "css/quicktext-fonts.css", "css/sliders.css"],
-=======
 
 			js=["js/helpers/quick_shape_helper.js",
 			    "js/helpers/debug_rendering_helper.js",
@@ -552,7 +541,6 @@
 			     "css/hopscotch.min.css",
 			     "css/wizard.css",
 			     ],
->>>>>>> 7385ec24
 			less=["less/mrbeam.less"]
 		)
 		if self._settings.get(["dev", "load_gremlins"]):
@@ -618,46 +606,6 @@
 			wizard = False
 
 		render_kwargs.update(dict(
-<<<<<<< HEAD
-							 webcamStream=self._settings.get(["cam", "frontendUrl"]),
-							 enableFocus=enable_focus,
-							 safetyGlasses=safety_glasses,
-							 enableTemperatureGraph=False,
-							 enableAccessControl=enable_accesscontrol,
-							 accessControlActive=accesscontrol_active,
-							 enableSdSupport=False,
-							 gcodeMobileThreshold=0,
-							 gcodeThreshold=0,
-							 wizard=wizard,
-							 now=now,
-							 language = language,
-
-							 beamosVersionNumber = self._plugin_version,
-							 beamosVersionBranch = self._branch,
-							 beamosVersionDisplayVersion = display_version_string,
-							 beamosVersionImage = self._octopi_info,
-
-							 env=self.get_env(),
-							 env_local=self.get_env(self.ENV_LOCAL),
-							 env_laser_safety=self.get_env(self.ENV_LASER_SAFETY),
-							 env_analytics=self.get_env(self.ENV_ANALYTICS),
-
-							 displayName=self.getDisplayName(),
-							 hostname=self.getHostname(),
-							 serial=self._serial_num,
-							 software_tier=self._settings.get(["dev", "software_tier"]),
-							 analyticsEnabled=self._settings.get(["analyticsEnabled"]),
-							 beta_label=self.get_beta_label(),
-							 terminalEnabled=self._settings.get(['terminal']) or self.support_mode,
-							 vorlonEnabled=self.is_vorlon_enabled(),
-
-							 lasersafety_confirmation_dialog_version  = self.LASERSAFETY_CONFIRMATION_DIALOG_VERSION,
-							 lasersafety_confirmation_dialog_language = language,
-
-							 quickstart_guide_default="QuickstartGuide_{locale}.pdf".format(locale='de' if language == 'de' else 'en'),
-							 usermanual_default="UserManual_{locale}.pdf".format(locale='de' if language == 'de' else 'en')
-						 ))
-=======
 			webcamStream=self._settings.get(["cam", "frontendUrl"]),
 			enableFocus=enable_focus,
 			safetyGlasses=safety_glasses,
@@ -699,7 +647,6 @@
 			lasersafety_confirmation_dialog_version=self.LASERSAFETY_CONFIRMATION_DIALOG_VERSION,
 			lasersafety_confirmation_dialog_language=language
 		))
->>>>>>> 7385ec24
 		r = make_response(render_template("mrbeam_ui_index.jinja2", **render_kwargs))
 
 		if firstRun:
@@ -730,13 +677,6 @@
 
 	def get_template_configs(self):
 		result = [
-<<<<<<< HEAD
-			dict(type='settings', name="File Import Settings", template='settings/svgtogcode_settings.jinja2', suffix="_conversion", custom_bindings=False),
-            dict(type='settings', name="Camera Calibration", template='settings/camera_settings.jinja2', suffix="_camera", custom_bindings=True),
-            dict(type='settings', name="Debug", template='settings/debug_settings.jinja2', suffix="_debug", custom_bindings=False),
-            dict(type='settings', name="About This Mr Beam", template='settings/about_settings.jinja2', suffix="_about", custom_bindings=False),
-            dict(type='settings', name="Analytics", template='settings/analytics_settings.jinja2', suffix="_analytics", custom_bindings=False)
-=======
 			dict(type='settings', name=gettext("File Import Settings"), template='settings/svgtogcode_settings.jinja2', suffix="_conversion", custom_bindings=False),
 			dict(type='settings', name=gettext("Camera"), template='settings/camera_settings.jinja2', suffix="_camera", custom_bindings=True),
 			dict(type='settings', name=gettext("Precision Calibration"), template='settings/backlash_settings.jinja2', suffix="_backlash", custom_bindings=True),
@@ -748,7 +688,6 @@
 			dict(type='settings', name=gettext("Mr Beam Lights"), template='settings/leds_settings.jinja2', suffix="_leds", custom_bindings=True),
 			dict(type='settings', name=gettext("Custom Material Settings"), template='settings/custom_material_settings.jinja2', suffix="_custom_material", custom_bindings=True),
 
->>>>>>> 7385ec24
 			# disabled in appearance
 			# dict(type='settings', name="Serial Connection DEV", template='settings/serialconnection_settings.jinja2', suffix='_serialconnection', custom_bindings=False, replaces='serial')
 		 ]
