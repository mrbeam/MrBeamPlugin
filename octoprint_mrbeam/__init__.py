--- conflicted
+++ resolved
@@ -84,11 +84,7 @@
 from octoprint_mrbeam.util.log import logExceptions
 from octoprint_mrbeam.util.material_csv_parser import parse_csv
 from octoprint_mrbeam.util.uptime import get_uptime, get_uptime_human_readable
-<<<<<<< HEAD
-
-=======
 from octoprint_mrbeam.util import get_thread
->>>>>>> 9109efa7
 from octoprint_mrbeam import camera
 
 # this is a easy&simple way to access the plugin and all injections everywhere within the plugin
