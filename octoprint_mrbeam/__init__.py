--- conflicted
+++ resolved
@@ -42,7 +42,7 @@
 
 __version__ = get_versions()["version"]
 if isinstance(__version__, unicode):
-    __version__ = unicodedata.normalize('NFKD', __version__).encode('ascii', 'ignore')
+    __version__ = unicodedata.normalize("NFKD", __version__).encode("ascii", "ignore")
 
 del get_versions
 
@@ -162,7 +162,6 @@
     TIME_NTP_SYNC_CHECK_FAST_COUNT = 20
     TIME_NTP_SYNC_CHECK_INTERVAL_FAST = 10.0
     TIME_NTP_SYNC_CHECK_INTERVAL_SLOW = 120.0
-
 
     def __init__(self):
         self.mrbeam_plugin_initialized = False
@@ -697,7 +696,6 @@
                 "js/app/helpers/util.js",
                 "js/app/view-models/user-notification.js",
                 "js/lib/load-image.all.min.js",  # to load custom material images
-<<<<<<< HEAD
                 "js/app/view-models/settings/custom-material.js",
                 "js/app/view-models/messages.js",
                 "js/app/view-models/design-store.js",
@@ -709,23 +707,8 @@
                 "js/app/view-models/settings/calibration/watterott/calibration-qa.js",
                 "js/app/view-models/settings/calibration/watterott/label-printer.js",
                 "js/app/view-models/modal/hard_refresh_overlay.js",
-=======
-                "js/settings/custom_material.js",
-                "js/messages.js",
-                "js/design_store.js",
-                "js/settings/dev_design_store.js",
-                                "js/material-store.js",
-                "js/settings_menu_navigation.js",
-                "js/calibration/calibration.js",
-                "js/calibration/corner_calibration.js",
-                "js/calibration/lens_calibration.js",
-                "js/calibration/watterott/camera_alignment.js",
-                "js/calibration/watterott/calibration_qa.js",
-                "js/calibration/watterott/label_printer.js",
-                "js/hard_refresh_overlay.js",
                 "js/app/view-models/mrbeam-simple-api-commands.js",
                 "js/app/view-models/mrbeam-constants.js",
->>>>>>> 7c831482
             ],
             css=[
                 "css/mrbeam.css",
@@ -874,12 +857,16 @@
                 terminalEnabled=self._settings.get(["terminal"]) or self.support_mode,
                 lasersafety_confirmation_dialog_version=self.LASERSAFETY_CONFIRMATION_DIALOG_VERSION,
                 lasersafety_confirmation_dialog_language=language,
-                settings_model=SettingsService(self._logger, DocumentService(self._logger),
-                                               environment=settings_service.get_environment_enum_from_plugin_settings(
-                                                   self._settings)).get_template_settings_model(
-                    self.get_model_id()),
-                burger_menu_model=BurgerMenuService(self._logger, DocumentService(self._logger)).get_burger_menu_model(
-                    self.get_model_id()),
+                settings_model=SettingsService(
+                    self._logger,
+                    DocumentService(self._logger),
+                    environment=settings_service.get_environment_enum_from_plugin_settings(
+                        self._settings
+                    ),
+                ).get_template_settings_model(self.get_model_id()),
+                burger_menu_model=BurgerMenuService(
+                    self._logger, DocumentService(self._logger)
+                ).get_burger_menu_model(self.get_model_id()),
                 isDevelop=self.is_dev_env(),
             )
         )
@@ -1321,12 +1308,11 @@
     # simpleApiCommand: compare_pep440_versions;
     def handle_pep440_comparison_result(self, data):
         try:
-            result = compare_pep440_versions(data['v1'], data['v2'], data['operator'])
+            result = compare_pep440_versions(data["v1"], data["v2"], data["operator"])
             return make_response(json.dumps(result), 200)
         except KeyError as e:
             self._logger.error("Key is missing in data: %s", e)
             return make_response(json.dumps(None), 500)
-
 
     # ~~ helpers
 
@@ -2151,21 +2137,23 @@
                 pass
             msg = payload.get("msg", "")
             if func and func is not "null":
-                msg = u"{} ({})".format(msg, func)
+                msg = "{} ({})".format(msg, func)
             else:
-                msg = u"{}".format(msg)
+                msg = "{}".format(msg)
 
             self._frontend_logger.log(
                 level,
-                u"%s - %s - %s %s",
+                "%s - %s - %s %s",
                 browser_time,
                 f_level,
                 msg,
-                "\n  " + (u"\n   ".join(stack)) if stack else "",
+                "\n  " + ("\n   ".join(stack)) if stack else "",
             )
 
             if level >= logging.WARNING:
-                self.analytics_handler.add_frontend_event(event="console", payload=payload, header_extension=header_extension)
+                self.analytics_handler.add_frontend_event(
+                    event="console", payload=payload, header_extension=header_extension
+                )
 
         except Exception as e:
             self._logger.exception(
@@ -2184,7 +2172,9 @@
             event = data.get("event")
             payload = data.get("payload", dict())
             header_extension = data.get("header_extension", dict())
-            self.analytics_handler.add_frontend_event(event=event, payload=payload, header_extension=header_extension)
+            self.analytics_handler.add_frontend_event(
+                event=event, payload=payload, header_extension=header_extension
+            )
 
         except Exception as e:
             self._logger.exception(
