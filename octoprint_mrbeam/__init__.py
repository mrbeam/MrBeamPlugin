# coding=utf-8
from __future__ import absolute_import

import __builtin__
import copy
import json
import os
import platform
import pprint
import socket
import threading
import time
import collections
from subprocess import check_output

import octoprint.plugin
import requests
from flask import request, jsonify, make_response, url_for
from flask.ext.babel import gettext
import octoprint.filemanager as op_filemanager
from octoprint.filemanager import ContentTypeDetector, ContentTypeMapping
from octoprint.server import NO_CONTENT
from octoprint.server.util.flask import restricted_access, get_json_command_from_request, \
	add_non_caching_response_headers
from octoprint.util import dict_merge
from octoprint.settings import settings
from octoprint.events import Events as OctoPrintEvents

IS_X86 = platform.machine() == 'x86_64'

from octoprint_mrbeam.__version import __version__
from octoprint_mrbeam.iobeam.iobeam_handler import ioBeamHandler, IoBeamEvents
from octoprint_mrbeam.iobeam.onebutton_handler import oneButtonHandler
from octoprint_mrbeam.iobeam.interlock_handler import interLockHandler
from octoprint_mrbeam.iobeam.lid_handler import lidHandler
from octoprint_mrbeam.iobeam.temperature_manager import temperatureManager
from octoprint_mrbeam.iobeam.dust_manager import dustManager
from octoprint_mrbeam.iobeam.hw_malfunction_handler import hwMalfunctionHandler
from octoprint_mrbeam.iobeam.laserhead_handler import laserheadHandler
from octoprint_mrbeam.iobeam.compressor_handler import compressor_handler
from octoprint_mrbeam.user_notification_system import user_notification_system
from octoprint_mrbeam.analytics.analytics_handler import analyticsHandler
from octoprint_mrbeam.analytics.usage_handler import usageHandler
from octoprint_mrbeam.analytics.review_handler import reviewHandler
from octoprint_mrbeam.led_events import LedEventListener
from octoprint_mrbeam.mrbeam_events import MrBeamEvents
from octoprint_mrbeam.mrb_logger import init_mrb_logger, mrb_logger
from octoprint_mrbeam.migrate import migrate
from octoprint_mrbeam.os_health_care import os_health_care
from octoprint_mrbeam.wizard_config import WizardConfig
from octoprint_mrbeam.printing.profile import laserCutterProfileManager, InvalidProfileError, CouldNotOverwriteError, Profile
from octoprint_mrbeam.software_update_information import get_update_information, switch_software_channel, software_channels_available, SW_UPDATE_TIER_PROD, SW_UPDATE_TIER_BETA, SW_UPDATE_TIER_DEV
from octoprint_mrbeam.support import set_support_mode
from octoprint_mrbeam.util.cmd_exec import exec_cmd, exec_cmd_output
from octoprint_mrbeam.cli import get_cli_commands
from .materials import materials
from octoprint_mrbeam.gcodegenerator.jobtimeestimation import JobTimeEstimation
from .analytics.uploader import AnalyticsFileUploader
from octoprint.filemanager.destinations import FileDestinations
from octoprint_mrbeam.util.material_csv_parser import parse_csv
from octoprint_mrbeam.util.calibration_marker import CalibrationMarker
from octoprint_mrbeam.camera.undistort import MIN_MARKER_PIX
from octoprint_mrbeam.util.uptime import get_uptime, get_uptime_human_readable

# this is a easy&simple way to access the plugin and all injections everywhere within the plugin
__builtin__._mrbeam_plugin_implementation = None
__builtin__.__package_path__ = os.path.dirname(__file__)


class MrBeamPlugin(octoprint.plugin.SettingsPlugin,
                   octoprint.plugin.AssetPlugin,
                   octoprint.plugin.UiPlugin,
                   octoprint.plugin.TemplatePlugin,
                   octoprint.plugin.BlueprintPlugin,
                   octoprint.plugin.SimpleApiPlugin,
                   octoprint.plugin.EventHandlerPlugin,
                   octoprint.plugin.ProgressPlugin,
                   octoprint.plugin.WizardPlugin,
                   octoprint.plugin.SlicerPlugin,
                   octoprint.plugin.ShutdownPlugin,
                   octoprint.plugin.EnvironmentDetectionPlugin):
	# CONSTANTS
	DEVICE_INFO_FILE = '/etc/mrbeam'

	ENV_PROD = "PROD"
	ENV_DEV = "DEV"

	# local envs are deprecated
	ENV_LOCAL = "local"
	ENV_LASER_SAFETY = "laser_safety"
	ENV_ANALYTICS = "analytics"

	MODEL_MRBEAM2 = "MRBEAM2"
	MODEL_MRBEAM2_DC_R1 = "MRBEAM2_DC_R1"
	MODEL_MRBEAM2_DC_R2 = "MRBEAM2_DC_R2"
	MODEL_MRBEAM2_DC = "MRBEAM2_DC"

	LASERSAFETY_CONFIRMATION_DIALOG_VERSION = "0.4"

	LASERSAFETY_CONFIRMATION_STORAGE_URL = 'https://script.google.com/a/macros/mr-beam.org/s/AKfycby3Y1RLBBiGPDcIpIg0LHd3nwgC7GjEA4xKfknbDLjm3v9-LjG1/exec'
	USER_SETTINGS_KEY_MRBEAM = 'mrbeam'
	USER_SETTINGS_KEY_TIMESTAMP = 'ts'
	USER_SETTINGS_KEY_VERSION = 'version'
	USER_SETTINGS_KEY_LASERSAFETY_CONFIRMATION_SENT_TO_CLOUD = ['lasersafety', 'sent_to_cloud']
	USER_SETTINGS_KEY_LASERSAFETY_CONFIRMATION_SHOW_AGAIN = ['lasersafety', 'show_again']

	CUSTOM_MATERIAL_STORAGE_URL = 'https://script.google.com/a/macros/mr-beam.org/s...'  # TODO

	BOOT_GRACE_PERIOD = 10  # seconds
	TIME_NTP_SYNC_CHECK_FAST_COUNT = 20
	TIME_NTP_SYNC_CHECK_INTERVAL_FAST = 10.0
	TIME_NTP_SYNC_CHECK_INTERVAL_SLOW = 120.0

	def __init__(self):
		self.mrbeam_plugin_initialized = False
		self._shutting_down = False
		self._slicing_commands = dict()
		self._slicing_commands_mutex = threading.Lock()
		self._cancelled_jobs = []
		self._cancelled_jobs_mutex = threading.Lock()
		self._CONVERSION_PARAMS_PATH = "/tmp/conversion_parameters.json"  # TODO add proper path there
		self._cancel_job = False
		self.print_progress_last = -1
		self.slicing_progress_last = -1
		self._logger = mrb_logger("octoprint.plugins.mrbeam")
		self._hostname = None
		self._serial_num = None
		self._mac_addrs = dict()
		self._model_id = None
		self._device_info = dict()
		self._grbl_version = None
		self._device_series = self._get_val_from_device_info('device_series')  # '2C'
		self.called_hosts = []
		self._current_user = None

		self._boot_grace_period_counter = 0

		self._time_ntp_synced = None
		self._time_ntp_check_count = 0
		self._time_ntp_check_last_ts = 0.0
		self._time_ntp_shift = 0.0

		# MrBeam Events needs to be registered in OctoPrint in order to be send to the frontend later on
		MrBeamEvents.register_with_octoprint()

	# inside initialize() OctoPrint is already loaded, not assured during __init__()!
	def initialize(self):
		self._plugin_version = __version__
		init_mrb_logger(self._printer)
		self._logger = mrb_logger("octoprint.plugins.mrbeam")
		self._branch = self.getBranch()
		self._octopi_info = self.get_octopi_info()
		self._serial_num = self.getSerialNum()
		self._model_id = self.get_model_id()

		# listens to StartUp event to start counting boot time grace period
		self._event_bus.subscribe(OctoPrintEvents.STARTUP, self._start_boot_grace_period_thread)

		self.start_time_ntp_timer()

		# do os health care
		os_health_care(self)
		# do migration if needed
		migrate(self)

		self.set_serial_setting()

		# Enable or disable internal support user.
		self.support_mode = set_support_mode(self)
		self._fixEmptyUserManager()

		self.laserCutterProfileManager = laserCutterProfileManager()

		try:
			pluginInfo = self._plugin_manager.get_plugin_info("netconnectd")
			if pluginInfo is None:
				self._logger.warn("NetconnectdPlugin not available. Wifi configuration not possible.")
		except Exception as e:
			self._logger.exception("Exception while getting NetconnectdPlugin pluginInfo")

		self.analytics_handler = analyticsHandler(self)
		self.user_notification_system = user_notification_system(self)
		# self.review_handler = reviewHandler(self)  TODO IRATXE: disabled for now
		self.onebutton_handler = oneButtonHandler(self)
		self.interlock_handler = interLockHandler(self)
		self.lid_handler = lidHandler(self)
		self.usage_handler = usageHandler(self)
		self.led_event_listener = LedEventListener(self)
		self.led_event_listener.set_brightness(self._settings.get(["leds", "brightness"]))
		self.led_event_listener.set_fps(self._settings.get(["leds", "fps"]))
		# start iobeam socket only once other handlers are already initialized so that we can handle info message
		self.iobeam = ioBeamHandler(self)
		self.temperature_manager = temperatureManager(self)
		self.dust_manager = dustManager(self)
		self.hw_malfunction_handler = hwMalfunctionHandler(self)
		self.laserhead_handler = laserheadHandler(self)
		self.compressor_handler = compressor_handler(self)
		self.wizard_config = WizardConfig(self)
		self.job_time_estimation = JobTimeEstimation(self)

		self._logger.info('MrBeamPlugin initialized!')
		self.mrbeam_plugin_initialized = True
		self.fire_event(MrBeamEvents.MRB_PLUGIN_INITIALIZED)

		self._do_initial_log()

	def _do_initial_log(self):
		"""
		Kicks an identifying log line
		Was really important before we had
		@see self.get_additional_environment()
		"""
		msg = "MrBeam Plugin"
		msg += " version:{}".format(self._plugin_version)
		msg += ", model:{}".format(self.get_model_id())
		msg += ", host:{}".format(self.getHostname())
		msg += ", serial:{}".format(self.getSerialNum())
		msg += ", prod_date:{}".format(self.get_production_date())
		msg += ", software_tier:{}".format(self._settings.get(["dev", "software_tier"]))
		msg += ", env:{}".format(self.get_env())
		msg += ", beamOS-image:{}".format(self._octopi_info)
		msg += ", grbl_version_lastknown:{}".format(self._settings.get(["grbl_version_lastknown"]))
		msg += ", laserhead-serial:{}".format(self.laserhead_handler.get_current_used_lh_data()['serial'])
		self._logger.info(msg, terminal=True)

		msg = "MrBeam Lasercutter Profile: %s" % self.laserCutterProfileManager.get_current_or_default()
		self._logger.info(msg, terminal=True)

	def _convert_profiles(self, profiles):
		result = dict()
		for identifier, profile in profiles.items():
			result[identifier] = self._convert_profile(profile)
		return result

	def _convert_profile(self, profile):
		default = self.laserCutterProfileManager.get_default()["id"]
		current = self.laserCutterProfileManager.get_current_or_default()["id"]

		converted = copy.deepcopy(profile)
		converted["resource"] = url_for(".laserCutterProfilesGet", identifier=profile["id"], _external=True)
		converted["default"] = (profile["id"] == default)
		converted["current"] = (profile["id"] == current)
		return converted

	def get_additional_environment(self):
		"""
		Mixin: octoprint.plugin.EnvironmentDetectionPlugin
		:return: dict of environment data
		"""
		uptime = get_uptime()
		return dict(version=self._plugin_version,
		            model=self.get_model_id(),
		            host=self.getHostname(),
		            serial=self._serial_num,
		            production_date=self.get_production_date(),
		            software_tier=self._settings.get(["dev", "software_tier"]),
		            env=self.get_env(),
		            beamOS_image=self._octopi_info,
		            grbl_version_lastknown=self._settings.get(["grbl_version_lastknown"]),
		            laserhead_serial=self.laserhead_handler.get_current_used_lh_data()['serial'],
		            _state=dict(
			            support_mode=self.support_mode,
			            time_ntp_synced=self._time_ntp_synced,
			            uptime="{} ({:.2f}s)".format(get_uptime_human_readable(uptime), uptime),
			            total_usage="{} ({:.2f}s)".format(
				            self.usage_handler.get_duration_humanreadable(self.usage_handler.get_total_usage()),
				            self.usage_handler.get_total_usage()),
		            ))

	##~~ SettingsPlugin mixin
	def get_settings_version(self):
		return 2

	def get_settings_defaults(self):
		# Max img size: 2592x1944. Change requires rebuild of lens_correction_*.npz and machine recalibration.
		# EDIT -- See 1st paragraph of https://docs.opencv.org/2.4/modules/calib3d/doc/camera_calibration_and_3d_reconstruction.html
		# -> Multiply all coefficients with the same resize coef. Use cv2.getOptimalNewCameraMatrix to achieve that
		image_default_width = 2048
		image_default_height = 1536

		return dict(
			current_profile_id="_mrbeam_junior",  # yea, this needs to be like this # 2018: not so sure anymore...
			svgDPI=90,
			dxfScale=1,
			beta_label="",
			job_time=0.0,
			terminal=False,
			terminal_show_checksums=True,
			converter_min_required_disk_space=100 * 1024 * 1024,  # 100MB, in theory 371MB is the maximum expected file size for full working area engraving at highest resolution.
			dev=dict(
				debug=False,  # deprecated
				terminalMaxLines=2000,
				env=self.ENV_PROD,
				load_gremlins=False,
				software_tier=SW_UPDATE_TIER_PROD,
				iobeam_disable_warnings=False,  # for development on non-MrBeam devices
				suppress_migrations=False,  # for development on non-MrBeam devices
				support_mode=False,
				grbl_auto_update_enabled=True,
<<<<<<< HEAD
				automatic_camera_image_upload=True,  # only in env=DEV
=======
				design_store_email=None,
>>>>>>> 63e219a7
			),
			laser_heads=dict(
				filename='laser_heads.yaml'
			),
			focusReminder=True,
			analyticsEnabled=None,
			analytics=dict(
				cam_analytics=False,
				folder='analytics',  # laser job analytics base folder (.octoprint/...)
				filename='analytics_log.json',
				usage_filename='usage.yaml',
				usage_backup_filename='usage_bak.yaml'
			),
			cam=dict(
				cam_img_width=image_default_width,
				cam_img_height=image_default_height,
				frontendUrl="/downloads/files/local/cam/beam-cam.jpg",
				previewOpacity=1,
				localFilePath="cam/beam-cam.jpg",
				localUndistImage="cam/undistorted.jpg",
				keepOriginals=False,
				# TODO: we nee a better and unified solution for our custom paths. Some day...
				correctionSettingsFile='{}/cam/pic_settings.yaml'.format(settings().getBaseFolder('base')),
				correctionTmpFile='{}/cam/last_markers.json'.format(settings().getBaseFolder('base')),
				lensCalibrationFile='{}/cam/lens_correction_{}x{}.npz'.format(settings().getBaseFolder('base'), image_default_width, image_default_height),
				saveCorrectionDebugImages=False,
				markerRecognitionMinPixel = MIN_MARKER_PIX,
			),
			gcode_nextgen=dict(
				enabled=True,
				precision=0.05,
				optimize_travel=True,
				small_paths_first=True,
				clip_working_area=True  # https://github.com/mrbeam/MrBeamPlugin/issues/134
			),
			machine = dict(
				backlash_compensation_x = 0.0 # applied in img2gcode on lines in negative direction.
			),
			grbl_version_lastknown=None,
			tour_auto_launch=True,
			leds=dict(
				brightness=255,
				fps=28
			)
		)

	def on_settings_load(self):
		return dict(
			svgDPI=self._settings.get(['svgDPI']),
			dxfScale=self._settings.get(['dxfScale']),
			terminal=self._settings.get(['terminal']),
			terminal_show_checksums=self._settings.get(['terminal_show_checksums']),
			analyticsEnabled=self._settings.get(['analyticsEnabled']),
			cam=dict(frontendUrl=self._settings.get(['cam', 'frontendUrl']),
			         previewOpacity=self._settings.get(['cam', 'previewOpacity']),
			         markerRecognitionMinPixel = self._settings.get(['cam', 'markerRecognitionMinPixel']),
			         ),
			dev=dict(
				env=self.get_env(),
				software_tier=self._settings.get(["dev", "software_tier"]),
				software_tiers_available=software_channels_available(self),
				terminalMaxLines=self._settings.get(['dev', 'terminalMaxLines']),
				design_store_email=self._settings.get(['dev', 'design_store_email']),
			),
			gcode_nextgen=dict(
				enabled=self._settings.get(['gcode_nextgen', 'enabled']),
				precision=self._settings.get(['gcode_nextgen', 'precision']),
				optimize_travel=self._settings.get(['gcode_nextgen', 'optimize_travel']),
				small_paths_first=self._settings.get(['gcode_nextgen', 'small_paths_first']),
				clip_working_area=self._settings.get(['gcode_nextgen', 'clip_working_area'])
			),
			machine=dict(
				backlash_compensation_x=self._settings.get(['machine', 'backlash_compensation_x'])
			),
			software_update_branches=self.get_update_branch_info(),
			_version=self._plugin_version,
			focusReminder=self._settings.get(['focusReminder']),
			laserHeadSerial=self.laserhead_handler.get_current_used_lh_data()['serial'],
			usage=dict(
				totalUsage=self.usage_handler.get_total_usage(),
				prefilterUsage=self.usage_handler.get_prefilter_usage(),
				carbonFilterUsage=self.usage_handler.get_carbon_filter_usage(),
				laserHeadUsage=self.usage_handler.get_laser_head_usage(),
				gantryUsage=self.usage_handler.get_gantry_usage(),
			),
			tour_auto_launch=self._settings.get(['tour_auto_launch']),
			hw_features=dict(
				has_compressor=self.compressor_handler.has_compressor(),
			),
			leds=dict(
				brightness=self._settings.get(['leds', 'brightness']),
				fps=self._settings.get(['leds', 'fps']),
			),
			isFirstRun=self.isFirstRun(),
		)

	def on_settings_save(self, data):
		try:
			# self._logger.info("ANDYTEST on_settings_save() %s", data)
			if "cam" in data and "previewOpacity" in data["cam"]:
				self._settings.set_float(["cam", "previewOpacity"], data["cam"]["previewOpacity"])
			if "cam" in data and "markerRecognitionMinPixel" in data["cam"]:
				self._settings.set_int(["cam", "markerRecognitionMinPixel"], data["cam"]["markerRecognitionMinPixel"])
			if "svgDPI" in data:
				self._settings.set_int(["svgDPI"], data["svgDPI"])
			if "dxfScale" in data:
				self._settings.set_float(["dxfScale"], data["dxfScale"])
			if "terminal" in data:
				self._settings.set_boolean(["terminal"], data["terminal"])
			if "terminal_show_checksums" in data:
				self._settings.set_boolean(["terminal_show_checksums"], data["terminal_show_checksums"])
				self._printer._comm.set_terminal_show_checksums(data["terminal_show_checksums"])
			if "gcode_nextgen" in data and isinstance(data['gcode_nextgen'],
			                                          collections.Iterable) and "clip_working_area" in data[
				'gcode_nextgen']:
				self._settings.set_boolean(["gcode_nextgen", "clip_working_area"],
				                           data['gcode_nextgen']['clip_working_area'])
			if "machine" in data and isinstance(data['machine'], collections.Iterable):
				if "backlash_compensation_x" in data['machine']:
					self._settings.set_float(["machine", "backlash_compensation_x"],
				                           data['machine']['backlash_compensation_x'])
			if "analyticsEnabled" in data:
				self.analytics_handler.analytics_user_permission_change(analytics_enabled=data['analyticsEnabled'])
			if "focusReminder" in data:
				self._settings.set_boolean(["focusReminder"], data["focusReminder"])
			if "dev" in data and "software_tier" in data['dev']:
				switch_software_channel(self, data["dev"]["software_tier"])
			if "leds" in data and "brightness" in data["leds"]:
				self._settings.set_int(["leds", "brightness"], data["leds"]["brightness"])
			if "leds" in data and "fps" in data["leds"]:
				self._settings.set_int(["leds", "fps"], data["leds"]["fps"])
			# dev only
			if self.is_dev_env() and "dev" in data and "design_store_email" in data['dev']:
				self._settings.set(["dev", "design_store_email"], data['dev']["design_store_email"])
		except Exception as e:
			self._logger.exception("Exception in on_settings_save() ")
			raise e

	def on_shutdown(self):
		self._shutting_down = True
		self._logger.debug("Mr Beam Plugin stopping...")
		self.iobeam.shutdown()
		self.lid_handler.shutdown()
		self.temperature_manager.shutdown()
		self.dust_manager.shutdown()
		time.sleep(2)
		# TODO join all child threads
		self._logger.info("Mr Beam Plugin stopped.")

	def set_serial_setting(self):
		self._settings.global_set(['serial', 'autoconnect'], True)
		self._settings.global_set(['serial', 'baudrate'], 115200)
		self._settings.global_set(['serial', 'port'], '/dev/ttyAMA0')

	##~~ AssetPlugin mixin

	def get_assets(self):
		# Define your plugin's asset files to automatically include in the
		# core UI here.
		assets = dict(

			js=["js/helpers/quick_shape_helper.js",
			    "js/helpers/debug_rendering_helper.js",
			    "js/helpers/working_area_helper.js",
			    "js/lib/jquery.tinycolorpicker.js",
			    "js/lasercutterprofiles.js",
			    "js/mother_viewmodel.js",
			    "js/folder_list_viewmodel.js",
			    "js/mrbeam.js",
			    "js/color_classifier.js",
			    "js/working_area.js",
			    "js/camera.js",
			    "js/lib/snap.svg-min.js",
			    "js/lib/dxf.js",
			    "js/snap-dxf.js",
			    "js/render_fills.js",
			    "js/path_convert.js",
			    "js/matrix_oven.js",
			    "js/snap_separate.js",
			    "js/unref.js",
			    "js/drag_scale_rotate.js",
			    "js/convert.js",
			    "js/snap_gc_plugin.js",
			    "js/gcode_parser.js",
			    "js/gridify.js",
			    # "js/lib/photobooth_min.js",
			    "js/svg_cleaner.js",
			    "js/loginscreen_viewmodel.js",
			    "js/wizard_acl.js",
			    "js/netconnectd_wrapper.js",
			    "js/lasersaftey_viewmodel.js",
			    "js/ready_to_laser_viewmodel.js",
			    "js/lib/screenfull.min.js",
			    "js/settings/camera_calibration.js",
			    "js/settings/backlash.js",
			    "js/settings/leds.js",
			    "js/path_magic.js",
			    "js/lib/simplify.js",
			    "js/lib/clipper.js",
			    "js/lib/Color.js",
			    "js/laser_job_done_viewmodel.js",
			    "js/loadingoverlay_viewmodel.js",
			    "js/wizard_general.js",
			    "js/wizard_analytics.js",
			    "js/software_channel_selector.js",
			    "js/lib/hopscotch.js",
			    "js/tour_viewmodel.js",
			    "js/feedback_widget.js",
			    "js/material_settings.js",
			    "js/analytics.js",
			    "js/maintenance.js",
			    # "js/review.js",  TODO IRATXE: disabled for now
			    "js/util.js",
			    "js/user_notification_viewmodel.js",
			    "js/lib/load-image.all.min.js",  # to load custom material images
			    "js/settings/custom_material.js",
				"js/design_store.js",
			    ],
			css=["css/mrbeam.css",
			     "css/backlash_settings.css",
			     "css/tab_designlib.css",
			     "css/tinyColorPicker.css",
			     "css/svgtogcode.css",
			     "css/ui_mods.css",
			     "css/quicktext-fonts.css",
			     "css/sliders.css",
			     "css/hopscotch.min.css",
			     "css/wizard.css",
			     ],
			less=["less/mrbeam.less"]
		)
		if self._settings.get(["dev", "load_gremlins"]):
			assets['js'].append('js/lib/gremlins.min.js')
		return assets

	##~~ UiPlugin mixin

	def will_handle_ui(self, request):
		# returns True as Mr Beam Plugin should be always displayed
		return True

	def on_ui_render(self, now, request, render_kwargs):
		# if will_handle_ui returned True, we will now render our custom index
		# template, using the render_kwargs as provided by OctoPrint
		from flask import make_response, render_template, g

		firstRun = render_kwargs['firstRun']
		language = g.locale.language if g.locale else "en"

		if request.headers.get('User-Agent') != self.analytics_handler._timer_handler.SELF_CHECK_USER_AGENT:
			self._track_ui_render_calls(request, language)

		enable_accesscontrol = self._user_manager.enabled
		accesscontrol_active = enable_accesscontrol and self._user_manager.hasBeenCustomized()

		selectedProfile = self.laserCutterProfileManager.get_current_or_default()
		enable_focus = selectedProfile["focus"]
		safety_glasses = selectedProfile["glasses"]
		# render_kwargs["templates"]["settings"]["entries"]["serial"][1]["template"] = "settings/serialconnection.jinja2"

		wizard = render_kwargs["templates"] is not None and bool(render_kwargs["templates"]["wizard"]["order"])
		
		if render_kwargs["templates"]["wizard"]["entries"]:
			if "firstrunstart" in render_kwargs["templates"]["wizard"]["entries"]:
				render_kwargs["templates"]["wizard"]["entries"]["firstrunstart"][1]["template"] = "wizard/firstrun_start.jinja2"
			if "firstrunend" in render_kwargs["templates"]["wizard"]["entries"]:
				render_kwargs["templates"]["wizard"]["entries"]["firstrunend"][1]["template"] = "wizard/firstrun_end.jinja2"

		display_version_string = "{} on {}".format(self._plugin_version, self.getHostname())
		if self._branch:
			display_version_string = "{} ({} branch) on {}".format(self._plugin_version, self._branch, self.getHostname())

		if self.support_mode:
			firstRun = False
			accesscontrol_active = False
			wizard = False

		render_kwargs.update(dict(
			webcamStream=self._settings.get(["cam", "frontendUrl"]),
			enableFocus=enable_focus,
			safetyGlasses=safety_glasses,
			enableTemperatureGraph=False,
			enableAccessControl=enable_accesscontrol,
			accessControlActive=accesscontrol_active,
			enableSdSupport=False,
			gcodeMobileThreshold=0,
			gcodeThreshold=0,
			wizard=wizard,
			wizard_to_show=self.wizard_config.get_wizard_name(),
			now=now,
			init_ts_ms=time.time() * 1000,
			language=language,

			beamosVersionNumber=self._plugin_version,
			beamosVersionBranch=self._branch,
			beamosVersionDisplayVersion=display_version_string,
			beamosVersionImage=self._octopi_info,
			grbl_version=self._grbl_version,
			laserhead_serial=self.laserhead_handler.get_current_used_lh_data()['serial'],

			env=self.get_env(),
			mac_addrs=self._get_mac_addresses(),
			env_local=self.get_env(self.ENV_LOCAL),
			env_laser_safety=self.get_env(self.ENV_LASER_SAFETY),
			env_analytics=self.get_env(self.ENV_ANALYTICS),
			env_support_mode=self.support_mode,

			product_name=self.get_product_name(),
			hostname=self.getHostname(),
			serial=self._serial_num,
			model=self.get_model_id(),
			software_tier=self._settings.get(["dev", "software_tier"]),
			analyticsEnabled=self._settings.get(["analyticsEnabled"]),
			beta_label=self.get_beta_label(),
			terminalEnabled=self._settings.get(['terminal']) or self.support_mode,

			lasersafety_confirmation_dialog_version=self.LASERSAFETY_CONFIRMATION_DIALOG_VERSION,
			lasersafety_confirmation_dialog_language=language
		))
		r = make_response(render_template("mrbeam_ui_index.jinja2", **render_kwargs))

		if firstRun:
			r = add_non_caching_response_headers(r)
		return r

	def _track_ui_render_calls(self, request, language):
		remote_ip = request.headers.get("X-Forwarded-For")
		if remote_ip is not None:
			my_call = dict(host=request.host,
			               ref=request.referrer,
			               remote_ip=remote_ip,
			               language=language,
			               user_agent=request.headers.get('User-Agent', None))
			if not my_call in self.called_hosts:
				self.called_hosts.append(my_call)
				self._logger.info("First call received from: %s", my_call)
				self._logger.info("All unique calls: %s", self.called_hosts)
				self.analytics_handler.add_ui_render_call_event(
					host=my_call['host'],
					remote_ip=my_call['remote_ip'],
					referrer=my_call['ref'],
					language=language,
					user_agent=my_call['user_agent'],
				)

	##~~ TemplatePlugin mixin

	def get_template_configs(self):
		result = [
			dict(type='settings', name=gettext("File Import Settings"), template='settings/svgtogcode_settings.jinja2', suffix="_conversion", custom_bindings=False),
			dict(type='settings', name=gettext("Camera Calibration"), template='settings/camera_settings.jinja2', suffix="_camera", custom_bindings=True),
			dict(type='settings', name=gettext("Precision Calibration"), template='settings/backlash_settings.jinja2', suffix="_backlash", custom_bindings=True),
			dict(type='settings', name=gettext("Debug"), template='settings/debug_settings.jinja2', suffix="_debug", custom_bindings=False),
			dict(type='settings', name=gettext("About This Mr Beam"), template='settings/about_settings.jinja2', suffix="_about", custom_bindings=False),
			dict(type='settings', name=gettext("Analytics"), template='settings/analytics_settings.jinja2', suffix="_analytics", custom_bindings=False),
			dict(type='settings', name=gettext("Reminders"), template='settings/reminders_settings.jinja2', suffix="_reminders", custom_bindings=False),
			dict(type='settings', name=gettext("Maintenance"), template='settings/maintenance_settings.jinja2', suffix="_maintenance", custom_bindings=True),
			dict(type='settings', name=gettext("Mr Beam Lights"), template='settings/leds_settings.jinja2', suffix="_leds", custom_bindings=True),
			dict(type='settings', name=gettext("Custom Material Settings"), template='settings/custom_material_settings.jinja2', suffix="_custom_material", custom_bindings=True),

			# disabled in appearance
			# dict(type='settings', name="Serial Connection DEV", template='settings/serialconnection_settings.jinja2', suffix='_serialconnection', custom_bindings=False, replaces='serial')
		 ]
		if not self.is_prod_env('local'):
			result.extend([
				# dict(type='settings', name="DEV Machine Profiles", template='settings/lasercutterprofiles_settings.jinja2', suffix="_lasercutterprofiles", custom_bindings=False)
				dict(type='settings', name="DEV Design Store", template='settings/dev_design_store_settings.jinja2', suffix="_design_store", custom_bindings=False)
			])
		result.extend(self.wizard_config.get_wizard_config_to_show())
		return result

	def get_template_vars(self):
		"""
		Needed to have analytics settings page in German
		while we do not have real internationalization yet.
		"""
		from flask import g
		return dict(
			language=g.locale.language if g.locale else "en"
		)

	# ~~ WizardPlugin API
	def is_wizard_required(self):
		return True

	def get_wizard_details(self):
		details = dict(
			links=self.wizard_config.get_current_wizard_link_ids(),
		)
		return details

	def get_wizard_version(self):
		return self.wizard_config.get_wizard_version()

	def on_wizard_finish(self, handled):
		self._logger.info("Setup Wizard finished.")

	# map(lambda m: m(handled), self._get_subwizard_attrs("_on_", "_wizard_finish").values())

	@octoprint.plugin.BlueprintPlugin.route("/acl", methods=["POST"])
	def acl_wizard_api(self):
		if not (self.isFirstRun() and self._user_manager.enabled and not self._user_manager.hasBeenCustomized()):
			return make_response("Forbidden", 403)

		data = request.values
		if hasattr(request, "json") and request.json:
			data = request.json
		else:
			return make_response("Unable to interprete request", 400)

		if "user" in data.keys() and "pass1" in data.keys() and \
				"pass2" in data.keys() and data["pass1"] == data["pass2"]:
			# configure access control
			self._logger.debug("acl_wizard_api() creating admin user: %s", data["user"])
			self._settings.global_set_boolean(["accessControl", "enabled"], True)
			self._user_manager.enable()
			self._user_manager.addUser(data["user"], data["pass1"], True, ["user", "admin"], overwrite=True)
		else:
			return make_response("Unable to interprete request", 400)

		self._settings.save()
		return NO_CONTENT

	@octoprint.plugin.BlueprintPlugin.route("/wifi", methods=["POST"])
	def wifi_wizard_api(self):
		# accept requests only while setup wizard is active
		if not self.isFirstRun() or not self.wizard_config._is_wifi_wizard_required():
			return make_response("Forbidden", 403)

		data = None
		command = None
		try:
			data = request.json
			command = data["command"]
		except:
			return make_response("Unable to interpret request", 400)

		self._logger.debug("wifi_wizard_api() command: %s, data: %s", command, pprint.pformat(data))

		result = None
		try:
			pluginInfo = self._plugin_manager.get_plugin_info("netconnectd")
			if pluginInfo is None:
				self._logger.warn("wifi_wizard_api() NetconnectdPlugin not available.")
			else:
				result = pluginInfo.implementation.on_api_command(command, data, adminRequired=False)
		except Exception as e:
			self._logger.exception("Exception while executing wifi command '%s' in netconnectd: " +
			                       "(This might be totally ok since this plugin throws an exception if we were rejected by the " +
			                       "wifi for invalid password or other non-exceptional things.)", command)
			return make_response(e.message, 500)

		self._logger.debug("wifi_wizard_api() result: %s", result)
		if result is None:
			return NO_CONTENT
		return result

	# simpleApiCommand: lasersafety_confirmation; simpleApiCommand: lasersafety_confirmation;
	def lasersafety_wizard_api(self, data):
		from flask.ext.login import current_user

		# get JSON from request data, or send user back home
		data = request.values
		if hasattr(request, "json") and request.json:
			data = request.json
		else:
			return make_response("Unable to interpret request", 400)

		# check if username is ok
		username = data.get('username', '')
		if current_user is None \
				or current_user.is_anonymous() \
				or not current_user.is_user() \
				or not current_user.is_active() \
				or current_user.get_name() != username:
			return make_response("Invalid user", 403)

		show_again = bool(data.get('show_again', True))
		dialog_language = data.get('dialog_language')

		# see if we nee to send this to the cloud
		submissionDate = self.getUserSetting(username, self.USER_SETTINGS_KEY_LASERSAFETY_CONFIRMATION_SENT_TO_CLOUD, -1)
		force = bool(data.get('force', False))
		needSubmission = submissionDate <= 0 or force
		if needSubmission:
			# get cloud env to use
			debug = self.get_env(self.ENV_LASER_SAFETY)

			payload = {'ts': data.get('ts', ''),
			           'email': data.get('username', ''),
			           'serial': self._serial_num,
			           'hostname': self.getHostname(),
			           'model': self.get_model_id(),
			           'dialog_version': self.LASERSAFETY_CONFIRMATION_DIALOG_VERSION,
			           'dialog_language': dialog_language,
			           'plugin_version': self._plugin_version,
			           'software_tier': self._settings.get(["dev", "software_tier"]),
			           'env': self.get_env(),
			           }

			if debug is not None and debug.upper() != self.ENV_PROD:
				payload['debug'] = debug
				self._logger.debug("LaserSafetyNotice - debug flag: %s", debug)

			if force:
				payload['force'] = force
				self._logger.debug("LaserSafetyNotice - force flag: %s", force)

			self._logger.debug("LaserSafetyNotice - cloud request: url: %s, payload: %s",
			                   self.LASERSAFETY_CONFIRMATION_STORAGE_URL, payload)

			# actual request
			successfullySubmitted = False
			responseCode = ''
			responseFull = ''
			httpCode = -1
			try:
				r = requests.post(self.LASERSAFETY_CONFIRMATION_STORAGE_URL, data=payload)
				responseCode = r.text.lstrip().split(' ', 1)[0]
				responseFull = r.text
				httpCode = r.status_code
				if responseCode == 'OK' or responseCode == 'OK_DEBUG':
					successfullySubmitted = True
			except Exception as e:
				responseCode = "EXCEPTION"
				responseFull = str(e.args)

			submissionDate = time.time() if successfullySubmitted else -1
			show_again = show_again if successfullySubmitted else True
			self.setUserSetting(username, self.USER_SETTINGS_KEY_LASERSAFETY_CONFIRMATION_SENT_TO_CLOUD, submissionDate)
			self.setUserSetting(username, self.USER_SETTINGS_KEY_LASERSAFETY_CONFIRMATION_SHOW_AGAIN, show_again)

			# and drop a line into the log on info level this is important
			self._logger.info("LaserSafetyNotice: confirmation response: (%s) %s, submissionDate: %s, showAgain: %s, full response: %s",
			                  httpCode, responseCode, submissionDate, show_again, responseFull)
		else:
			self._logger.info("LaserSafetyNotice: confirmation already sent. showAgain: %s", show_again)
			self.setUserSetting(username, self.USER_SETTINGS_KEY_LASERSAFETY_CONFIRMATION_SHOW_AGAIN, show_again)

		if needSubmission and not successfullySubmitted:
			return make_response("Failed to submit laser safety confirmation to cloud.", 901)
		else:
			return NO_CONTENT

	# simpleApiCommand: custom_materials;
	def custom_materials(self, data):

		# self._logger.info("custom_material() request: %s", data)
		res = dict(
			custom_materials=[],
			put=0,
			deleted=0)

		try:
			if data.get('reset', False) == True:
				materials(self).reset_all_custom_materials()

			if 'delete' in data:
				materials(self).delete_custom_material(data['delete'])

			if 'put' in data and isinstance(data['put'], dict):
				for key, m in data['put'].iteritems():
					materials(self).put_custom_material(key, m)

			res['custom_materials'] = materials(self).get_custom_materials()

		except:
			self._logger.exception("Exception while handling custom_materials(): ")
			return make_response("Error while handling custom_materials request.", 500)

		# self._logger.info("custom_material(): response: %s", data)
		return make_response(jsonify(res), 200)

	# simpleApiCommand: leds;
	def set_leds_update(self, data):
		self._logger.info("leds() request: %s", data)

		try:
			br = data.get('brightness', None)
			try:
				br = int(br)
			except TypeError:
				pass
			if br is not None:
				self.led_event_listener.set_brightness(br)

			fps = data.get('fps', None)
			try:
				fps = int(fps)
			except TypeError:
				pass
			if fps is not None:
				self.led_event_listener.set_fps(fps)

		except:
			self._logger.exception("Exception while adjusting LEDs : ")
			return make_response("Error while adjusting LEDs.", 500)

		return make_response("", 204)

	# simpleApiCommand: generate_backlash_compenation_pattern_gcode
	def generate_backlash_compenation_pattern_gcode(self, data):
		srcFile = __builtin__.__package_path__+'/static/gcode/backlash_compensation_x@cardboard.gco'
		with open(srcFile, 'r') as fh:
			gcoString = fh.read()
			
			# TODO replace feedrates and intensity?
			
			destFile = "precision_calibration.gco"

			class Wrapper(object):
				def __init__(self, filename, content):
					self.filename = filename
					self.content = content

				def save(self, absolute_dest_path):
					with open(absolute_dest_path, "w") as d:
						d.write(self.content)
						d.close()

			fileObj = Wrapper(destFile, gcoString)
			self._file_manager.add_file(FileDestinations.LOCAL, destFile, fileObj, links=None, allow_overwrite=True)
			res = dict(calibration_pattern=destFile, target=FileDestinations.LOCAL)
			return jsonify(res)
	
	# ~~ helpers

	# helper method to write data to user settings
	# this makes sure it's always written into a mrbeam folder and
	# a last updated timestamp as well as the mrbeam plugin version are added
	def setUserSetting(self, username, key, value):
		if not isinstance(key, list):
			key = [key]
		self._user_manager.changeUserSetting(username, [self.USER_SETTINGS_KEY_MRBEAM] + key, value)
		self._user_manager.changeUserSetting(username, [self.USER_SETTINGS_KEY_MRBEAM, self.USER_SETTINGS_KEY_TIMESTAMP], time.time())
		self._user_manager.changeUserSetting(username, [self.USER_SETTINGS_KEY_MRBEAM, self.USER_SETTINGS_KEY_VERSION], self._plugin_version)

	# reads a value from usersettings mrbeam category
	def getUserSetting(self, username, key, default):
		result = None
		if username:
			if not isinstance(key, list):
				key = [key]
			result = self._user_manager.getUserSetting(username, [self.USER_SETTINGS_KEY_MRBEAM] + key)

		if result is None:
			result = default
		return result

	##~~ BlueprintPlugin mixin

	# disable default api key check for all blueprint routes.
	# use @restricted_access, @firstrun_only_access to check permissions
	def is_blueprint_protected(self):
		return False

	@octoprint.plugin.BlueprintPlugin.route("/calibration", methods=["GET"])
	# @firstrun_only_access
	def calibration_wrapper(self):
		from flask import make_response, render_template
		from octoprint.server import debug, VERSION, DISPLAY_VERSION, UI_API_KEY, BRANCH

		display_version_string = "{} on {}".format(self._plugin_version, self.getHostname())
		if self._branch:
			display_version_string = "{} ({} branch) on {}".format(self._plugin_version, self._branch, self.getHostname())
		render_kwargs = dict(debug=debug,
		                     firstRun=self.isFirstRun(),
		                     version=dict(number=VERSION, display=DISPLAY_VERSION, branch=BRANCH),
		                     uiApiKey=UI_API_KEY,
		                     templates=dict(tab=[]),
		                     pluginNames=dict(),
		                     locales=dict(),
		                     supportedExtensions=[],
		                     # beamOS version
		                     beamosVersionNumber=self._plugin_version,
		                     beamosVersionBranch=self._branch,
		                     beamosVersionDisplayVersion=display_version_string,
		                     beamosVersionImage=self._octopi_info,
		                     # environment
		                     env=self.get_env(),
		                     env_local=self.get_env(self.ENV_LOCAL),
		                     env_laser_safety=self.get_env(self.ENV_LASER_SAFETY),
		                     env_analytics=self.get_env(self.ENV_ANALYTICS),
		                     env_support_mode=self.support_mode,
		                     #
		                     product_name=self.get_product_name(),
		                     hostname=self.getHostname(),
		                     serial=self._serial_num,
		                     beta_label=self.get_beta_label(),
		                     e='null',
		                     gcodeThreshold=0,  # legacy
		                     gcodeMobileThreshold=0,  # legacy
		                     )

		r = make_response(render_template("initial_calibration.jinja2", **render_kwargs))

		r = add_non_caching_response_headers(r)
		return r

	### Initial Camera Calibration - START ###
	# The next calls are needed for first-run and initial camera calibration

	@octoprint.plugin.BlueprintPlugin.route("/take_undistorted_picture", methods=["GET"])
	# @firstrun_only_access
	def takeUndistortedPictureForInitialCalibration(self):
		self._logger.info("INITIAL_CALIBRATION TAKE PICTURE")
		# return same as the Simple Api Call
		return self.take_undistorted_picture(is_initial_calibration=True)

	@octoprint.plugin.BlueprintPlugin.route("/send_calibration_markers", methods=["POST"])
	# @firstrun_only_access #@maintenance_stick_only_access
	def sendInitialCalibrationMarkers(self):
		if not "application/json" in request.headers["Content-Type"]:
			return make_response("Expected content-type JSON", 400)

		try:
			json_data = request.json
		except JSONBadRequest:
			return make_response("Malformed JSON body in request", 400)

		self._logger.debug("INITIAL camera_calibration_markers() data: {}".format(json_data))

		if not "result" in json_data or not all(k in json_data['result'] for k in ['newCorners', 'newMarkers']):
			return make_response("No profile included in request", 400)

		self.camera_calibration_markers(json_data)
		return NO_CONTENT

	@octoprint.plugin.BlueprintPlugin.route("/engrave_calibration_markers/<string:intensity>/<string:feedrate>", methods=["GET"])
	# @firstrun_only_access #@maintenance_stick_only_access
	def engraveCalibrationMarkers(self, intensity, feedrate):
		profile = self.laserCutterProfileManager.get_current_or_default()
		max_intensity = 1300  # TODO get magic numbers from profile
		min_intensity = 0
		min_feedrate = 50
		max_feedrate = 3000
		try:
			i = int(int(intensity) / 100.0 * max_intensity)
			f = int(feedrate)
		except ValueError:
			return make_response("Invalid parameters", 400)

		# validate input
		if i < min_intensity or i > max_intensity or f < min_feedrate or f > max_feedrate:
			return make_response("Invalid parameters", 400)
		cm = CalibrationMarker(str(profile['volume']['width']), str(profile['volume']['depth']))
		gcode = cm.getGCode(i, f)

		# run gcode
		# check serial connection
		if self._printer is None or self._printer._comm is None:
			return make_response("Laser: Serial not connected", 400)

		if self._printer.get_state_id() == "LOCKED":
			self._printer.home("xy")

		seconds = 0
		while self._printer.get_state_id() != "OPERATIONAL" and seconds <= 26:  # homing cycle 20sec worst case, rescue from home ~ 6 sec total (?)
			time.sleep(1.0)  # wait a second
			seconds += 1

		# check if idle
		if not self._printer.is_operational():
			return make_response("Laser not idle", 403)

		# select "file" and start
		self._printer._comm.selectGCode(gcode)
		self._printer._comm.startPrint()
		return NO_CONTENT

	### Initial Camera Calibration - END ###


	
#	@octoprint.plugin.BlueprintPlugin.route("/engrave_precision_calibration_pattern", methods=["GET"])
#	@restricted_access
#	def engraveBacklashCalibrationPattern(self):
#
#		gcfile = __builtin__.__package_path__+'/static/gcode/backlash_compensation_x@cardboard.gco'
#
#		# run gcode
#		# check serial connection
#		if self._printer is None or self._printer._comm is None:
#			return make_response("Laser: Serial not connected", 400)
#
#		if self._printer.get_state_id() == "LOCKED":
#			self._printer.home("xy")
#
#		seconds = 0
#		while self._printer.get_state_id() != "OPERATIONAL" and seconds <= 26:  # homing cycle 20sec worst case, rescue from home ~ 6 sec total (?)
#			time.sleep(1.0)  # wait a second
#			seconds += 1
#
#		# check if idle
#		if not self._printer.is_operational():
#			return make_response("Laser not idle", 403)
#
#		# select "file" and start
#		self.onebutton_handler.unset_ready_to_laser()
#		with open(gcfile, 'r') as fh:
#			gcode = fh.read()
#			self._printer._comm.selectGCode(gcode)
#			#self._printer._comm.selectFile(gcfile, False) # only works inside "uploads" folder
#			self._printer._comm.startPrint()
#			
#		return NO_CONTENT


	# Laser cutter profiles
	@octoprint.plugin.BlueprintPlugin.route("/profiles", methods=["GET"])
	def laserCutterProfilesList(self):
		all_profiles = self.laserCutterProfileManager.get_all()
		return jsonify(dict(profiles=self._convert_profiles(all_profiles)))

	@octoprint.plugin.BlueprintPlugin.route("/profiles", methods=["POST"])
	@restricted_access
	def laserCutterProfilesAdd(self):
		if not "application/json" in request.headers["Content-Type"]:
			return make_response("Expected content-type JSON", 400)

		try:
			json_data = request.json
		except JSONBadRequest:
			return make_response("Malformed JSON body in request", 400)

		if not "profile" in json_data:
			return make_response("No profile included in request", 400)

		base_profile = self.laserCutterProfileManager.get_default()
		if "basedOn" in json_data and isinstance(json_data["basedOn"], basestring):
			other_profile = self.laserCutterProfileManager.get(json_data["basedOn"])
			if other_profile is not None:
				base_profile = other_profile

		if "id" in base_profile:
			del base_profile["id"]
		if "name" in base_profile:
			del base_profile["name"]
		if "default" in base_profile:
			del base_profile["default"]

		new_profile = json_data["profile"]
		make_default = False
		if "default" in new_profile:
			make_default = True
			del new_profile["default"]

		profile = dict_merge(base_profile, new_profile)
		try:
			saved_profile = self.laserCutterProfileManager.save(profile, allow_overwrite=False, make_default=make_default)
		except InvalidProfileError:
			return make_response("Profile is invalid", 400)
		except CouldNotOverwriteError:
			return make_response("Profile already exists and overwriting was not allowed", 400)
		else:
			return jsonify(dict(profile=self._convert_profile(saved_profile)))

	@octoprint.plugin.BlueprintPlugin.route("/profiles/<string:identifier>", methods=["GET"])
	def laserCutterProfilesGet(self, identifier):
		profile = self.laserCutterProfileManager.get(identifier)
		if profile is None:
			return make_response("Unknown profile: %s" % identifier, 404)
		else:
			return jsonify(self._convert_profile(profile))

	@octoprint.plugin.BlueprintPlugin.route("/profiles/<string:identifier>", methods=["DELETE"])
	@restricted_access
	def laserCutterProfilesDelete(self, identifier):
		self.laserCutterProfileManager.remove(identifier)
		return NO_CONTENT

	@octoprint.plugin.BlueprintPlugin.route("/profiles/<string:identifier>", methods=["PATCH"])
	@restricted_access
	def laserCutterProfilesUpdate(self, identifier):
		if not "application/json" in request.headers["Content-Type"]:
			return make_response("Expected content-type JSON", 400)

		try:
			json_data = request.json
		except JSONBadRequest:
			return make_response("Malformed JSON body in request", 400)

		if not "profile" in json_data:
			return make_response("No profile included in request", 400)

		profile = self.laserCutterProfileManager.get(identifier)
		if profile is None:
			profile = self.laserCutterProfileManager.get_default()

		new_profile = json_data["profile"]
		new_profile = dict_merge(profile, new_profile)

		make_default = False
		if "default" in new_profile:
			make_default = True
			del new_profile["default"]

		# edit width and depth in grbl firmware
		### TODO queue the commands if not in locked or operational mode
		if make_default or (self.laserCutterProfileManager.get_current_or_default()['id'] == identifier):
			if self._printer.is_locked() or self._printer.is_operational():
				if "volume" in new_profile:
					if "width" in new_profile["volume"]:
						width = float(new_profile['volume']['width'])
						if identifier == "_mrbeam_senior":
							width *= 2
						width += float(new_profile['volume']['origin_offset_x'])
						self._printer.commands('$130=' + str(width))
						time.sleep(0.1)  ### TODO find better solution then sleep
					if "depth" in new_profile["volume"]:
						depth = float(new_profile['volume']['depth'])
						if identifier == "_mrbeam_senior":
							depth *= 2
						depth += float(new_profile['volume']['origin_offset_y'])
						self._printer.commands('$131=' + str(depth))

		new_profile["id"] = identifier

		try:
			saved_profile = self.laserCutterProfileManager.save(new_profile, allow_overwrite=True, make_default=make_default)
		except InvalidProfileError:
			return make_response("Profile is invalid", 400)
		except CouldNotOverwriteError:
			return make_response("Profile already exists and overwriting was not allowed", 400)
		else:
			return jsonify(dict(profile=self._convert_profile(saved_profile)))

	@octoprint.plugin.BlueprintPlugin.route("/generate_calibration_markers_svg", methods=["GET"])
	@restricted_access
	def generateCalibrationMarkersSvg(self):
		profile = self.laserCutterProfileManager.get_current_or_default()
		cm = CalibrationMarker(str(profile['volume']['width']), str(profile['volume']['depth']))
		svg = cm.getSvg()
		#		#print profile
		#		xmin = '0'
		#		ymin = '0'
		#		xmax = str(profile['volume']['width'])
		#		ymax = str(profile['volume']['depth'])
		#		svg = """<svg id="calibration_markers-0" viewBox="%(xmin)s %(ymin)s %(xmax)s %(ymax)s" height="%(ymax)smm" width="%(xmax)smm">
		#		<path id="NE" d="M%(xmax)s %(ymax)sl-20,0 5,-5 -10,-10 10,-10 10,10 5,-5 z" style="stroke:#000000; stroke-width:1px; fill:none;" />
		#		<path id="NW" d="M%(xmin)s %(ymax)sl20,0 -5,-5 10,-10 -10,-10 -10,10 -5,-5 z" style="stroke:#000000; stroke-width:1px; fill:none;" />
		#		<path id="SW" d="M%(xmin)s %(ymin)sl20,0 -5,5 10,10 -10,10 -10,-10 -5,5 z" style="stroke:#000000; stroke-width:1px; fill:none;" />
		#		<path id="SE" d="M%(xmax)s %(ymin)sl-20,0 5,5 -10,10 10,10 10,-10 5,5 z" style="stroke:#000000; stroke-width:1px; fill:none;" />
		#		</svg>#"""  % {'xmin': xmin, 'xmax': xmax, 'ymin': ymin, 'ymax': ymax}

		# 'name': 'Dummy Laser',
		# 'volume': {'width': 500.0, 'depth': 390.0, 'height': 0.0, 'origin_offset_x': 1.1, 'origin_offset_y': 1.1},
		# 'model': 'X', 'id': 'my_default', 'glasses': False}

		filename = 'CalibrationMarkers.svg'

		class Wrapper(object):
			def __init__(self, filename, content):
				self.filename = filename
				self.content = content

			def save(self, absolute_dest_path):
				with open(absolute_dest_path, "w") as d:
					d.write(self.content)
					d.close()

		fileObj = Wrapper(filename, svg)
		try:
			self._file_manager.add_file(FileDestinations.LOCAL, filename, fileObj, links=None, allow_overwrite=True)
		except Exception as e:
			return make_response("Failed to write file. Disk full?", 400)
		else:
			return jsonify(dict(calibration_marker_svg=filename, target=FileDestinations.LOCAL))

	def bodysize_hook(self, current_max_body_sizes, *args, **kwargs):
		"""
		Defines the maximum size that is accepted for upload.
		If the uploaded file size exeeds this limit,
		you'll see only a ERR_CONNECTION_RESET in Chrome.
		"""
		return [("POST", r"/convert", 100 * 1024 * 1024)]

	@octoprint.plugin.BlueprintPlugin.route("/save_store_bought_svg", methods=["POST"])
	@restricted_access
	def save_store_bought_svg(self):
		# valid file commands, dict mapping command name to mandatory parameters
		valid_commands = {
			"save_svg": []
		}
		command, data, response = get_json_command_from_request(request, valid_commands)
		if response is not None:
			return response

		if command == "save_svg":
			# TODO stripping non-ascii is a hack - svg contains lots of non-ascii in <text> tags. Fix this!
			svg = ''.join(i for i in data['svg_string'] if ord(i) < 128)  # strip non-ascii chars like €

			del data['svg_string']
			file_name = str(data['file_name']) + ".svg"

			class Wrapper(object):
				def __init__(self, file_name, content):
					self.filename = file_name
					self.content = content

				def save(self, absolute_dest_path):
					with open(absolute_dest_path, "w") as d:
						d.write(self.content)
						d.close()

			# write local/temp.svg to convert it
			fileObj = Wrapper(file_name, svg)
			self._file_manager.add_file(FileDestinations.LOCAL, file_name, fileObj, links=None,
										allow_overwrite=True)  # todo iratxe: what if the user uploads a file with the same name?

			location = "test"  # url_for(".readGcodeFile", target=target, filename=gcode_name, _external=True) todo iratxe: what is this for?
			result = {
				"name": file_name,
				"origin": "local",
				"refs": {
					"resource": location,
					"download": url_for("index",
										_external=True) + "downloads/files/" + FileDestinations.LOCAL + "/" + file_name
				}
			}

			r = make_response(jsonify(result), 202)
			r.headers["Location"] = location
			return r

		return NO_CONTENT

	@octoprint.plugin.BlueprintPlugin.route("/convert", methods=["POST"])
	@restricted_access
	def gcodeConvertCommand(self):
		# In order to reactivate the cancel button in the processing screen,
		# we need should run the code in here in a separate thread and return the http call as soon as possible
		# This allows the cancel request to come through.
		# On frontend side we should prevent the system from reloading the whole file list during slicing
		# which can be done bu doing this before we trigger the /convert request:
		# self.files.ignoreUpdatedFilesEvent = true; Of course we should set it back once slicing is done.
		# All this improved the cancellation speed. Still it's not good enough to justify a cancel button.

		# valid file commands, dict mapping command name to mandatory parameters
		valid_commands = {
			"convert": []
		}
		command, data, response = get_json_command_from_request(request, valid_commands)
		if response is not None:
			return response

		appendGcodeFiles = data['gcodeFilesToAppend']
		del data['gcodeFilesToAppend']

		if command == "convert":
			# TODO stripping non-ascii is a hack - svg contains lots of non-ascii in <text> tags. Fix this!
			svg = ''.join(i for i in data['svg'] if ord(i) < 128)  # strip non-ascii chars like €
			# strip &nbsp; in attributes? see bug #383
			del data['svg']
			filename = "local/temp.svg"  # 'local' is just a path here, has nothing to do with the FileDestination.LOCAL

			class Wrapper(object):
				def __init__(self, filename, content):
					self.filename = filename
					self.content = content

				def save(self, absolute_dest_path):
					with open(absolute_dest_path, "w") as d:
						d.write(self.content)
						d.close()

			# write local/temp.svg to convert it
			fileObj = Wrapper(filename, svg)
			self._file_manager.add_file(FileDestinations.LOCAL, filename, fileObj, links=None, allow_overwrite=True)

			# safe history
			ts = time.gmtime()
			historyFilename = time.strftime("%Y-%m-%d_%H.%M.%S.mrb", ts)
			historyObj = Wrapper(historyFilename, svg)
			self._file_manager.add_file(FileDestinations.LOCAL, historyFilename, historyObj, links=None,
			                            allow_overwrite=True)

			# keep only x recent files in job history.
			def is_history_file(entry):
				_, extension = os.path.splitext(entry)
				extension = extension[1:].lower()
				return extension == "mrb"

			mrb_filter_func = lambda entry, entry_data: is_history_file(entry)
			resp = self._file_manager.list_files(path="", filter=mrb_filter_func, recursive=True)
			files = resp[FileDestinations.LOCAL]

			max_history_files = 25  # TODO fetch from settings
			if len(files) > max_history_files:

				removals = []
				for key in files:
					f = files[key]
					tpl = (self._file_manager.last_modified(FileDestinations.LOCAL, path=f['path']), f['path'])
					removals.append(tpl)

				sorted_by_age = sorted(removals, key=lambda tpl: tpl[0])

				# TODO each deletion causes a filemanager push update -> slow.
				for i in range(0, len(sorted_by_age) - max_history_files):
					f = sorted_by_age[i]
					self._file_manager.remove_file(FileDestinations.LOCAL, f[1])

			slicer = "svgtogcode"
			slicer_instance = self._slicing_manager.get_slicer(slicer)
			if slicer_instance.get_slicer_properties()["same_device"] and (
					self._printer.is_printing() or self._printer.is_paused()):
				# slicer runs on same device as OctoPrint, slicing while printing is hence disabled
				msg = "Cannot convert while lasering due to performance reasons".format(**locals())
				self._logger.error("gcodeConvertCommand: %s", msg)
				return make_response(msg, 409)

			if "gcode" in data.keys() and data["gcode"]:
				gcode_name = data["gcode"]
				del data["gcode"]
			else:
				name, _ = os.path.splitext(filename)
				gcode_name = name + ".gco"

			# append number if file exists
			name, ext = os.path.splitext(gcode_name)
			i = 1
			while self._file_manager.file_exists(FileDestinations.LOCAL, gcode_name):
				gcode_name = name + '.' + str(i) + ext
				i += 1

			# prohibit overwriting the file that is currently being printed
			currentOrigin, currentFilename = self._getCurrentFile()
			if currentFilename == gcode_name and currentOrigin == FileDestinations.LOCAL and (
					self._printer.is_printing() or self._printer.is_paused()):
				msg = "Trying to slice into file that is currently being printed: {}".format(gcode_name)
				self._logger.error("gcodeConvertCommand: %s", msg)
				make_response(msg, 409)

			select_after_slicing = False
			print_after_slicing = False

			# get job params out of data json
			overrides = dict()
			overrides['vector'] = data['vector']
			overrides['raster'] = data['raster']

			with open(self._CONVERSION_PARAMS_PATH, 'w') as outfile:
				json.dump(data, outfile)
				self._logger.info('Wrote job parameters to %s', self._CONVERSION_PARAMS_PATH)

			self._printer.set_colors(currentFilename, data['vector'])

			# callback definition
			def slicing_done(gcode_name, select_after_slicing, print_after_slicing, append_these_files):
				# append additional gcodes
				output_path = self._file_manager.path_on_disk(FileDestinations.LOCAL, gcode_name)
				with open(output_path, 'ab') as wfd:
					for f in append_these_files:
						path = self._file_manager.path_on_disk(f['origin'], f['name'])
						wfd.write("\n; " + f['name'] + "\n")

						with open(path, 'rb') as fd:
							shutil.copyfileobj(fd, wfd, 1024 * 1024 * 10)

						wfd.write("\nM05\n")  # ensure that the laser is off.
						self._logger.info("Slicing finished: %s" % path)

				if select_after_slicing or print_after_slicing:
					sd = False
					filenameToSelect = self._file_manager.path_on_disk(FileDestinations.LOCAL, gcode_name)
					printer.select_file(filenameToSelect, sd, True)

			try:
				self._file_manager.slice(slicer, FileDestinations.LOCAL, filename, FileDestinations.LOCAL, gcode_name,
				                         profile=None,  # profile,
				                         printer_profile_id=None,  # printerProfile,
				                         position=None,  # position,
				                         overrides=overrides,
				                         callback=slicing_done,
				                         callback_args=[gcode_name, select_after_slicing, print_after_slicing,
				                                        appendGcodeFiles])
			except octoprint.slicing.UnknownProfile:
				msg = "Profile {profile} doesn't exist".format(**locals())
				self._logger.error("gcodeConvertCommand: %s", msg)
				return make_response(msg, 400)

			location = "test"  # url_for(".readGcodeFile", target=target, filename=gcode_name, _external=True)
			result = {
				"name": gcode_name,
				"origin": "local",
				"refs": {
					"resource": location,
					"download": url_for("index",
					                    _external=True) + "downloads/files/" + FileDestinations.LOCAL + "/" + gcode_name
				}
			}

			r = make_response(jsonify(result), 202)
			r.headers["Location"] = location
			return r

		return NO_CONTENT

	@octoprint.plugin.BlueprintPlugin.route("/cancel", methods=["POST"])
	@restricted_access
	def cancelSlicing(self):
		self._cancel_job = True
		return NO_CONTENT

	##~~ SimpleApiPlugin mixin

	def get_api_commands(self):
		return dict(
			position=["x", "y"],
			feedrate=["value"],
			intensity=["value"],
			passes=["value"],
			lasersafety_confirmation=[],
			camera_calibration_markers=["result"],
			ready_to_laser=[],
			cli_event=["event"],
			custom_materials=[],
			analytics_init=[],  # user's analytics choice from welcome wizard
			analytics_upload=[],  # triggers an upload of analytics files
			take_undistorted_picture=[],  # see also takeUndistortedPictureForInitialCalibration() which is a BluePrint route
			focus_reminder=[],
			review_data=[],
			reset_prefilter_usage=[],
			reset_carbon_filter_usage=[],
			reset_laser_head_usage=[],
			reset_gantry_usage=[],
			material_settings=[],
			on_camera_picture_transfer=[],
			send_camera_image_to_analytics=[],
			leds=[],
			generate_backlash_compenation_pattern_gcode=[],
			compensate_obj_height=[],
		)

	def on_api_command(self, command, data):
		if command == "position":
			if isinstance(data["x"], (int, long, float)) and isinstance(data["y"], (int, long, float)):
				self._printer.position(data["x"], data["y"])
			else:
				return make_response("Not a number for one of the parameters", 400)
		elif command == "feedrate":
			self._printer.commands("/feedrate " + str(data["value"]))
		elif command == "intensity":
			self._printer.commands("/intensity " + str(data["value"]))
		elif command == "passes":
			self._printer.set_passes(data["value"])
		elif command == "lasersafety_confirmation":
			return self.lasersafety_wizard_api(data)
		elif command == "custom_materials":
			return self.custom_materials(data)
		elif command == "ready_to_laser":
			return self.ready_to_laser(data)
		elif command == "camera_calibration_markers":
			return self.camera_calibration_markers(data)
		elif command == "take_undistorted_picture":
			# see also takeUndistortedPictureForInitialCalibration() which is a BluePrint route
			return self.take_undistorted_picture(is_initial_calibration=False)
		elif command == "cli_event":
			return self.cli_event(data)
		elif command == "analytics_init":
			return self.analytics_init(data)
		elif command == "analytics_upload":
			AnalyticsFileUploader.upload_now(self)
			return NO_CONTENT
		elif command == "focus_reminder":
			return self.focus_reminder(data)
		# TODO IRATXE: disabled for now
		# elif command == "review_data":
		# 	return self.review_handler.save_review_data(data)
		elif command == "reset_prefilter_usage":
			return self.usage_handler.reset_prefilter_usage()
		elif command == "reset_carbon_filter_usage":
			return self.usage_handler.reset_carbon_filter_usage()
		elif command == "reset_laser_head_usage":
			return self.usage_handler.reset_laser_head_usage()
		elif command == "reset_gantry_usage":
			return self.usage_handler.reset_gantry_usage()
		elif command == "material_settings":
			# TODO select which Mr Beam version to parse the materials for
			# TODO Select "Mr Beam II" laserhead for the DreamCut Ready variant
			# TODO ANDY Load materials when the user logs in as well
			try:
				return make_response(jsonify(parse_csv(laserhead=self.get_model_id())), 200)  # TODO : Give parse_csv the right laserhead type
			except Exception as err:
				self._logger.exception(err.message)
				return make_response(err.message, 500)
		elif command == "on_camera_picture_transfer":
			self.lid_handler.on_front_end_pic_received()
		elif command == "send_camera_image_to_analytics":
			self.lid_handler.send_camera_image_to_analytics()
		elif command == "leds":
			# if ("brightness" in data and isinstance(data["brightness"], (int))) or ("leds" in data and isinstance(data["fps"], (int))):
			self.set_leds_update(data)
		elif command == "generate_backlash_compenation_pattern_gcode":
			try:
				#if ("intensity" in data and isinstance(data["intensity"], (int))) and ("feedrate" in data and isinstance(data["feedrate"], (int))):
				resp = self.generate_backlash_compenation_pattern_gcode(data)
				return make_response(resp, 200)
			except Exception as err:
				self._logger.exception(err.message)
				return make_response(err.message, 500)	
		elif command == "compensate_obj_height":
			self.lid_handler.compensate_for_obj_height(bool(data))
		return NO_CONTENT

	# TODO IRATXE: this does not properly work --> necessary for reviews
	# def get_user_name(self):
	# 	from flask.ext.login import current_user
	#
	# 	# Looks like current_user sometimes does not work, so we save it and the next time if there's no information
	# 	# we just use the last saved user.
	# 	if current_user and not current_user.is_anonymous():
	# 		self._current_user = current_user.get_name()
	#
	# 	return self._current_user

	def analytics_init(self, data):
		if 'analyticsInitialConsent' in data:
			self.analytics_handler.initial_analytics_procedure(data['analyticsInitialConsent'])

	@octoprint.plugin.BlueprintPlugin.route("/analytics", methods=["POST"])
	def analytics_data(self):
		try:
			data = request.json
			event = data.get('event')
			payload = data.get('payload', dict())
			self.analytics_handler.add_frontend_event(event, payload)

		except Exception as e:
			self._logger.exception('Could not process frontend analytics data: {e} - Data = {data}'.format(e=e, data=data))
			return make_response("Unable to interpret request", 400)

		return NO_CONTENT

	def focus_reminder(self, data):
		if 'focusReminder' in data:
			self._settings.set_boolean(["focusReminder"], data['focusReminder'])
			self._settings.save()  # This is necessary because without it the value is not saved
		return NO_CONTENT

	def cli_event(self, data):
		event = data['event']
		payload = data['payload'] if 'payload' in data else None
		self._logger.info("Firing cli_event: %s, payload: %s", event, payload)
		self._event_bus.fire(event, payload)
		return NO_CONTENT

	def ready_to_laser(self, data):
		self._logger.debug("ready_to_laser() data: %s", data)
		if 'dev_start_button' in data and data['dev_start_button']:
			if self.get_env(self.ENV_LOCAL).lower() == 'dev':
				self._logger.info("DEV dev_start_button pressed.")
				self._event_bus.fire(IoBeamEvents.ONEBUTTON_RELEASED, 1.1)
			else:
				self._logger.warn("DEV dev_start_button used while we're not in DEV mode. (ENV_LOCAL)")
				return make_response("BAD REQUEST - DEV mode only.", 400)
		elif 'rtl_cancel' in data and data['rtl_cancel']:
			self.onebutton_handler.unset_ready_to_laser()
		return NO_CONTENT

	def take_undistorted_picture(self, is_initial_calibration):
		if os.environ['HOME'] == "/home/teja":
			from flask import make_response
			self._logger.debug("DEBUG MODE: Took dummy picture")
			meta_data = {
				"corners_calculated": {
					"SW": [230, 1519],
					"NE": [1908, 165],
					"SE": [1912, 1492],
					"NW": [184, 206]},
				"undistorted_saved": True,
				"error": False,
				"successful_correction": True,
				"markers_recognized": 4,
				"high_precision": None,
				"blur_factor": {"SW": 209.58250943072701, "NE": 54.93036967592592, "SE": 168.22287029320987, "NW": 34.196694101508925},
				"markers_found": {
					"SW": {"hue_lower": 105, "r": 8, "y": 1460, "x": 182, "pixels": 873, "recognized": True},
					"NE": {"hue_lower": 110, "r": 19, "y": 286, "x": 1966, "pixels": 831, "recognized": True},
					"SE": {"hue_lower": 110, "r": 10, "y": 1442, "x": 1974, "pixels": 803, "recognized": True},
					"NW": {"hue_lower": 110, "r": 18, "y": 326, "x": 136, "pixels": 814, "recognized": True}
				},
				"precision": {
					"sliding_window": 5,
					"max_deviation": 20,
					"markers": {
						"SW": {"is_precise": True, "my": 1458, "mx": 181, "dx": 1, "dy": 2},
						"NE": {"is_precise": True, "my": 283, "mx": 1965, "dx": 1, "dy": 3},
						"SE": {"is_precise": True, "my": 1441, "mx": 1974, "dx": 0, "dy": 1},
						"NW": {"is_precise": True, "my": 324, "mx": 136, "dx": 0, "dy": 2}
					},
					"precisionCount": 4
				}
			}
			self._plugin_manager.send_plugin_message("mrbeam", dict(beam_cam_new_image=meta_data))
			return make_response("DEBUG MODE: Took dummy picture", 200)

		self._logger.debug("New undistorted image is requested. is_initial_calibration: %s", is_initial_calibration)
		image_response = self.lid_handler.take_undistorted_picture(is_initial_calibration)
		self._logger.debug("Image_Response: {}".format(image_response))
		return image_response

	def camera_calibration_markers(self, data):
		self._logger.debug("camera_calibration_markers() data: {}".format(data))

		# transform dict
		newCorners = {}
		newMarkers = {}

		for qd in data['result']['newCorners']:
			newCorners[qd] = [data['result']['newCorners'][qd]['x'], data['result']['newCorners'][qd]['y']]

		for qd in data['result']['newMarkers']:
			newMarkers[qd] = data['result']['newMarkers'][qd]

		pic_settings_path = self._settings.get(["cam", "correctionSettingsFile"])
		pic_settings = self._load_profile(pic_settings_path)

		pic_settings['cornersFromImage'] = newCorners
		pic_settings['calibMarkers'] = newMarkers
		pic_settings['calibration_updated'] = True
		pic_settings['hostname_KEY'] = self._hostname

		self._logger.debug('picSettings new to save: {}'.format(pic_settings))
		self._save_profile(pic_settings_path, pic_settings)
		self.lid_handler.refresh_settings()

		return NO_CONTENT

	##~~ SlicerPlugin API

	def is_slicer_configured(self):
		return True

	def get_slicer_properties(self):
		return dict(
			type="svgtogcode",
			name="svgtogcode",
			same_device=True,
			progress_report=True
		)

	def get_slicer_default_profile(self):
		path = self._settings.get(["default_profile"])
		if not path:
			path = os.path.join(os.path.dirname(os.path.realpath(__file__)), "profiles", "default.profile.yaml")
		return self.get_slicer_profile(path)

	def get_slicer_profile(self, path):
		profile_dict = self._load_profile(path)

		display_name = None
		description = None
		if "_display_name" in profile_dict:
			display_name = profile_dict["_display_name"]
			del profile_dict["_display_name"]
		if "_description" in profile_dict:
			description = profile_dict["_description"]
			del profile_dict["_description"]

		properties = self.get_slicer_properties()
		return octoprint.slicing.SlicingProfile(properties["type"], "unknown", profile_dict,
		                                        display_name=display_name, description=description)

	def save_slicer_profile(self, path, profile, allow_overwrite=True, overrides=None):
		if os.path.exists(path) and not allow_overwrite:
			raise octoprint.slicing.ProfileAlreadyExists("cura", profile.name)

		new_profile = Profile.merge_profile(profile.data, overrides=overrides)

		if profile.display_name is not None:
			new_profile["_display_name"] = profile.display_name
		if profile.description is not None:
			new_profile["_description"] = profile.description

		self._save_profile(path, new_profile, allow_overwrite=allow_overwrite)

	def do_slice(self, model_path, printer_profile, machinecode_path=None, profile_path=None, position=None,
	             on_progress=None, on_progress_args=None, on_progress_kwargs=None):
		if not profile_path:
			profile_path = self._settings.get(["default_profile"])
		if not machinecode_path:
			path, _ = os.path.splitext(model_path)
			machinecode_path = path + ".gco"

		self._logger.info("Slicing %s to %s using profile stored at %s, %s" % (model_path, machinecode_path, profile_path, self._CONVERSION_PARAMS_PATH))

		# TODO remove profile dependency completely
		# profile = Profile(self._load_profile(profile_path))
		# params = profile.convert_to_engine2()

		def is_job_cancelled():
			if self._cancel_job:
				self._cancel_job = False
				self._logger.info("Conversion canceled")
				raise octoprint.slicing.SlicingCancelled

		# READ PARAMS FROM JSON
		params = dict()
		with open(self._CONVERSION_PARAMS_PATH) as data_file:
			params = json.load(data_file)
		# self._logger.debug("Read multicolor params %s" % params)

		dest_dir, dest_file = os.path.split(machinecode_path)
		params['directory'] = dest_dir
		params['file'] = dest_file
		params['noheaders'] = "true"  # TODO... booleanify

		if self._settings.get(["debug_logging"]):
			log_path = homedir + "/.octoprint/logs/svgtogcode.log"
			params['log_filename'] = log_path
		else:
			params['log_filename'] = ''

		from .gcodegenerator.converter import OutOfSpaceException
		try:
			from .gcodegenerator.converter import Converter

			is_job_cancelled()  # check before conversion started

			profile = self.laserCutterProfileManager.get_current_or_default()
			maxWidth = profile['volume']['width']
			maxHeight = profile['volume']['depth']

			# TODO implement cancelled_Jobs, to check if this particular Job has been canceled
			# TODO implement check "_cancel_job"-loop inside engine.convert(...), to stop during conversion, too
			engine = Converter(params, model_path, workingAreaWidth=maxWidth, workingAreaHeight=maxHeight,
			                   min_required_disk_space=self._settings.get(['converter_min_required_disk_space']))
			engine.convert(is_job_cancelled, on_progress, on_progress_args, on_progress_kwargs)

			is_job_cancelled()  # check if canceled during conversion

			return True, None  # TODO add analysis about out of working area, ignored elements, invisible elements, text elements
		except octoprint.slicing.SlicingCancelled as e:
			self._logger.info("Conversion cancelled")
			raise e
		except OutOfSpaceException as e:
			msg = "{}: {}".format(type(e).__name__, e)
			self._logger.exception("Conversion failed: {0}".format(msg))
			return False, msg
		except Exception as e:
			print(e.__doc__)
			print(e.message)
			self._logger.exception("Conversion error ({0}): {1}".format(e.__doc__, e.message))
			return False, "Unknown error, please consult the log file"

		finally:
			with self._cancelled_jobs_mutex:
				if machinecode_path in self._cancelled_jobs:
					self._cancelled_jobs.remove(machinecode_path)
			with self._slicing_commands_mutex:
				if machinecode_path in self._slicing_commands:
					del self._slicing_commands[machinecode_path]

			self._logger.info("-" * 40)

	def cancel_slicing(self, machinecode_path):
		self._logger.info("Canceling Routine: {}".format(machinecode_path))
		with self._slicing_commands_mutex:
			if machinecode_path in self._slicing_commands:
				with self._cancelled_jobs_mutex:
					self._cancelled_jobs.append(machinecode_path)
				self._slicing_commands[machinecode_path].terminate()
				self._logger.info("Cancelled slicing of %s" % machinecode_path)

	def _load_profile(self, path):
		import yaml
		profile_dict = dict()
		with open(path, "r") as f:
			try:
				profile_dict = yaml.safe_load(f)
			except:
				raise IOError("Couldn't read profile from {path}".format(path=path))
		return profile_dict

	def _save_profile(self, path, profile, allow_overwrite=True):
		import yaml
		with open(path, "wb") as f:
			yaml.safe_dump(profile, f, default_flow_style=False, indent="  ", allow_unicode=True)

	def _convert_to_engine(self, profile_path):
		profile = Profile(self._load_profile(profile_path))
		return profile.convert_to_engine()

	##~~ Event Handler Plugin API

	def on_event(self, event, payload):
		if payload is None or not isinstance(payload, collections.Iterable) or not 'log' in payload or payload['log']:
			self._logger.info("on_event() %s: %s", event, payload)

		if event == OctoPrintEvents.ERROR:
			analytics = payload.get('analytics', True)
			if analytics:
				self._logger.error("on_event() Error Event! Message: %s", payload['error'], analytics=analytics)

		if event == OctoPrintEvents.CLIENT_OPENED:
			self.analytics_handler.add_client_opened_event(payload.get('remoteAddress', None))
			self.fire_event(MrBeamEvents.MRB_PLUGIN_VERSION, payload=dict(version=self._plugin_version, is_first_run=self.isFirstRun()))

		if event == OctoPrintEvents.CONNECTED and 'grbl_version' in payload:
			self._grbl_version = payload['grbl_version']
			if self._grbl_version != self._settings.get(["grbl_version_lastknown"]):
				self._settings.set(["grbl_version_lastknown"], self._grbl_version, force=True)
				self._logger.info("grbl_version_lastknown updated to: %s", self._grbl_version)

	def fire_event(self, event, payload=None):
		"""
		Fire an event into octoPrint's event system and adds mrb_check as payload
		:param event:
		:param payload: payload. If None, a payload object with mrb_state is added
		"""
		if payload is None:
			payload = dict()
		if not 'mrb_state' in payload:
			payload["mrb_state"] = self.get_mrb_state()
		self._logger.info("fire_event() event:%s, payload:%s", event, payload)
		self._event_bus.fire(event, payload)

	##~~ Progress Plugin API

	def on_print_progress(self, storage, path, progress):
		# TODO: this method should be moved into printer.py or comm_acc2 or so.
		flooredProgress = progress - (progress % 10)
		if flooredProgress != self.print_progress_last:
			self.print_progress_last = flooredProgress
			print_time = None
			lines_total = None
			lines_read = None
			lines_remaining = None
			lines_recovered = None
			if self._printer and self._printer._comm is not None:
				print_time = self._printer._comm.getPrintTime()
				lines_recovered = self._printer._comm._lines_recoverd_total
				if self._printer._comm._currentFile:
					lines_total = self._printer._comm._currentFile.getLinesTotal()
					lines_read = self._printer._comm._currentFile.getLinesRead()
					lines_remaining = self._printer._comm._currentFile.getLinesRemaining()
			payload = dict(progress=self.print_progress_last,
			               time=print_time,
			               file_lines_total=lines_total,
			               file_lines_read=lines_read,
			               file_lines_remaining=lines_remaining,
			               lines_recovered=lines_recovered,
			               )
			self._event_bus.fire(MrBeamEvents.PRINT_PROGRESS, payload)

	def on_slicing_progress(self, slicer, source_location, source_path, destination_location, destination_path, progress):
		# TODO: this method should be moved into printer.py or comm_acc2 or so.
		flooredProgress = progress - (progress % 10)
		if flooredProgress != self.slicing_progress_last:
			self.slicing_progress_last = flooredProgress
			payload = dict(progress=self.slicing_progress_last)
			self._event_bus.fire(MrBeamEvents.SLICING_PROGRESS, payload)

	##~~ Softwareupdate hook

	def get_update_information(self):
		# calling from .software_update_information import get_update_information
		return get_update_information(self)

	def get_update_branch_info(self):
		"""
		Gets you a list of plugins which are currently not configured to be updated from their default branch.
		Why do we need this? Frontend injects these data into SWupdate settings. So we can see if we put
		a component like Mr Beam Plugin to a special branch (for development.)
		:return: dict
		"""
		result = dict()
		configured_checks = None
		try:
			pluginInfo = self._plugin_manager.get_plugin_info("softwareupdate")
			if pluginInfo is not None:
				impl = pluginInfo.implementation
				configured_checks = impl._configured_checks
			else:
				self._logger.error("get_branch_info() Can't get pluginInfo.implementation")
		except Exception as e:
			self._logger.exception("Exception while reading configured_checks from softwareupdate plugin. ")

		for name, config in configured_checks.iteritems():
			if name == 'octoprint':
				continue
			if config.get('branch', None) != config.get('branch_default', None):
				result[name] = config['branch']
		return result

	# inject a Laser object instead the original Printer from standard.py
	def laser_factory(self, components, *args, **kwargs):
		from octoprint_mrbeam.printing.printer import Laser
		return Laser(components['file_manager'], components['analysis_queue'], laserCutterProfileManager())

	def laser_filemanager(self, *args, **kwargs):
		def _image_mime_detector(path):
			p = path.lower()
			if p.endswith('.jpg') or p.endswith('.jpeg') or p.endswith('.jpe'):
				return 'image/jpeg'
			elif p.endswith('.png'):
				return 'image/png'
			elif p.endswith('.gif'):
				return 'image/gif'
			elif p.endswith('.bmp'):
				return 'image/bmp'
			elif p.endswith('.pcx'):
				return 'image/x-pcx'
			elif p.endswith('.webp'):
				return 'image/webp'

		return dict(
			# extensions for image / 3d model files
			model=dict(
				# TODO enable once 3d support is ready
				# stl=ContentTypeMapping(["stl"], "application/sla"),
				image=ContentTypeDetector(['jpg', 'jpeg', 'jpe', 'png', 'gif', 'bmp', 'pcx', 'webp'], _image_mime_detector),
				svg=ContentTypeMapping(["svg"], "image/svg+xml"),
				dxf=ContentTypeMapping(["dxf"], "application/dxf"),
			),
			# .mrb files are svgs, representing the whole working area of a job
			recentjob=dict(
				svg=ContentTypeMapping(["mrb"], "image/svg+xml"),
			),
			# extensions for printable machine code
			machinecode=dict(
				gcode=ContentTypeMapping(["nc"], "text/plain")  # already defined by OP: "gcode", "gco", "g"
			)
		)

	def get_mrb_state(self):
		"""
		Returns the data set 'mrb_state' which we add to the periodic status messages
		and almost all events which are sent to the frontend.
		Called (among others) by LaserStateMonitor.get_current_data in printer.py
		:return: mrb_state
		:rtype: dict
		"""
		if self.mrbeam_plugin_initialized:
			try:
				return dict(
					laser_temp=self.temperature_manager.get_temperature(),
					fan_connected=self.dust_manager.is_fan_connected(),
					fan_state=self.dust_manager.get_fan_state(),
					fan_rpm=self.dust_manager.get_fan_rpm(),
					fan_dust=self.dust_manager.get_dust(),
					compressor_state=self.compressor_handler.get_current_state(),
					lid_fully_open=self.lid_handler.is_lid_open(),
					interlocks_closed=self.iobeam.is_interlock_closed(),
					interlocks_open_ids=self.iobeam.open_interlocks(),
					rtl_mode=self.onebutton_handler.is_ready_to_laser(),
					pause_mode=self._printer.is_paused(),
					cooling_mode=self.temperature_manager.is_cooling(),
					dusting_mode=self.dust_manager.is_final_extraction_mode,
					state=self._printer.get_state_string(),

				)
			except:
				self._logger.exception("Exception while collecting mrb_state data.")
		else:
			return None

	def _getCurrentFile(self):
		currentJob = self._printer.get_current_job()
		if currentJob is not None and "file" in currentJob.keys() and "name" in currentJob["file"] and "origin" in \
				currentJob["file"]:
			return currentJob["file"]["origin"], currentJob["file"]["name"]
		else:
			return None, None

	def _fixEmptyUserManager(self):
		if len(self._user_manager._users) <= 0 and (self._user_manager._customized or not self.isFirstRun()):
			self._logger.debug("_fixEmptyUserManager")
			self._user_manager._customized = False
			self._settings.global_set(["server", "firstRun"], True)

	def getHostname(self):
		"""
		Returns device hostname like 'MrBeam2-F930'.
		If system hostname (/etc/hostname) is different it'll be set (overwritten!!) to the value from device_info
		:return: String hostname
		"""
		if self._hostname is None:
			# hostname_dev_info = self._get_val_from_device_info('hostname')
			hostname_dev_info = self._device_info.get('hostname')
			hostname_socket = None
			try:
				hostname_socket = socket.gethostname()
			except:
				self._logger.exception("Exception while reading hostname from socket.")
				pass

			# yes, let's go with the actual host name until changes have applied.
			self._hostname = hostname_socket

			if hostname_dev_info != hostname_socket and not IS_X86:
				self._logger.warn("getHostname() Hostname from device_info file does NOT match system hostname. device_info: {dev_info}, system hostname: {sys}. Setting system hostname to {dev_info}"
				                  .format(dev_info=hostname_dev_info, sys=hostname_socket))
				exec_cmd("sudo /root/scripts/change_hostname {}".format(hostname_dev_info))
				exec_cmd("sudo /root/scripts/change_apname {}".format(hostname_dev_info))
				self._logger.warn("getHostname() system hostname got changed to: {}. Requires reboot to take effect!".format(hostname_dev_info))
		return self._hostname

	def get_product_name(self):
		if self.is_mrbeam2():
			return "Mr Beam II"
		elif self.is_mrbeam2_dreamcut():
			return "Mr Beam II dreamcut"
		elif self.is_mrbeam2_dreamcut_ready1() or self.is_mrbeam2_dreamcut_ready2():
			return "Mr Beam II dreamcut ready"
		else:
			return "Mr Beam"

	def getSerialNum(self):
		"""
		Gives you the device's Mr Beam serieal number eg "00000000E79B0313-2C"
		The value is soley read from device_info file (/etc/mrbeam)
		and it's cached once read.
		:return: serial number
		:rtype: String
		"""
		if self._serial_num is None:
			self._serial_num = self._get_val_from_device_info('serial')
		return self._serial_num

	def get_model_id(self):
		"""
		Gives you the device's model id liek MRBEAM2 or MRBEAM2-DC
		The value is soley read from device_info file (/etc/mrbeam)
		and it's cached once read.
		:return: model id
		:rtype: String
		"""
		if self._model_id is None:
			self._model_id = self._get_val_from_device_info('model', default=self.MODEL_MRBEAM2)
		return self._model_id
	
	def get_production_date(self):
		"""
		Gives you the device's production date as string
		The value is soley read from device_info file (/etc/mrbeam)
		and it's cached once read.
		:return: production date
		:rtype: String
		"""
		return self._get_val_from_device_info('production_date', default=None)

	def getBranch(self):
		"""
		DEPRECATED
		:return:
		"""
		branch = ''
		try:
			command = "git branch | grep '*'"
			output = check_output(command, shell=True)
			branch = output[1:].strip()
		except Exception as e:
			# 	self._logger.debug("getBranch: unable to execute 'git branch' due to exception: %s", e)
			pass

		if not branch:
			try:
				command = "cd /home/pi/MrBeamPlugin/; git branch | grep '*'"
				output = check_output(command, shell=True)
				branch = output[1:].strip()
			except Exception as e:
				# 	self._logger.debug("getBranch: unable to execute 'cd /home/pi/MrBeamPlugin/; git branch' due to exception: %s", e)
				pass

		return branch

	def get_plugin_version(self):
		return self._plugin_version

	def get_octopi_info(self):
		return self._get_val_from_device_info('octopi')

	def _get_val_from_device_info(self, key, default=None):
		if not self._device_info:
			try:
				with open(self.DEVICE_INFO_FILE, 'r') as f:
					for line in f:
						line = line.strip()
						token = line.split('=')
						if len(token) >= 2:
							self._device_info[token[0]] = token[1]
			except Exception as e:
				self._logger.error("Can't read device_info_file '%s' due to exception: %s", self.DEVICE_INFO_FILE, e)
				if IS_X86:
					self._device_info = dict(
						octopi="PROD 2019-12-12 13:05 1576155948",
						hostname="MrBeam-DEV",
						device_series="2X",
						device_type="MrBeam2X",
						serial="000000000694FD5D-2X",
						image_correction_markers="MrBeam2C-pink",)
		return self._device_info.get(key, default)

	def isFirstRun(self):
		return self._settings.global_get(["server", "firstRun"])

	def is_boot_grace_period(self):
		return self._boot_grace_period_counter < self.BOOT_GRACE_PERIOD

	def _start_boot_grace_period_thread(self, *args, **kwargs):
		my_timer = threading.Timer(1.0, self._callback_boot_grace_period_thread)
		my_timer.daemon = True
		my_timer.name = "boot_grace_period_timer"
		my_timer.start()

	def _callback_boot_grace_period_thread(self):
		try:
			self._boot_grace_period_counter += 1
			if self._boot_grace_period_counter < self.BOOT_GRACE_PERIOD:
				self._start_boot_grace_period_thread()
			else:
				self._logger.debug("BOOT_GRACE_PERIOD ended")
		except:
			self._logger.exception("Exception in _callback_boot_grace_period_thread()")

	def is_prod_env(self, type=None):
		return self.get_env(type) == self.ENV_PROD

	def is_dev_env(self, type=None):
		return self.get_env(type) == self.ENV_DEV

	def get_env(self, type=None):
		result = self._settings.get(["dev", "env"])
		if type is not None:
			if type == self.ENV_LASER_SAFETY:
				type_env = self._settings.get(["dev", "cloud_env"])  # deprecated flag
			else:
				type_env = self._settings.get(["dev", "env_overrides", type])
			if type_env is not None:
				result = type_env
		if result is None:
			result = self.ENV_PROD
		result = result.upper()
		return result

	def get_beta_label(self):
		chunks = []
		if self._settings.get(['beta_label']):
			chunks.append(self._settings.get(['beta_label']))
		if self.is_beta_channel():
			chunks.append('<a href="https://mr-beam.freshdesk.com/support/solutions/articles/43000507827" target="_blank">BETA</a>')
		elif self.is_develop_channel():
			chunks.append("develop")
		if self.support_mode:
			chunks.append("SUPPORT")

		return " | ".join(chunks)

	def is_time_ntp_synced(self):
		return self._time_ntp_synced

	def start_time_ntp_timer(self):
		self.__calc_time_ntp_offset(log_out_of_sync=True)

	def __calc_time_ntp_offset(self, log_out_of_sync=False):
		"""
		Checks if we have a NTP time and if the offset is < 1min.
		- If not, this function is called again. The first times with 10s delay, then 120sec.
		- If yes, this fact is logged with a shift_time which indicates the time the device was off from ntp utc time
		    Technically it's the difference in time between the time that should have passed theoretically and
		    that actually passed due to invisible ntp corrections.
		:param log_out_of_sync: do not log if time is not synced
		"""
		ntp_offset = None
		max_offset = 60000  # miliseconds
		now = time.time()
		try:
			# ntpq_out, code = exec_cmd_output("ntpq -p", shell=True, log_cmd=False)
			# self._logger.debug("ntpq -p:\n%s", ntpq_out)
			cmd = "ntpq -pn | /usr/bin/awk 'BEGIN { ntp_offset=%s } $1 ~ /^\*/ { ntp_offset=$9 } END { print ntp_offset }'" % max_offset
			output, code = exec_cmd_output(cmd, shell=True, log_cmd=False)
			try:
				ntp_offset = float(output)
			except:
				# possible output: "ntpq: read: Connection refused"
				ntp_offset = None
				pass
			if ntp_offset == max_offset:
				ntp_offset = None
		except:
			self._logger.exception("__calc_time_ntp_offset() Exception while reading ntpq data.")

		local_time_shift = 0.0
		interval_last = self.TIME_NTP_SYNC_CHECK_INTERVAL_FAST if self._time_ntp_check_count <= self.TIME_NTP_SYNC_CHECK_FAST_COUNT else self.TIME_NTP_SYNC_CHECK_INTERVAL_SLOW
		interval_next = self.TIME_NTP_SYNC_CHECK_INTERVAL_FAST if self._time_ntp_check_count < self.TIME_NTP_SYNC_CHECK_FAST_COUNT else self.TIME_NTP_SYNC_CHECK_INTERVAL_SLOW
		if self._time_ntp_check_last_ts > 0.0:
			local_time_shift = now - self._time_ntp_check_last_ts - interval_last  # if there was no shift, this should sum up to zero
		self._time_ntp_shift += local_time_shift
		self._time_ntp_synced = ntp_offset is not None
		during_realtime = self.TIME_NTP_SYNC_CHECK_INTERVAL_FAST * min(self._time_ntp_check_count, self.TIME_NTP_SYNC_CHECK_FAST_COUNT) \
						  + self.TIME_NTP_SYNC_CHECK_INTERVAL_SLOW * max(0,self._time_ntp_check_count - self.TIME_NTP_SYNC_CHECK_FAST_COUNT)

		msg = "is_time_ntp_synced: {synced}, time_shift: {time_shift:.2f}s, during_realtime: {during_realtime:.2f}s (checks: {checks}, local_time_shift: {local_time_shift:.2f})".format(
			synced=self._time_ntp_synced,
			time_shift=self._time_ntp_shift,
			during_realtime=during_realtime,
			checks=self._time_ntp_check_count,
			local_time_shift=local_time_shift)

		if self._time_ntp_synced or log_out_of_sync:
			self._logger.info(msg)

		self._time_ntp_check_last_ts = now
		self._time_ntp_check_count += 1

		if not self._time_ntp_synced:
			if not self._shutting_down:
				real_wait_time = interval_next - (time.time() - now)
				timer = threading.Timer(real_wait_time, self.__calc_time_ntp_offset)
				timer.daemon = True
				timer.start()

	def is_beta_channel(self):
		return self._settings.get(["dev", "software_tier"]) == SW_UPDATE_TIER_BETA
	
	def is_develop_channel(self):
		return self._settings.get(["dev", "software_tier"]) == SW_UPDATE_TIER_DEV

	def is_mrbeam2(self):
		return self._model_id == self.MODEL_MRBEAM2

	def is_mrbeam2_dreamcut_ready1(self):
		return self._model_id == self.MODEL_MRBEAM2_DC_R1

	def is_mrbeam2_dreamcut_ready2(self):
		return self._model_id == self.MODEL_MRBEAM2_DC_R2

	def is_mrbeam2_dreamcut(self):
		return self._model_id == self.MODEL_MRBEAM2_DC

	def _get_mac_addresses(self):
		if not self._mac_addrs:
			nw_base = '/sys/class/net'
			# Get name of the Ethernet interface
			interfaces = dict()
			try:
				for root, dirs, files in os.walk(nw_base):
					for ifc in dirs:
						if ifc != 'lo':
							mac = open('%s/%s/address' % (nw_base, ifc)).read()
							interfaces[ifc] = mac[0:17]
			except:
				self._logger.exception("_get_mag_addresses Exception while reading %s." % nw_base)

			self._logger.debug("_get_mac_addresses() found %s" % interfaces)
			self._mac_addrs = interfaces
		return self._mac_addrs


# MR_BEAM_OCTOPRINT_PRIVATE_API_ACCESS
# Per default OP always accepts .stl files.
# Here we monkey-patch the remove of this file type
def _op_filemanager_full_extension_tree_wrapper():
	res = op_filemanager.full_extension_tree_original()
	res.get('model', {}).pop('stl', None)
	return res


if not 'full_extension_tree_original' in dir(op_filemanager):
	op_filemanager.full_extension_tree_original = op_filemanager.full_extension_tree
	op_filemanager.full_extension_tree = _op_filemanager_full_extension_tree_wrapper

# If you want your plugin to be registered within OctoPrint under a different name than what you defined in setup.py
# ("OctoPrint-PluginSkeleton"), you may define that here. Same goes for the other metadata derived from setup.py that
# can be overwritten via __plugin_xyz__ control properties. See the documentation for that.

__plugin_name__ = "Mr Beam Laser Cutter"


def __plugin_load__():
	global __plugin_implementation__
	__plugin_implementation__ = MrBeamPlugin()
	__builtin__._mrbeam_plugin_implementation = __plugin_implementation__
	# MRBEAM_PLUGIN_IMPLEMENTATION = __plugin_implementation__

	global __plugin_settings_overlay__
	__plugin_settings_overlay__ = dict(
		plugins=dict(
			_disabled=['cura', 'pluginmanager', 'announcements', 'corewizard', 'octopi_support']  # accepts dict | pfad.yml | callable
		),
		terminalFilters=[
			dict(name="Filter beamOS messages", regex="^([0-9,.: ]+ [A-Z]+ mrbeam)", activated=True),
			dict(name="Filter _COMM_ messages", regex="^([0-9,.: ]+ _COMM_)", activated=False),
			dict(name="Filter _COMM_ except Gcode", regex="^([0-9,.: ]+ _COMM_: (Send: \?|Recv: ok|Recv: <))", activated=False),
		],
		appearance=dict(components=dict(
			order=dict(
				wizard=["plugin_mrbeam_wifi", "plugin_mrbeam_acl", "plugin_mrbeam_lasersafety",
				        "plugin_mrbeam_whatsnew_0", "plugin_mrbeam_whatsnew_1", "plugin_mrbeam_whatsnew_2", "plugin_mrbeam_whatsnew_3", "plugin_mrbeam_whatsnew_4",
				        "plugin_mrbeam_analytics"],
				settings=['plugin_mrbeam_about', 'plugin_softwareupdate', 'accesscontrol', 'plugin_mrbeam_maintenance',
				          'plugin_netconnectd', 'plugin_findmymrbeam', 'plugin_mrbeam_conversion',
				          'plugin_mrbeam_camera', 'plugin_mrbeam_backlash', 'plugin_mrbeam_custom_material', 'plugin_mrbeam_airfilter', 'plugin_mrbeam_analytics',
				          'plugin_mrbeam_reminders', 'plugin_mrbeam_leds', 'logs', 'plugin_mrbeam_debug']
			),
			disabled=dict(
				wizard=['plugin_softwareupdate'],
				settings=['serial', 'webcam', 'terminalfilters']
			)
		)),
		server=dict(commands=dict(
			serverRestartCommand="sudo systemctl restart octoprint.service",
			systemRestartCommand="sudo shutdown -r now",
			systemShutdownCommand="sudo shutdown -h now"
		))
		# )),
		# system=dict(actions=[
		# 	dict(action="fan auto", name="fan auto", command="iobeam_info fan:auto"),
		# 	dict(action="fan off", name="fan off", command="iobeam_info fan:off")
		# ])
	)

	global __plugin_hooks__
	__plugin_hooks__ = {
		"octoprint.plugin.softwareupdate.check_config": __plugin_implementation__.get_update_information,
		"octoprint.printer.factory": __plugin_implementation__.laser_factory,
		"octoprint.filemanager.extension_tree": __plugin_implementation__.laser_filemanager,
		"octoprint.plugin.softwareupdate.check_config": __plugin_implementation__.get_update_information,
		"octoprint.server.http.bodysize": __plugin_implementation__.bodysize_hook,
		"octoprint.cli.commands": get_cli_commands

	}<|MERGE_RESOLUTION|>--- conflicted
+++ resolved
@@ -297,11 +297,8 @@
 				suppress_migrations=False,  # for development on non-MrBeam devices
 				support_mode=False,
 				grbl_auto_update_enabled=True,
-<<<<<<< HEAD
 				automatic_camera_image_upload=True,  # only in env=DEV
-=======
 				design_store_email=None,
->>>>>>> 63e219a7
 			),
 			laser_heads=dict(
 				filename='laser_heads.yaml'
@@ -563,7 +560,7 @@
 		# render_kwargs["templates"]["settings"]["entries"]["serial"][1]["template"] = "settings/serialconnection.jinja2"
 
 		wizard = render_kwargs["templates"] is not None and bool(render_kwargs["templates"]["wizard"]["order"])
-		
+
 		if render_kwargs["templates"]["wizard"]["entries"]:
 			if "firstrunstart" in render_kwargs["templates"]["wizard"]["entries"]:
 				render_kwargs["templates"]["wizard"]["entries"]["firstrunstart"][1]["template"] = "wizard/firstrun_start.jinja2"
@@ -907,9 +904,9 @@
 		srcFile = __builtin__.__package_path__+'/static/gcode/backlash_compensation_x@cardboard.gco'
 		with open(srcFile, 'r') as fh:
 			gcoString = fh.read()
-			
+
 			# TODO replace feedrates and intensity?
-			
+
 			destFile = "precision_calibration.gco"
 
 			class Wrapper(object):
@@ -926,7 +923,7 @@
 			self._file_manager.add_file(FileDestinations.LOCAL, destFile, fileObj, links=None, allow_overwrite=True)
 			res = dict(calibration_pattern=destFile, target=FileDestinations.LOCAL)
 			return jsonify(res)
-	
+
 	# ~~ helpers
 
 	# helper method to write data to user settings
@@ -1075,7 +1072,7 @@
 	### Initial Camera Calibration - END ###
 
 
-	
+
 #	@octoprint.plugin.BlueprintPlugin.route("/engrave_precision_calibration_pattern", methods=["GET"])
 #	@restricted_access
 #	def engraveBacklashCalibrationPattern(self):
@@ -1106,7 +1103,7 @@
 #			self._printer._comm.selectGCode(gcode)
 #			#self._printer._comm.selectFile(gcfile, False) # only works inside "uploads" folder
 #			self._printer._comm.startPrint()
-#			
+#
 #		return NO_CONTENT
 
 
@@ -1603,7 +1600,7 @@
 				return make_response(resp, 200)
 			except Exception as err:
 				self._logger.exception(err.message)
-				return make_response(err.message, 500)	
+				return make_response(err.message, 500)
 		elif command == "compensate_obj_height":
 			self.lid_handler.compensate_for_obj_height(bool(data))
 		return NO_CONTENT
@@ -2135,7 +2132,7 @@
 		if self._model_id is None:
 			self._model_id = self._get_val_from_device_info('model', default=self.MODEL_MRBEAM2)
 		return self._model_id
-	
+
 	def get_production_date(self):
 		"""
 		Gives you the device's production date as string
@@ -2319,7 +2316,7 @@
 
 	def is_beta_channel(self):
 		return self._settings.get(["dev", "software_tier"]) == SW_UPDATE_TIER_BETA
-	
+
 	def is_develop_channel(self):
 		return self._settings.get(["dev", "software_tier"]) == SW_UPDATE_TIER_DEV
 
