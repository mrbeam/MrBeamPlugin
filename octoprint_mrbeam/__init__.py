# coding=utf-8
from __future__ import absolute_import

import __builtin__
import copy
import json
import os
import pprint
import socket
import threading
import time
import shlex
import collections
from subprocess import check_output

import octoprint.plugin
import requests
from flask import request, jsonify, make_response, url_for
from flask.ext.babel import gettext
from octoprint.filemanager import ContentTypeDetector, ContentTypeMapping
from octoprint.server import NO_CONTENT
from octoprint.server.util.flask import restricted_access, get_json_command_from_request, \
	add_non_caching_response_headers
from octoprint.util import dict_merge

from octoprint_mrbeam.iobeam.iobeam_handler import ioBeamHandler, IoBeamEvents
from octoprint_mrbeam.iobeam.onebutton_handler import oneButtonHandler
from octoprint_mrbeam.iobeam.interlock_handler import interLockHandler
from octoprint_mrbeam.iobeam.lid_handler import lidHandler
from octoprint_mrbeam.iobeam.temperature_manager import temperatureManager
from octoprint_mrbeam.iobeam.dust_manager import dustManager
from octoprint_mrbeam.analytics.analytics_handler import analyticsHandler
from octoprint_mrbeam.led_events import LedEventListener
from octoprint_mrbeam.mrbeam_events import MrBeamEvents
from octoprint_mrbeam.mrb_logger import init_mrb_logger, mrb_logger
from .profile import laserCutterProfileManager, InvalidProfileError, CouldNotOverwriteError, Profile
from .software_update_information import get_update_information



# this is a easy&simple way to access the plugin and all injections everywhere within the plugin
__builtin__._mrbeam_plugin_implementation = None


class MrBeamPlugin(octoprint.plugin.SettingsPlugin,
                   octoprint.plugin.AssetPlugin,
				   octoprint.plugin.UiPlugin,
                   octoprint.plugin.TemplatePlugin,
				   octoprint.plugin.BlueprintPlugin,
				   octoprint.plugin.SimpleApiPlugin,
				   octoprint.plugin.EventHandlerPlugin,
				   octoprint.plugin.ProgressPlugin,
				   octoprint.plugin.WizardPlugin,
				   octoprint.plugin.SlicerPlugin,
				   octoprint.plugin.ShutdownPlugin):

	# CONSTANTS
	ENV_LOCAL =        "local"
	ENV_LASER_SAFETY = "laser_safety"
	ENV_ANALYTICS =    "analytics"

	LASERSAFETY_CONFIRMATION_STORAGE_URL = 'https://script.google.com/a/macros/mr-beam.org/s/AKfycby3Y1RLBBiGPDcIpIg0LHd3nwgC7GjEA4xKfknbDLjm3v9-LjG1/exec'
	USER_SETTINGS_KEY_MRBEAM = 'mrbeam'
	USER_SETTINGS_KEY_TIMESTAMP = 'ts'
	USER_SETTINGS_KEY_VERSION = 'version'
	USER_SETTINGS_KEY_LASERSAFETY_CONFIRMATION_SENT_TO_CLOUD = ['lasersafety', 'sent_to_cloud']
	USER_SETTINGS_KEY_LASERSAFETY_CONFIRMATION_SHOW_AGAIN = ['lasersafety', 'show_again']



	def __init__(self):
		self.laserCutterProfileManager = None
		self._slicing_commands = dict()
		self._slicing_commands_mutex = threading.Lock()
		self._cancelled_jobs = []
		self._cancelled_jobs_mutex = threading.Lock()
		self._CONVERSION_PARAMS_PATH = "/tmp/conversion_parameters.json"  # TODO add proper path there
		self._cancel_job = False
		self.print_progress_last = -1
		self.slicing_progress_last = -1
		self._logger = mrb_logger("octoprint.plugins.mrbeam")

	def initialize(self):
		init_mrb_logger(self._printer)
		self.laserCutterProfileManager = laserCutterProfileManager()
		self._logger = mrb_logger("octoprint.plugins.mrbeam")
		self._branch = self.getBranch()
		self._hostname = self.getHostname()
		self._octopi_info = self.get_octopi_info()
		self._serial = self.getPiSerial()
		self._do_initial_log()
		try:
			pluginInfo = self._plugin_manager.get_plugin_info("netconnectd")
			if pluginInfo is None:
				self._logger.warn("NetconnectdPlugin not available. Wifi configuration not possible.")
		except Exception as e:
			self._logger.exception("Exception while getting NetconnectdPlugin pluginInfo")

		self._oneButtonHandler = oneButtonHandler(self)
		self._interlock_handler = interLockHandler(self)
		self._lid_handler = lidHandler(self)
		self._analytics_handler = analyticsHandler(self)
		self._led_eventhandler = LedEventListener(self._event_bus, self._printer)
		# start iobeam socket only once other handlers are already inittialized so that we can handle info mesage
		self._ioBeam = ioBeamHandler(self._event_bus, self._settings.get(["dev", "sockets", "iobeam"]))
		self._temperatureManager = temperatureManager()
		self._dustManager = dustManager()


	def _do_initial_log(self):
		msg = "MrBeam Plugin"
		msg += " version:" + self._plugin_version
		msg += ", branch:" + self._branch
		msg += ", host:" + self._hostname
		msg += ", serial:" + self._serial
		msg += ", env:" + self.get_env()
		msg += " ("+self.ENV_LOCAL+':'+self.get_env(self.ENV_LOCAL)
		msg += ","+self.ENV_LASER_SAFETY+':'+self.get_env(self.ENV_LASER_SAFETY)
		msg += ","+self.ENV_ANALYTICS+':'+self.get_env(self.ENV_ANALYTICS)+')'
		msg += ", octopi:" + str(self._octopi_info)
		self._logger.info(msg, terminal=True)

		msg = "MrBeam Lasercutter Profile: %s" % self.laserCutterProfileManager.get_current_or_default()
		self._logger.info(msg, terminal=True)


	def _convert_profiles(self, profiles):
		result = dict()
		for identifier, profile in profiles.items():
			result[identifier] = self._convert_profile(profile)
		return result

	def _convert_profile(self, profile):
		default = self.laserCutterProfileManager.get_default()["id"]
		current = self.laserCutterProfileManager.get_current_or_default()["id"]

		converted = copy.deepcopy(profile)
		converted["resource"] = url_for(".laserCutterProfilesGet", identifier=profile["id"], _external=True)
		converted["default"] = (profile["id"] == default)
		converted["current"] = (profile["id"] == current)
		return converted

	##~~ SettingsPlugin mixin

	def get_settings_defaults(self):
		return dict(
			current_profile_id="_mrbeam_junior", # yea, this needs to be like this
			svgDPI=90,
<<<<<<< HEAD
			showlasersafety=False,
=======
>>>>>>> db1ba42b
			glasses=False,
			dev=dict(
				debug=False, # deprected
				terminalMaxLines = 2000,
				env = "PROD",
				# env_overrides = dict(
				# 	analytics = "DEV",
				# 	laser_safety = "DEV",
				# 	local =  "DEV"
				# ),
				iobeam_disable_warnings = False
			),
			analyticsEnabled=False,  # frontend analytics Mixpanel
			analyticsfolder="analytics",  # laser job analytics base folder (.octoprint/...)
			cam=dict(
				enabled=True,
				image_correction_enabled = True,
				frontendUrl="/downloads/files/local/cam/beam-cam.jpg",
				localFilePath="cam/beam-cam.jpg",
				keepOriginals=False
			),
			gcode_nextgen = dict(
				enabled = true,
				precision = 0.05,
				optimize_travel = True,
				small_paths_first = True
			)
		)

	def on_settings_load(self):
		return dict(
			current_profile_id=self._settings.get(["current_profile_id"]),
			svgDPI=self._settings.get(['svgDPI']),
<<<<<<< HEAD
			showlasersafety=self._settings.get(['showlasersafety']),
=======
>>>>>>> db1ba42b
			glasses=self._settings.get(['glasses']),
			analyticsEnabled=self._settings.get(['analyticsEnabled']),
			cam=dict(enabled=self._settings.get(['cam', 'enabled']),
					 frontendUrl=self._settings.get(['cam', 'frontendUrl'])),
			dev=dict(
				env = self._settings.get(['dev', 'env']),
				softwareTier = self._settings.get(["dev", "software_tier"]),
				terminalMaxLines = self._settings.get(['dev', 'terminalMaxLines']))
		)

	def on_settings_save(self, data):
		if "workingAreaWidth" in data and data["workingAreaWidth"]:
			self._settings.set(["workingAreaWidth"], data["workingAreaWidth"])
		if "zAxis" in data:
			self._settings.set_boolean(["zAxis"], data["zAxis"])
		if "svgDPI" in data:
			self._settings.set_int(["svgDPI"], data["svgDPI"])
<<<<<<< HEAD
		if "camera_offset_x" in data:
			self._settings.set_int(["camera_offset_x"], data["camera_offset_x"])
		if "camera_offset_y" in data:
			self._settings.set_int(["camera_offset_y"], data["camera_offset_y"])
		if "camera_scale" in data:
			self._settings.set_float(["camera_scale"], data["camera_scale"])
		if "camera_rotation" in data:
			self._settings.set_float(["camera_rotation"], data["camera_rotation"])
=======
>>>>>>> db1ba42b

		selectedProfile = self.laserCutterProfileManager.get_current_or_default()
		self._settings.set(["current_profile_id"], selectedProfile['id'])

	def on_shutdown(self):
		self._logger.debug("Mr Beam Plugin stopping...")
		self._ioBeam.shutdown()
		self._lid_handler.shutdown()
		self._temperatureManager.shutdown()
		self._dustManager.shutdown()
		time.sleep(2)
		self._logger.info("Mr Beam Plugin stopped.")

	##~~ AssetPlugin mixin

	def get_assets(self):
		# Define your plugin's asset files to automatically include in the
		# core UI here.
		return dict(
			js=["js/path_magic.js", "js/lib/simplify.js", "js/lib/clipper.js",
				# "js/lib/parallel.js",
				"js/lasercutterprofiles.js","js/mother_viewmodel.js", "js/mrbeam.js","js/color_classifier.js",
				"js/working_area.js", "js/camera.js", "js/lib/snap.svg-min.js", "js/snap-dxf.js", "js/render_fills.js", "js/path_convert.js",
				"js/matrix_oven.js", "js/drag_scale_rotate.js",	"js/convert.js", "js/snap_gc_plugin.js", "js/gcode_parser.js", "js/gridify.js",
				"js/lib/photobooth_min.js", "js/svg_cleaner.js", "js/loginscreen_viewmodel.js",
				"js/wizard_acl.js", "js/netconnectd_wrapper.js", "js/lasersaftey_viewmodel.js",
				"js/ready_to_laser_viewmodel.js", "js/lib/screenfull.min.js"],
			css=["css/mrbeam.css", "css/svgtogcode.css", "css/ui_mods.css", "css/quicktext-fonts.css"],
			less=["less/mrbeam.less"]
		)

	##~~ UiPlugin mixin

	def will_handle_ui(self, request):
		# returns True as Mr Beam Plugin should be always displayed
		return True

	def on_ui_render(self, now, request, render_kwargs):
		# if will_handle_ui returned True, we will now render our custom index
		# template, using the render_kwargs as provided by OctoPrint
		from flask import make_response, render_template

		firstRun = render_kwargs['firstRun']

		enable_accesscontrol = self._user_manager.enabled
		accesscontrol_active = enable_accesscontrol and self._user_manager.hasBeenCustomized()

		selectedProfile = self.laserCutterProfileManager.get_current_or_default()
		enable_focus = selectedProfile["focus"]
		safety_glasses = selectedProfile["glasses"]
		# render_kwargs["templates"]["settings"]["entries"]["serial"][1]["template"] = "settings/serialconnection.jinja2"

		wizard = render_kwargs["templates"] is not None and bool(render_kwargs["templates"]["wizard"]["order"])

		if render_kwargs["templates"]["wizard"]["entries"]:
			if render_kwargs["templates"]["wizard"]["entries"]["firstrunstart"]:
				render_kwargs["templates"]["wizard"]["entries"]["firstrunstart"][1]["template"] = "wizard/firstrun_start.jinja2"
			if render_kwargs["templates"]["wizard"]["entries"]["firstrunend"]:
				render_kwargs["templates"]["wizard"]["entries"]["firstrunend"][1]["template"] = "wizard/firstrun_end.jinja2"

		display_version_string = "{} on {}".format(self._plugin_version, self._hostname)
		if self._branch:
			display_version_string = "{} ({} branch) on {}".format(self._plugin_version, self._branch, self._hostname)

		render_kwargs.update(dict(
							 webcamStream=self._settings.get(["cam", "frontendUrl"]),
							 enableFocus=enable_focus,
							 safetyGlasses=safety_glasses,
							 enableTemperatureGraph=False,
							 enableAccessControl=enable_accesscontrol,
							 accessControlActive=accesscontrol_active,
							 enableSdSupport=False,
							 gcodeMobileThreshold=0,
							 gcodeThreshold=0,
							 wizard=wizard,
							 now=now,
							 beamosVersion= dict(
								number = self._plugin_version,
								branch= self._branch,
								display_version = display_version_string,
							 	image = self._octopi_info),
							 ),
							 env= dict(
								 env=self.get_env(),
								 local=self.get_env(self.ENV_LOCAL),
								 laser_safety=self.get_env(self.ENV_LASER_SAFETY),
								 analytics=self.get_env(self.ENV_ANALYTICS)
							 ),
							 displayName=self.getDisplayName(self._hostname),
							 hostname=self._hostname,
							 serial=self._serial,
							 analyticsEnabled=self._settings.get(["analyticsEnabled"])
						 )
		r = make_response(render_template("mrbeam_ui_index.jinja2", **render_kwargs))

		if firstRun:
			r = add_non_caching_response_headers(r)
		return r

	##~~ TemplatePlugin mixin

	def get_template_configs(self):
		result = [
			dict(type='settings', name="SVG Settings", template='settings/svgtogcode_settings.jinja2', suffix="_conversion", custom_bindings=False)
			# disabled in appearance
			# dict(type='settings', name="Serial Connection DEV", template='settings/serialconnection_settings.jinja2', suffix='_serialconnection', custom_bindings=False, replaces='serial')
		 ]
		if not self.is_prod_env('local'):
			result.extend([
				dict(type='settings', name="Machine Profiles DEV", template='settings/lasercutterprofiles_settings.jinja2', suffix="_lasercutterprofiles", custom_bindings=False),
				dict(type='settings', name="Camera Calibration DEV", template='settings/camera_settings.jinja2', suffix="_camera", custom_bindings=True),
			])
		result.extend(self._get_wizard_template_configs())
		return result

	def _get_wizard_template_configs(self):
		required = self._get_subwizard_attrs("_is_", "_wizard_required")
		names = self._get_subwizard_attrs("_get_", "_wizard_name")
		additional = self._get_subwizard_attrs("_get_", "_additional_wizard_template_data")

		result = list()
		for key, method in required.items():
			if not method():
				continue

			if not key in names:
				continue

			name = names[key]()
			if not name:
				continue

			config = dict(type="wizard", name=name, template="wizard/wizard_{}.jinja2".format(key), div="wizard_plugin_corewizard_{}".format(key))
			if key in additional:
				additional_result = additional[key]()
				if additional_result:
					config.update(additional_result)
			result.append(config)

		return result

	#~~ WizardPlugin API

	def is_wizard_required(self):
		# self._logger.info("ANDYTEST is_wizard_required")
        #
		# methods = self._get_subwizard_attrs("_is_", "_wizard_required")
        #
		# result = self._settings.global_get(["server", "firstRun"])
		# if result:
		# 	# don't even go here if firstRun is false
		# 	result = any(map(lambda m: m(), methods.values()))
		# if result:
		# 	self._logger.info("Setup Wizard showing")
		# return result
		return self.isFirstRun()

	def get_wizard_details(self):
		return dict()

	def get_wizard_version(self):
		return 12

	def on_wizard_finish(self, handled):
		self._logger.info("Setup Wizard finished.")
		# map(lambda m: m(handled), self._get_subwizard_attrs("_on_", "_wizard_finish").values())


	# ~~ Wifi subwizard

	def _is_wifi_wizard_required(self):
		result = False
		try:
			pluginInfo = self._plugin_manager.get_plugin_info("netconnectd")
			if pluginInfo is not None:
				status = pluginInfo.implementation._get_status()
				result = not status["connections"]["wifi"]
		except Exception as e:
			self._logger.exception("Exception while reading wifi state from netconnectd:")

		self._logger.debug("_is_wifi_wizard_required() %s", result)
		return result

	def _get_wifi_wizard_details(self):
		return dict()

	def _get_wifi_additional_wizard_template_data(self):
		return dict(mandatory=False, suffix="_wifi")

	def _get_wifi_wizard_name(self):
		return gettext("Wifi Setup")

	# def _on_wifi_wizard_finish(self, handled):
	# 	self._log.info("ANDYTEST _on_wifi_wizard_finish() handled: " + str(handled));

	#~~ ACL subwizard

	def _is_acl_wizard_required(self):
		result = self._user_manager.enabled and not self._user_manager.hasBeenCustomized()
		self._logger.debug("_is_acl_wizard_required() %s", result)
		return result

	def _get_acl_wizard_details(self):
		return dict()

	def _get_acl_additional_wizard_template_data(self):
		return dict(mandatory=False, suffix="_acl")


	def _get_acl_wizard_name(self):
		return gettext("Access Control")

	# def _on_acl_wizard_finish(self, handled):
	# 	self._log.info("ANDYTEST _on_acl_wizard_finish() test handled: " + str(handled));


	# ~~ Saftey subwizard

	def _is_lasersafety_wizard_required(self):
		return True

	def _get_lasersafety_wizard_details(self):
		return dict()

	def _get_lasersafety_additional_wizard_template_data(self):
		return dict(mandatory=False, suffix="_lasersafety")

	def _get_lasersafety_wizard_name(self):
		return gettext("Laser Safety")

	# def _on_acl_wizard_finish(self, handled):
	# 	self._log.info("ANDYTEST _on_acl_wizard_finish() test handled: " + str(handled));




	@octoprint.plugin.BlueprintPlugin.route("/acl", methods=["POST"])
	def acl_wizard_api(self):
		from flask import request
		from octoprint.server.api import NO_CONTENT

		if not(self.isFirstRun() and self._user_manager.enabled and not self._user_manager.hasBeenCustomized()):
			return make_response("Forbidden", 403)

		data = request.values
		if hasattr(request, "json") and request.json:
			data = request.json
		else:
			return make_response("Unable to interprete request", 400)

		if 	"user" in data.keys() and "pass1" in data.keys() and \
				"pass2" in data.keys() and data["pass1"] == data["pass2"]:
			# configure access control
			self._logger.debug("acl_wizard_api() creating admin user: %s", data["user"])
			self._settings.global_set_boolean(["accessControl", "enabled"], True)
			self._user_manager.enable()
			self._user_manager.addUser(data["user"], data["pass1"], True, ["user", "admin"], overwrite=True)
		else:
			return make_response("Unable to interprete request", 400)

		self._settings.save()
		return NO_CONTENT


	@octoprint.plugin.BlueprintPlugin.route("/wifi", methods=["POST"])
	def wifi_wizard_api(self):
		from flask import request
		from octoprint.server.api import NO_CONTENT

		# accept requests only while setup wizard is active
		if not self.isFirstRun() or not self._is_wifi_wizard_required():
			return make_response("Forbidden", 403)

		data = None
		command = None
		try:
			data = request.json
			command = data["command"]
		except:
			return make_response("Unable to interprete request", 400)

		self._logger.debug("wifi_wizard_api() command: %s, data: %s", command,  pprint.pformat(data))

		result = None
		try:
			pluginInfo = self._plugin_manager.get_plugin_info("netconnectd")
			if pluginInfo is None:
				self._logger.warn("wifi_wizard_api() NetconnectdPlugin not available.")
			else:
				result = pluginInfo.implementation.on_api_command(command, data, adminRequired=False)
		except Exception as e:
			self._logger.exception("Exception while executing wifi command '%s' in netconnectd: " +
					   "(This might be totally ok since this plugin throws an exception if we were rejected by the " +
					   "wifi for invalid password or other non-exceprional things.)", command)
			return make_response(e.message, 500)

		self._logger.debug("wifi_wizard_api() result: %s", result)
		if result is None:
			return NO_CONTENT
		return result

	# simpleApiCommand: lasersafety_confirmation; simpleApiCommand: lasersafety_confirmation;
	def lasersafety_wizard_api(self, data):
		from flask.ext.login import current_user
		from octoprint.server.api import NO_CONTENT

		# get JSON from request data, or send user back home
		data = request.values
		if hasattr(request, "json") and request.json:
			data = request.json
		else:
			return make_response("Unable to interprete request", 400)

		# check if username is ok
		username = data.get('username', '')
		if current_user is None \
				or current_user.is_anonymous() \
				or not current_user.is_user() \
				or not current_user.is_active() \
				or current_user.get_name() != username:
			return make_response("Invalid user", 403)

		showAgain = bool(data.get('showAgain', True))

		# see if we nee to send this to the cloud
		submissionDate = self.getUserSetting(username, self.USER_SETTINGS_KEY_LASERSAFETY_CONFIRMATION_SENT_TO_CLOUD, -1)
		force = bool(data.get('force', False))
		needSubmission = submissionDate <= 0 or force
		if needSubmission:
			# get cloud env to use
			debug = self.get_env(self.ENV_LASER_SAFETY)

			payload = {'ts': data.get('ts', ''),
					   'email': data.get('username', ''),
					   'serial': self._serial,
					   'hostname': self._hostname}

			if debug is not None and debug != "PROD":
				payload['debug'] = debug
				self._logger.debug("LaserSafetyNotice - debug flag: %s", debug)

			if force:
				payload['force'] = force
				self._logger.debug("LaserSafetyNotice - force flag: %s", force)

			self._logger.debug("LaserSafetyNotice - cloud request: url: %s, payload: %s",
							   self.LASERSAFETY_CONFIRMATION_STORAGE_URL, payload)

			# actual request
			successfullySubmitted = False
			responseCode = ''
			responseFull = ''
			httpCode = -1
			try:
				r = requests.post(self.LASERSAFETY_CONFIRMATION_STORAGE_URL, data=payload)
				responseCode = r.text.lstrip().split(' ', 1)[0]
				responseFull = r.text
				httpCode = r.status_code
				if responseCode == 'OK' or responseCode == 'OK_DEBUG':
					successfullySubmitted = True
			except Exception as e:
				responseCode = "EXCEPTION"
				responseFull = str(e.args)

			submissionDate = time.time() if successfullySubmitted else -1
			showAgain = showAgain if successfullySubmitted else True
			self.setUserSetting(username, self.USER_SETTINGS_KEY_LASERSAFETY_CONFIRMATION_SENT_TO_CLOUD, submissionDate)
			self.setUserSetting(username, self.USER_SETTINGS_KEY_LASERSAFETY_CONFIRMATION_SHOW_AGAIN, showAgain)

			# and drop a line into the log on info level this is important
			self._logger.info("LaserSafetyNotice: confirmation response: (%s) %s, submissionDate: %s, showAgain: %s, full response: %s",
							  httpCode, responseCode, submissionDate, showAgain, responseFull)
		else:
			self._logger.info("LaserSafetyNotice: confirmation already sent. showAgain: %s", showAgain)
			self.setUserSetting(username, self.USER_SETTINGS_KEY_LASERSAFETY_CONFIRMATION_SHOW_AGAIN, showAgain)

		if needSubmission and not successfullySubmitted:
			return make_response("Failed to submit laser safety confirmation to cloud.", 901)
		else:
			return NO_CONTENT

	#~~ helpers

	def _get_subwizard_attrs(self, start, end, callback=None):
		result = dict()

		for item in dir(self):
			if not item.startswith(start) or not item.endswith(end):
				continue

			key = item[len(start):-len(end)]
			if not key:
				continue

			attr = getattr(self, item)
			if callable(callback):
				callback(key, attr)
			result[key] = attr

		return result


	# helper method to write data to user settings
	# this makes sure it's always written into a mrbeam folder and
	# a last updated timestamp as well as the mrbeam pluin version are added
	def setUserSetting(self, username, key, value):
		if not isinstance(key, list):
			key = [key]
		self._user_manager.changeUserSetting(username, [self.USER_SETTINGS_KEY_MRBEAM] + key, value)
		self._user_manager.changeUserSetting(username, [self.USER_SETTINGS_KEY_MRBEAM, self.USER_SETTINGS_KEY_TIMESTAMP], time.time())
		self._user_manager.changeUserSetting(username, [self.USER_SETTINGS_KEY_MRBEAM, self.USER_SETTINGS_KEY_VERSION], self._plugin_version)

	# reads a value from usersettings mrbeam category
	def getUserSetting(self, username, key, default):
		if not isinstance(key, list):
			key = [key]
		result = self._user_manager.getUserSetting(username, [self.USER_SETTINGS_KEY_MRBEAM] + key)

		if result is None:
			result = default
		return result


	##~~ BlueprintPlugin mixin

	# Laser cutter profiles
	@octoprint.plugin.BlueprintPlugin.route("/profiles", methods=["GET"])
	def laserCutterProfilesList(self):
		all_profiles = self.laserCutterProfileManager.get_all()
		return jsonify(dict(profiles=self._convert_profiles(all_profiles)))

	@octoprint.plugin.BlueprintPlugin.route("/profiles", methods=["POST"])
	@restricted_access
	def laserCutterProfilesAdd(self):
		if not "application/json" in request.headers["Content-Type"]:
			return make_response("Expected content-type JSON", 400)

		try:
			json_data = request.json
		except JSONBadRequest:
			return make_response("Malformed JSON body in request", 400)

		if not "profile" in json_data:
			return make_response("No profile included in request", 400)

		base_profile = self.laserCutterProfileManager.get_default()
		if "basedOn" in json_data and isinstance(json_data["basedOn"], basestring):
			other_profile = self.laserCutterProfileManager.get(json_data["basedOn"])
			if other_profile is not None:
				base_profile = other_profile

		if "id" in base_profile:
			del base_profile["id"]
		if "name" in base_profile:
			del base_profile["name"]
		if "default" in base_profile:
			del base_profile["default"]

		new_profile = json_data["profile"]
		make_default = False
		if "default" in new_profile:
			make_default = True
			del new_profile["default"]

		profile = dict_merge(base_profile, new_profile)
		try:
			saved_profile = self.laserCutterProfileManager.save(profile, allow_overwrite=False, make_default=make_default)
		except InvalidProfileError:
			return make_response("Profile is invalid", 400)
		except CouldNotOverwriteError:
			return make_response("Profile already exists and overwriting was not allowed", 400)
		else:
			return jsonify(dict(profile=self._convert_profile(saved_profile)))

	@octoprint.plugin.BlueprintPlugin.route("/profiles/<string:identifier>", methods=["GET"])
	def laserCutterProfilesGet(self, identifier):
		profile = self.laserCutterProfileManager.get(identifier)
		if profile is None:
			return make_response("Unknown profile: %s" % identifier, 404)
		else:
			return jsonify(self._convert_profile(profile))

	@octoprint.plugin.BlueprintPlugin.route("/profiles/<string:identifier>", methods=["DELETE"])
	@restricted_access
	def laserCutterProfilesDelete(self, identifier):
		self.laserCutterProfileManager.remove(identifier)
		return NO_CONTENT

	@octoprint.plugin.BlueprintPlugin.route("/profiles/<string:identifier>", methods=["PATCH"])
	@restricted_access
	def laserCutterProfilesUpdate(self, identifier):
		if not "application/json" in request.headers["Content-Type"]:
			return make_response("Expected content-type JSON", 400)

		try:
			json_data = request.json
		except JSONBadRequest:
			return make_response("Malformed JSON body in request", 400)

		if not "profile" in json_data:
			return make_response("No profile included in request", 400)

		profile = self.laserCutterProfileManager.get(identifier)
		if profile is None:
			profile = self.laserCutterProfileManager.get_default()

		new_profile = json_data["profile"]
		new_profile = dict_merge(profile, new_profile)

		make_default = False
		if "default" in new_profile:
			make_default = True
			del new_profile["default"]

		# edit width and depth in grbl firmware
		### TODO queu the commands if not in locked or operational mode
		if make_default or (self.laserCutterProfileManager.get_current_or_default()['id'] == identifier):
			if self._printer.is_locked() or self._printer.is_operational():
				if "volume" in new_profile:
					if "width" in new_profile["volume"]:
						width = float(new_profile['volume']['width'])
						if identifier == "_mrbeam_senior":
							width *= 2
						width += float(new_profile['volume']['origin_offset_x'])
						self._printer.commands('$130=' + str(width))
						time.sleep(0.1) ### TODO find better solution then sleep
					if "depth" in new_profile["volume"]:
						depth = float(new_profile['volume']['depth'])
						if identifier == "_mrbeam_senior":
							depth *= 2
						depth += float(new_profile['volume']['origin_offset_y'])
						self._printer.commands('$131=' + str(depth))

		new_profile["id"] = identifier

		try:
			saved_profile = self.laserCutterProfileManager.save(new_profile, allow_overwrite=True, make_default=make_default)
		except InvalidProfileError:
			return make_response("Profile is invalid", 400)
		except CouldNotOverwriteError:
			return make_response("Profile already exists and overwriting was not allowed", 400)
		else:
			return jsonify(dict(profile=self._convert_profile(saved_profile)))

	@octoprint.plugin.BlueprintPlugin.route("/convert", methods=["POST"])
	@restricted_access
	def gcodeConvertCommand(self):
		target = "local"

		# valid file commands, dict mapping command name to mandatory parameters
		valid_commands = {
			"convert": []
		}
		command, data, response = get_json_command_from_request(request, valid_commands)
		if response is not None:
			return response

		appendGcodeFiles = data['gcodeFilesToAppend']
		del data['gcodeFilesToAppend']

		if command == "convert":
			# TODO stripping non-ascii is a hack - svg contains lots of non-ascii in <text> tags. Fix this!
			svg = ''.join(i for i in data['svg'] if ord(i) < 128)  # strip non-ascii chars like €
			del data['svg']
			filename = target + "/temp.svg"

			class Wrapper(object):
				def __init__(self, filename, content):
					self.filename = filename
					self.content = content

				def save(self, absolute_dest_path):
					with open(absolute_dest_path, "w") as d:
						d.write(self.content)
						d.close()

			fileObj = Wrapper(filename, svg)
			self._file_manager.add_file(target, filename, fileObj, links=None, allow_overwrite=True)

			slicer = "svgtogcode"
			slicer_instance = self._slicing_manager.get_slicer(slicer)
			if slicer_instance.get_slicer_properties()["same_device"] and (
						self._printer.is_printing() or self._printer.is_paused()):
				# slicer runs on same device as OctoPrint, slicing while printing is hence disabled
				return make_response("Cannot convert while lasering due to performance reasons".format(**locals()), 409)

			import os
			if "gcode" in data.keys() and data["gcode"]:
				gcode_name = data["gcode"]
				del data["gcode"]
			else:
				name, _ = os.path.splitext(filename)
				gcode_name = name + ".gco"

			# append number if file exists
			name, ext = os.path.splitext(gcode_name)
			i = 1
			while self._file_manager.file_exists(target, gcode_name):
				gcode_name = name + '.' + str(i) + ext
				i += 1

			# prohibit overwriting the file that is currently being printed
			currentOrigin, currentFilename = self._getCurrentFile()
			if currentFilename == gcode_name and currentOrigin == target and (
						self._printer.is_printing() or self._printer.is_paused()):
				make_response("Trying to slice into file that is currently being printed: %s" % gcode_name, 409)

			select_after_slicing = False
			print_after_slicing = False

			#get job params out of data json
			overrides = dict()
			overrides['vector'] = data['vector']
			overrides['raster'] = data['raster']

			with open(self._CONVERSION_PARAMS_PATH, 'w') as outfile:
				json.dump(data, outfile)
				self._logger.info('Wrote job parameters to %s', self._CONVERSION_PARAMS_PATH)

			self._printer.set_colors(currentFilename, data['vector'])

			# callback definition
			def slicing_done(target, gcode_name, select_after_slicing, print_after_slicing, append_these_files):
				# append additioal gcodes
				output_path = self._file_manager.path_on_disk(target, gcode_name)
				with open(output_path, 'ab') as wfd:
					for f in append_these_files:
						path = self._file_manager.path_on_disk(f['origin'], f['name'])
						wfd.write("\n; " + f['name'] + "\n")

						with open(path, 'rb') as fd:
							shutil.copyfileobj(fd, wfd, 1024 * 1024 * 10)

						wfd.write("\nM05\n")  # ensure that the laser is off.
						self._logger.info("Slicing finished: %s" % path)

				if select_after_slicing or print_after_slicing:
					sd = False
					filenameToSelect = self._file_manager.path_on_disk(target, gcode_name)
					printer.select_file(filenameToSelect, sd, True)

			try:
				self._file_manager.slice(slicer, target, filename, target, gcode_name,
										 profile=None,#profile,
										 printer_profile_id=None, #printerProfile,
										 position=None, #position,
										 overrides=overrides,
										 callback=slicing_done,
										 callback_args=[target, gcode_name, select_after_slicing, print_after_slicing,
														appendGcodeFiles])
			except octoprint.slicing.UnknownProfile:
				return make_response("Profile {profile} doesn't exist".format(**locals()), 400)

			location = "test"  # url_for(".readGcodeFile", target=target, filename=gcode_name, _external=True)
			result = {
				"name": gcode_name,
				"origin": "local",
				"refs": {
					"resource": location,
					"download": url_for("index", _external=True) + "downloads/files/" + target + "/" + gcode_name
				}
			}

			r = make_response(jsonify(result), 202)
			r.headers["Location"] = location
			return r

		return NO_CONTENT

	@octoprint.plugin.BlueprintPlugin.route("/cancel", methods=["POST"])
	@restricted_access
	def cancelSlicing(self):
		self._cancel_job = True
		return NO_CONTENT

	##~~ SimpleApiPlugin mixin

	def get_api_commands(self):
		return dict(
			position=["x", "y"],
			feedrate=["value"],
			intensity=["value"],
			passes=["value"],
			lasersafety_confirmation=[],
			ready_to_laser=["ready"],
			debug_event=["event"]
		)

	def on_api_command(self, command, data):
		if command == "position":
			if isinstance(data["x"], (int, long, float)) and isinstance(data["y"], (int, long, float)):
				self._printer.position(data["x"], data["y"])
			else:
				return make_response("Not a number for one of the parameters", 400)
		elif command == "feedrate":
			self._printer.commands("/feedrate " + str(data["value"]))
		elif command == "intensity":
			self._printer.commands("/intensity " + str(data["value"]))
		elif command == "passes":
			self._printer.set_passes(data["value"])
		elif command == "lasersafety_confirmation":
			return self.lasersafety_wizard_api(data)
		elif command == "ready_to_laser":
			return self.ready_to_laser(data)
		elif command == "debug_event":
			return self.debug_event(data)
		return NO_CONTENT


	def debug_event(self, data):
		event = data['event']
		payload = data['payload'] if 'payload' in data else None
		self._logger.info("Fireing debug event: %s, payload: %s", event, payload)
		self._event_bus.fire(event, payload)
		return NO_CONTENT


	def ready_to_laser(self, data):
		self._logger.debug("ready_to_laser() data: %s", data)
		if 'dev_start_button' in data and data['dev_start_button']:
			if self.get_env(self.ENV_LOCAL).lower() == 'dev':
				self._logger.info("DEV dev_start_button pressed.")
				self._event_bus.fire(IoBeamEvents.ONEBUTTON_RELEASED, 1.1)
			else:
				self._logger.warn("DEV dev_start_button used while we're not in DEV mode. (ENV_LOCAL)")
				return make_response("BAD REQUEST - DEV mode only.", 400)
		elif 'ready' not in data or not data['ready']:
			self._oneButtonHandler.unset_ready_to_laser()

		return NO_CONTENT


	##~~ SlicerPlugin API

	def is_slicer_configured(self):
		return True

	def get_slicer_properties(self):
		return dict(
			type="svgtogcode",
			name="svgtogcode",
			same_device=True,
			progress_report=True
		)

	def get_slicer_default_profile(self):
		path = self._settings.get(["default_profile"])
		if not path:
			path = os.path.join(os.path.dirname(os.path.realpath(__file__)), "profiles", "default.profile.yaml")
		return self.get_slicer_profile(path)

	def get_slicer_profile(self, path):
		profile_dict = self._load_profile(path)

		display_name = None
		description = None
		if "_display_name" in profile_dict:
			display_name = profile_dict["_display_name"]
			del profile_dict["_display_name"]
		if "_description" in profile_dict:
			description = profile_dict["_description"]
			del profile_dict["_description"]

		properties = self.get_slicer_properties()
		return octoprint.slicing.SlicingProfile(properties["type"], "unknown", profile_dict,
												display_name=display_name, description=description)

	def save_slicer_profile(self, path, profile, allow_overwrite=True, overrides=None):
		if os.path.exists(path) and not allow_overwrite:
			raise octoprint.slicing.ProfileAlreadyExists("cura", profile.name)

		new_profile = Profile.merge_profile(profile.data, overrides=overrides)

		if profile.display_name is not None:
			new_profile["_display_name"] = profile.display_name
		if profile.description is not None:
			new_profile["_description"] = profile.description

		self._save_profile(path, new_profile, allow_overwrite=allow_overwrite)

	def do_slice(self, model_path, printer_profile, machinecode_path=None, profile_path=None, position=None,
				 on_progress=None, on_progress_args=None, on_progress_kwargs=None):
		if not profile_path:
			profile_path = self._settings.get(["default_profile"])
		if not machinecode_path:
			path, _ = os.path.splitext(model_path)
			machinecode_path = path + ".gco"

		self._logger.info("Slicing %s to %s using profile stored at %s, %s" % (model_path, machinecode_path, profile_path, self._CONVERSION_PARAMS_PATH))

		# TODO remove profile dependency completely
		#profile = Profile(self._load_profile(profile_path))
		#params = profile.convert_to_engine2()

		def is_job_cancelled():
			if self._cancel_job:
				self._cancel_job = False
				self._logger.info("Conversion canceled")
				raise octoprint.slicing.SlicingCancelled

		# READ PARAMS FROM JSON
		params = dict()
		with open(self._CONVERSION_PARAMS_PATH) as data_file:
			params = json.load(data_file)
			#self._logger.debug("Read multicolor params %s" % params)

		dest_dir, dest_file = os.path.split(machinecode_path)
		params['directory'] = dest_dir
		params['file'] = dest_file
		params['noheaders'] = "true"  # TODO... booleanify

		if self._settings.get(["debug_logging"]):
			log_path = homedir + "/.octoprint/logs/svgtogcode.log"
			params['log_filename'] = log_path
		else:
			params['log_filename'] = ''

		try:
			from .gcodegenerator.converter import Converter

			is_job_cancelled() #check before conversion started

			#TODO implement cancelled_Jobs, to check if this particular Job has been canceled
			#TODO implement check "_cancel_job"-loop inside engine.convert(...), to stop during conversion, too
			engine = Converter(params, model_path)
			engine.convert(on_progress, on_progress_args, on_progress_kwargs)

			is_job_cancelled() #check if canceled during conversion

			return True, None  # TODO add analysis about out of working area, ignored elements, invisible elements, text elements
		except octoprint.slicing.SlicingCancelled as e:
			self._logger.info("Conversion cancelled")
			raise e
		except Exception as e:
			print e.__doc__
			print e.message
			self._logger.exception("Conversion error ({0}): {1}".format(e.__doc__, e.message))
			return False, "Unknown error, please consult the log file"

		finally:
			with self._cancelled_jobs_mutex:
				if machinecode_path in self._cancelled_jobs:
					self._cancelled_jobs.remove(machinecode_path)
			with self._slicing_commands_mutex:
				if machinecode_path in self._slicing_commands:
					del self._slicing_commands[machinecode_path]

			self._logger.info("-" * 40)

	def cancel_slicing(self, machinecode_path):
		self._logger.info("Canceling Routine: {}".format(machinecode_path))
		with self._slicing_commands_mutex:
			if machinecode_path in self._slicing_commands:
				with self._cancelled_jobs_mutex:
					self._cancelled_jobs.append(machinecode_path)
				self._slicing_commands[machinecode_path].terminate()
				self._logger.info("Cancelled slicing of %s" % machinecode_path)

	def _load_profile(self, path):
		import yaml
		profile_dict = dict()
		with open(path, "r") as f:
			try:
				profile_dict = yaml.safe_load(f)
			except:
				raise IOError("Couldn't read profile from {path}".format(path=path))
		return profile_dict

	def _save_profile(self, path, profile, allow_overwrite=True):
		import yaml
		with open(path, "wb") as f:
			yaml.safe_dump(profile, f, default_flow_style=False, indent="  ", allow_unicode=True)

	def _convert_to_engine(self, profile_path):
		profile = Profile(self._load_profile(profile_path))
		return profile.convert_to_engine()


	##~~ Event Handler Plugin API

	def on_event(self, event, payload):
		if payload is None or not isinstance(payload, collections.Iterable) or not 'log' in payload or payload['log']:
			self._logger.debug("on_event %s: %s", event, payload)


	##~~ Progress Plugin API

	def on_print_progress(self, storage, path, progress):
		flooredProgress = progress - (progress % 10)
		if (flooredProgress != self.print_progress_last):
			self.print_progress_last = flooredProgress
			self._event_bus.fire(MrBeamEvents.PRINT_PROGRESS, self.print_progress_last)

	def on_slicing_progress(self, slicer, source_location, source_path, destination_location, destination_path, progress):
		flooredProgress = progress - (progress % 10)
		if (flooredProgress != self.slicing_progress_last):
			self.slicing_progress_last = flooredProgress
			self._event_bus.fire(MrBeamEvents.SLICING_PROGRESS, self.slicing_progress_last)

	##~~ Softwareupdate hook

	def get_update_information(self):
		# calling from .software_update_information import get_update_information
		return get_update_information(self)

	# inject a Laser object instead the original Printer from standard.py
	def laser_factory(self, components, *args, **kwargs):
		from .printer import Laser
		return Laser(components['file_manager'], components['analysis_queue'], laserCutterProfileManager())

	def laser_filemanager(self, *args, **kwargs):
		def _image_mime_detector(path):
			p = path.lower()
			if p.endswith('.jpg') or p.endswith('.jpeg') or p.endswith('.jpe'):
				return 'image/jpeg'
			elif p.endswith('.png'):
				return 'image/png'
			elif p.endswith('.gif'):
				return 'image/gif'
			elif p.endswith('.bmp'):
				return 'image/bmp'
			elif p.endswith('.pcx'):
				return 'image/x-pcx'
			elif p.endswith('.'):
				return 'image/webp'

		return dict(
			# extensions for image / 3d model files
			model=dict(
				# TODO enable once 3d support is ready
				#stl=ContentTypeMapping(["stl"], "application/sla"),
				image=ContentTypeDetector(['jpg', 'jpeg', 'jpe', 'png', 'gif', 'bmp', 'pcx', 'webp'], _image_mime_detector),
				svg=ContentTypeMapping(["svg"], "image/svg+xml"),
				dxf=ContentTypeMapping(["dxf"], "application/dxf"),
			),
			# extensions for printable machine code
			machinecode=dict(
				gcode=ContentTypeMapping(["gcode", "gco", "g", "nc"], "text/plain")
			)
		)

	def bodysize_hook(self, current_max_body_sizes, *args, **kwargs):
		return [("POST", r"/convert", 10 * 1024 * 1024)]

	def _getCurrentFile(self):
		currentJob = self._printer.get_current_job()
		if currentJob is not None and "file" in currentJob.keys() and "name" in currentJob["file"] and "origin" in \
				currentJob["file"]:
			return currentJob["file"]["origin"], currentJob["file"]["name"]
		else:
			return None, None

	# def execute_command(self, command):
	# 	return True
	# 	'''
	# 	There's this idea that we can enter commands into the frontend's terminal.
	# 	This could be the place where we handle these commands....
	# 	'''
	# 	self._logger.debug("execute_command() %s", command)
	# 	if command is not None and command.startswith("\\"):
	# 		chunks = shlex.split(command)
	# 		self._logger.debug("execute_command() chunks: %s", chunks)
	# 		if chunks[0] in ('\\filter', 'filter'):
	# 			# do something about filters
	# 			pass
	# 		return False
	# 	else:
	# 		return True

	def getHostname(self):
		'''
		Get device hostnema like 'MrBeam2-F930'
		:return: String hostname or empty string
		'''
		hostname = '';
		try:
			hostname = socket.gethostname()
		except:
			hostname = ERROR.HOSTNAME
		return hostname

	def getDisplayName(self, hostName):
		code = None
		name = "Mr Beam II {}"
		preFix = "MrBeam2-"
		if hostName.startswith(preFix):
			code = hostName.replace(preFix, "")
			return name.format(code)
		else:
			return name.format(hostName)


	def getPiSerial(self):
		'''
		Get RaspberryPi's serial number from cpuinfo file
		:return: String serial or ('0000000000000000' or 'ERROR000000000')
		'''
		# Extract serial from cpuinfo file
		cpuserial = "0000000000000000"
		try:
			f = open('/proc/cpuinfo', 'r')
			for line in f:
				if line[0:6] == 'Serial':
					cpuserial = line[10:26]
			f.close()
			cpuserial = cpuserial.upper()
		except Exception as e:
			cpuserial = "ERROR000000000"

		return cpuserial


	def getBranch(self):
		branch = ''
		try:
			command = "git branch | grep '*'"
			output = check_output(command, shell=True)
			branch = output[1:].strip()
		except Exception as e:
			# 	self._logger.debug("getBranch: unable to exceute 'git branch' due to exception: %s", e)
			pass

		if not branch:
			try:
				command = "cd /home/pi/MrBeamPlugin/; git branch | grep '*'"
				output = check_output(command, shell=True)
				branch = output[1:].strip()
			except Exception as e:
				# 	self._logger.debug("getBranch: unable to exceute 'cd /home/pi/MrBeamPlugin/; git branch' due to exception: %s", e)
				pass

		return branch

	def get_octopi_info(self):
		try:
			with open('/etc/octopi_flavor', 'r') as myfile:
				flavor = myfile.read().replace('\n', '')
			with open('/etc/octopi_datetime', 'r') as myfile:
				datetime = myfile.read().replace('\n', '')
			return "{} {}".format(flavor, datetime)
		except Exception as e:
			# self._logger.exception("Can't read OctoPi image info due to exception:", e)
			pass
		return None


	def isFirstRun(self):
		return self._settings.global_get(["server", "firstRun"])

	def is_prod_env(self, type=None):
		return self.get_env(type) == 'prod'

	def get_env(self, type=None):
		result = self._settings.get(["dev", "env"])
		if type is not None:
			if type == self.ENV_LASER_SAFETY:
				type_env = self._settings.get(["dev", "cloud_env"]) # deprected flag
			else:
				type_env = self._settings.get(["dev", "env_overrides", type])
			if type_env is not None:
				result = type_env
		return result


# this is for the command line interface we're providing
def clitest_commands(cli_group, pass_octoprint_ctx, *args, **kwargs):
	import click
	import sys
	import requests.exceptions
	import octoprint_client as client

	# > octoprint plugins mrbeam:debug_event MrBeamDebugEvent -p 42
	# remember to activate venv where MrBeamPlugin is installed in
	@click.command("debug_event")
	@click.argument("event", default="MrBeamDebugEvent")
	@click.option("--payload", "-p", default=None, help="optinal payload string")
	def debug_event_command(event, payload):
		if payload is not None:
			payload_numer = None
			try:
				payload_numer = int(payload)
			except:
				try:
					payload_numer = float(payload)
				except:
					pass
			if payload_numer is not None:
				payload = payload_numer

		params = dict(command="debug_event", event=event, payload=payload)
		client.init_client(cli_group.settings)

		click.echo("Firing debug event - params: {}".format(params))
		r = client.post_json("/api/plugin/mrbeam", data=params)
		try:
			r.raise_for_status()
		except requests.exceptions.HTTPError as e:
			click.echo("Could not fire event, got {}".format(e))
			sys.exit(1)

	return [debug_event_command]


# If you want your plugin to be registered within OctoPrint under a different name than what you defined in setup.py
# ("OctoPrint-PluginSkeleton"), you may define that here. Same goes for the other metadata derived from setup.py that
# can be overwritten via __plugin_xyz__ control properties. See the documentation for that.

__plugin_name__ = "Mr Beam Laser Cutter"

def __plugin_load__():
	global __plugin_implementation__
	__plugin_implementation__ = MrBeamPlugin()
	__builtin__._mrbeam_plugin_implementation = __plugin_implementation__
	# MRBEAM_PLUGIN_IMPLEMENTATION = __plugin_implementation__

	global __plugin_settings_overlay__
	__plugin_settings_overlay__ = dict(
		plugins=dict(
			_disabled=['cura', 'pluginmanager', 'announcements', 'corewizard']   # eats dict | pfad.yml | callable
			# _disabled=['cura', 'pluginmanager', 'announcements', 'corewizard', 'mrbeam']  # eats dict | pfad.yml | callable
		),
		terminalFilters = [
			dict(name="Filter beamOS messages", regex="^([0-9,.: ]+ [A-Z]+ mrbeam)", activated=False),
			dict(name="Filter _COMM_ messages", regex="^([0-9,.: ]+ _COMM_)", activated=True),
			dict(name="Filter _COMM_ except Gcode", regex="^([0-9,.: ]+ _COMM_: (Send: \?|Recv: ok|Recv: <))", activated=False),
		],
		appearance=dict(components=dict(
			order=dict(
				# to debug: "_logger.info("ANDYTEST templates: %s", templates)" to views.py:_process_templates() at the very end
				wizard=["plugin_mrbeam_wifi", "plugin_mrbeam_acl", "plugin_mrbeam_lasersafety"],
				settings = ['plugin_softwareupdate', 'accesscontrol', 'plugin_netconnectd', 'plugin_mrbeam_conversion', 'terminalfilters', 'logs']
			),
			disabled=dict(
				wizard=['plugin_softwareupdate'],
				settings=['serial', 'webcam']
			)
		)),
		server = dict(commands=dict(
			serverRestartCommand = "sudo systemctl restart octoprint.service",
			systemRestartCommand = "sudo shutdown -r now",
			systemShutdownCommand = "sudo shutdown -h now"
		))
	)

	global __plugin_hooks__
	__plugin_hooks__ = {
		"octoprint.plugin.softwareupdate.check_config": __plugin_implementation__.get_update_information,
		"octoprint.printer.factory": __plugin_implementation__.laser_factory,
		"octoprint.filemanager.extension_tree": __plugin_implementation__.laser_filemanager,
		"octoprint.plugin.softwareupdate.check_config": __plugin_implementation__.get_update_information,
		"octoprint.server.http.bodysize": __plugin_implementation__.bodysize_hook,
		"octoprint.cli.commands": clitest_commands

	}
<|MERGE_RESOLUTION|>--- conflicted
+++ resolved
@@ -146,11 +146,6 @@
 		return dict(
 			current_profile_id="_mrbeam_junior", # yea, this needs to be like this
 			svgDPI=90,
-<<<<<<< HEAD
-			showlasersafety=False,
-=======
->>>>>>> db1ba42b
-			glasses=False,
 			dev=dict(
 				debug=False, # deprected
 				terminalMaxLines = 2000,
@@ -172,7 +167,7 @@
 				keepOriginals=False
 			),
 			gcode_nextgen = dict(
-				enabled = true,
+				enabled = True,
 				precision = 0.05,
 				optimize_travel = True,
 				small_paths_first = True
@@ -183,18 +178,19 @@
 		return dict(
 			current_profile_id=self._settings.get(["current_profile_id"]),
 			svgDPI=self._settings.get(['svgDPI']),
-<<<<<<< HEAD
-			showlasersafety=self._settings.get(['showlasersafety']),
-=======
->>>>>>> db1ba42b
-			glasses=self._settings.get(['glasses']),
 			analyticsEnabled=self._settings.get(['analyticsEnabled']),
 			cam=dict(enabled=self._settings.get(['cam', 'enabled']),
 					 frontendUrl=self._settings.get(['cam', 'frontendUrl'])),
 			dev=dict(
 				env = self._settings.get(['dev', 'env']),
 				softwareTier = self._settings.get(["dev", "software_tier"]),
-				terminalMaxLines = self._settings.get(['dev', 'terminalMaxLines']))
+				terminalMaxLines = self._settings.get(['dev', 'terminalMaxLines'])),
+			gcode_nextgen=dict(
+				enabled = self._settings.get(['gcode_nextgen', 'enabled']),
+				precision = self._settings.get(['gcode_nextgen', 'precision']),
+				optimize_travel = self._settings.get(['gcode_nextgen', 'optimize_travel']),
+				small_paths_first = self._settings.get(['gcode_nextgen', 'small_paths_first']),
+			)
 		)
 
 	def on_settings_save(self, data):
@@ -204,17 +200,6 @@
 			self._settings.set_boolean(["zAxis"], data["zAxis"])
 		if "svgDPI" in data:
 			self._settings.set_int(["svgDPI"], data["svgDPI"])
-<<<<<<< HEAD
-		if "camera_offset_x" in data:
-			self._settings.set_int(["camera_offset_x"], data["camera_offset_x"])
-		if "camera_offset_y" in data:
-			self._settings.set_int(["camera_offset_y"], data["camera_offset_y"])
-		if "camera_scale" in data:
-			self._settings.set_float(["camera_scale"], data["camera_scale"])
-		if "camera_rotation" in data:
-			self._settings.set_float(["camera_rotation"], data["camera_rotation"])
-=======
->>>>>>> db1ba42b
 
 		selectedProfile = self.laserCutterProfileManager.get_current_or_default()
 		self._settings.set(["current_profile_id"], selectedProfile['id'])
@@ -234,14 +219,13 @@
 		# Define your plugin's asset files to automatically include in the
 		# core UI here.
 		return dict(
-			js=["js/path_magic.js", "js/lib/simplify.js", "js/lib/clipper.js",
-				# "js/lib/parallel.js",
-				"js/lasercutterprofiles.js","js/mother_viewmodel.js", "js/mrbeam.js","js/color_classifier.js",
+			js=["js/lasercutterprofiles.js","js/mother_viewmodel.js", "js/mrbeam.js","js/color_classifier.js",
 				"js/working_area.js", "js/camera.js", "js/lib/snap.svg-min.js", "js/snap-dxf.js", "js/render_fills.js", "js/path_convert.js",
 				"js/matrix_oven.js", "js/drag_scale_rotate.js",	"js/convert.js", "js/snap_gc_plugin.js", "js/gcode_parser.js", "js/gridify.js",
 				"js/lib/photobooth_min.js", "js/svg_cleaner.js", "js/loginscreen_viewmodel.js",
 				"js/wizard_acl.js", "js/netconnectd_wrapper.js", "js/lasersaftey_viewmodel.js",
-				"js/ready_to_laser_viewmodel.js", "js/lib/screenfull.min.js"],
+				"js/ready_to_laser_viewmodel.js", "js/lib/screenfull.min.js",
+				"js/path_magic.js", "js/lib/simplify.js", "js/lib/clipper.js",],
 			css=["css/mrbeam.css", "css/svgtogcode.css", "css/ui_mods.css", "css/quicktext-fonts.css"],
 			less=["less/mrbeam.less"]
 		)
