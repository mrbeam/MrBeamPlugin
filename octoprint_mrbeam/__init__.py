# coding=utf-8
from __future__ import absolute_import

import __builtin__
import copy
import json
import os
import pprint
import socket
import threading
import time
import shlex
import collections
from subprocess import check_output

import octoprint.plugin
import requests
from flask import request, jsonify, make_response, url_for
from flask.ext.babel import gettext
from octoprint.filemanager import ContentTypeDetector, ContentTypeMapping
from octoprint.server import NO_CONTENT
from octoprint.server.util.flask import restricted_access, get_json_command_from_request, \
	add_non_caching_response_headers
from octoprint.util import dict_merge

from octoprint_mrbeam.iobeam.iobeam_handler import ioBeamHandler, IoBeamEvents
from octoprint_mrbeam.iobeam.onebutton_handler import oneButtonHandler
from octoprint_mrbeam.iobeam.interlock_handler import interLockHandler
from octoprint_mrbeam.iobeam.lid_handler import lidHandler
from octoprint_mrbeam.iobeam.temperature_manager import temperatureManager
from octoprint_mrbeam.iobeam.dust_manager import dustManager
from octoprint_mrbeam.analytics.analytics_handler import analyticsHandler
from octoprint_mrbeam.led_events import LedEventListener
from octoprint_mrbeam.mrbeam_events import MrBeamEvents
from octoprint_mrbeam.mrb_logger import init_mrb_logger, mrb_logger
from .profile import laserCutterProfileManager, InvalidProfileError, CouldNotOverwriteError, Profile
from .software_update_information import get_update_information



# this is a easy&simple way to access the plugin and all injections everywhere within the plugin
__builtin__._mrbeam_plugin_implementation = None


class MrBeamPlugin(octoprint.plugin.SettingsPlugin,
                   octoprint.plugin.AssetPlugin,
				   octoprint.plugin.UiPlugin,
                   octoprint.plugin.TemplatePlugin,
				   octoprint.plugin.BlueprintPlugin,
				   octoprint.plugin.SimpleApiPlugin,
				   octoprint.plugin.EventHandlerPlugin,
				   octoprint.plugin.ProgressPlugin,
				   octoprint.plugin.WizardPlugin,
				   octoprint.plugin.SlicerPlugin,
				   octoprint.plugin.ShutdownPlugin):

	# CONSTANTS
	ENV_LOCAL =        "local"
	ENV_LASER_SAFETY = "laser_safety"
	ENV_ANALYTICS =    "analytics"

	LASERSAFETY_CONFIRMATION_STORAGE_URL = 'https://script.google.com/a/macros/mr-beam.org/s/AKfycby3Y1RLBBiGPDcIpIg0LHd3nwgC7GjEA4xKfknbDLjm3v9-LjG1/exec'
	USER_SETTINGS_KEY_MRBEAM = 'mrbeam'
	USER_SETTINGS_KEY_TIMESTAMP = 'ts'
	USER_SETTINGS_KEY_VERSION = 'version'
	USER_SETTINGS_KEY_LASERSAFETY_CONFIRMATION_SENT_TO_CLOUD = ['lasersafety', 'sent_to_cloud']
	USER_SETTINGS_KEY_LASERSAFETY_CONFIRMATION_SHOW_AGAIN = ['lasersafety', 'show_again']



	def __init__(self):
		self.laserCutterProfileManager = None
		self._slicing_commands = dict()
		self._slicing_commands_mutex = threading.Lock()
		self._cancelled_jobs = []
		self._cancelled_jobs_mutex = threading.Lock()
		self._CONVERSION_PARAMS_PATH = "/tmp/conversion_parameters.json"  # TODO add proper path there
		self._cancel_job = False
		self.print_progress_last = -1
		self.slicing_progress_last = -1
		self._logger = mrb_logger("octoprint.plugins.mrbeam")

	def initialize(self):
		init_mrb_logger(self._printer)
		self.laserCutterProfileManager = laserCutterProfileManager()
		self._logger = mrb_logger("octoprint.plugins.mrbeam")
		self._branch = self.getBranch()
		self._hostname = self.getHostname()
		self._octopi_info = self.get_octopi_info()
		self._serial = self.getPiSerial()
		self._do_initial_log()
		try:
			pluginInfo = self._plugin_manager.get_plugin_info("netconnectd")
			if pluginInfo is None:
				self._logger.warn("NetconnectdPlugin not available. Wifi configuration not possible.")
		except Exception as e:
			self._logger.exception("Exception while getting NetconnectdPlugin pluginInfo")

		self._oneButtonHandler = oneButtonHandler(self)
		self._interlock_handler = interLockHandler(self)
		self._lid_handler = lidHandler(self)
		self._analytics_handler = analyticsHandler(self)
		self._led_eventhandler = LedEventListener(self._event_bus, self._printer)
		# start iobeam socket only once other handlers are already inittialized so that we can handle info mesage
		self._ioBeam = ioBeamHandler(self._event_bus, self._settings.get(["dev", "sockets", "iobeam"]))
		self._temperatureManager = temperatureManager()
		self._dustManager = dustManager()


	def _do_initial_log(self):
		msg = "MrBeam Plugin"
		msg += " version:" + self._plugin_version
		msg += ", branch:" + self._branch
		msg += ", host:" + self._hostname
		msg += ", serial:" + self._serial
		msg += ", env:" + self.get_env()
		msg += " ("+self.ENV_LOCAL+':'+self.get_env(self.ENV_LOCAL)
		msg += ","+self.ENV_LASER_SAFETY+':'+self.get_env(self.ENV_LASER_SAFETY)
		msg += ","+self.ENV_ANALYTICS+':'+self.get_env(self.ENV_ANALYTICS)+')'
		msg += ", octopi:" + str(self._octopi_info)
		self._logger.info(msg, terminal=True)

		msg = "MrBeam Lasercutter Profile: %s" % self.laserCutterProfileManager.get_current_or_default()
		self._logger.info(msg, terminal=True)


	def _convert_profiles(self, profiles):
		result = dict()
		for identifier, profile in profiles.items():
			result[identifier] = self._convert_profile(profile)
		return result

	def _convert_profile(self, profile):
		default = self.laserCutterProfileManager.get_default()["id"]
		current = self.laserCutterProfileManager.get_current_or_default()["id"]

		converted = copy.deepcopy(profile)
		converted["resource"] = url_for(".laserCutterProfilesGet", identifier=profile["id"], _external=True)
		converted["default"] = (profile["id"] == default)
		converted["current"] = (profile["id"] == current)
		return converted

	##~~ SettingsPlugin mixin

	def get_settings_defaults(self):
		return dict(
			current_profile_id="_mrbeam_junior", # yea, this needs to be like this
			svgDPI=90,
			beta_label="",
			dev=dict(
				debug=False, # deprected
				terminalMaxLines = 2000,
				env = "PROD",
				# env_overrides = dict(
				# 	analytics = "DEV",
				# 	laser_safety = "DEV",
				# 	local =  "DEV"
				# ),
				iobeam_disable_warnings = False
			),
			analyticsEnabled=False,  # frontend analytics Mixpanel
			analyticsfolder="analytics",  # laser job analytics base folder (.octoprint/...)
			cam=dict(
				enabled=True,
				image_correction_enabled = True,
				# todo CLEM add NPZ folder and pic_settings, calib output folder etc.
				frontendUrl="/downloads/files/local/cam/beam-cam.jpg",
				localFilePath="cam/beam-cam.jpg",
				localUndistImage="cam/undistorted.jpg",
				keepOriginals=False
			),
			gcode_nextgen = dict(
				enabled = True,
				precision = 0.05,
				optimize_travel = True,
				small_paths_first = True,
				clip_working_area = False
			)
		)

	def on_settings_load(self):
		return dict(
			current_profile_id=self._settings.get(["current_profile_id"]),
			svgDPI=self._settings.get(['svgDPI']),
			analyticsEnabled=self._settings.get(['analyticsEnabled']),
			cam=dict(enabled=self._settings.get(['cam', 'enabled']),
					 frontendUrl=self._settings.get(['cam', 'frontendUrl'])),
			dev=dict(
				env = self._settings.get(['dev', 'env']),
				softwareTier = self._settings.get(["dev", "software_tier"]),
				terminalMaxLines = self._settings.get(['dev', 'terminalMaxLines'])),
			gcode_nextgen=dict(
				enabled = self._settings.get(['gcode_nextgen', 'enabled']),
				precision = self._settings.get(['gcode_nextgen', 'precision']),
				optimize_travel = self._settings.get(['gcode_nextgen', 'optimize_travel']),
				small_paths_first = self._settings.get(['gcode_nextgen', 'small_paths_first']),
				clip_working_area = self._settings.get(['gcode_nextgen', 'clip_working_area'])
			)
		)

	def on_settings_save(self, data):
		if "workingAreaWidth" in data and data["workingAreaWidth"]:
			self._settings.set(["workingAreaWidth"], data["workingAreaWidth"])
		if "zAxis" in data:
			self._settings.set_boolean(["zAxis"], data["zAxis"])
		if "svgDPI" in data:
			self._settings.set_int(["svgDPI"], data["svgDPI"])

		selectedProfile = self.laserCutterProfileManager.get_current_or_default()
		self._settings.set(["current_profile_id"], selectedProfile['id'])

	def on_shutdown(self):
		self._logger.debug("Mr Beam Plugin stopping...")
		self._ioBeam.shutdown()
		self._lid_handler.shutdown()
		self._temperatureManager.shutdown()
		self._dustManager.shutdown()
		time.sleep(2)
		self._logger.info("Mr Beam Plugin stopped.")

	##~~ AssetPlugin mixin

	def get_assets(self):
		# Define your plugin's asset files to automatically include in the
		# core UI here.
		return dict(
			js=["js/lasercutterprofiles.js","js/mother_viewmodel.js", "js/mrbeam.js","js/color_classifier.js",
				"js/working_area.js", "js/camera.js", "js/lib/snap.svg-min.js", "js/snap-dxf.js", "js/render_fills.js", "js/path_convert.js",
				"js/matrix_oven.js", "js/drag_scale_rotate.js",	"js/convert.js", "js/snap_gc_plugin.js", "js/gcode_parser.js", "js/gridify.js",
				"js/lib/photobooth_min.js", "js/svg_cleaner.js", "js/loginscreen_viewmodel.js",
				"js/wizard_acl.js", "js/netconnectd_wrapper.js", "js/lasersaftey_viewmodel.js",
<<<<<<< HEAD
				"js/ready_to_laser_viewmodel.js", "js/lib/screenfull.min.js","js/settings/camera_calibration.js",
=======
				"js/ready_to_laser_viewmodel.js", "js/lib/screenfull.min.js",
>>>>>>> 10e2b728
				"js/path_magic.js", "js/lib/simplify.js", "js/lib/clipper.js", "js/laser_job_done_viewmodel.js"],
			css=["css/mrbeam.css", "css/svgtogcode.css", "css/ui_mods.css", "css/quicktext-fonts.css"],
			less=["less/mrbeam.less"]
		)

	##~~ UiPlugin mixin

	def will_handle_ui(self, request):
		# returns True as Mr Beam Plugin should be always displayed
		return True

	def on_ui_render(self, now, request, render_kwargs):
		# if will_handle_ui returned True, we will now render our custom index
		# template, using the render_kwargs as provided by OctoPrint
		from flask import make_response, render_template

		firstRun = render_kwargs['firstRun']

		enable_accesscontrol = self._user_manager.enabled
		accesscontrol_active = enable_accesscontrol and self._user_manager.hasBeenCustomized()

		selectedProfile = self.laserCutterProfileManager.get_current_or_default()
		enable_focus = selectedProfile["focus"]
		safety_glasses = selectedProfile["glasses"]
		# render_kwargs["templates"]["settings"]["entries"]["serial"][1]["template"] = "settings/serialconnection.jinja2"

		wizard = render_kwargs["templates"] is not None and bool(render_kwargs["templates"]["wizard"]["order"])

		if render_kwargs["templates"]["wizard"]["entries"]:
			if render_kwargs["templates"]["wizard"]["entries"]["firstrunstart"]:
				render_kwargs["templates"]["wizard"]["entries"]["firstrunstart"][1]["template"] = "wizard/firstrun_start.jinja2"
			if render_kwargs["templates"]["wizard"]["entries"]["firstrunend"]:
				render_kwargs["templates"]["wizard"]["entries"]["firstrunend"][1]["template"] = "wizard/firstrun_end.jinja2"

		display_version_string = "{} on {}".format(self._plugin_version, self._hostname)
		if self._branch:
			display_version_string = "{} ({} branch) on {}".format(self._plugin_version, self._branch, self._hostname)

		render_kwargs.update(dict(
							 webcamStream=self._settings.get(["cam", "frontendUrl"]),
							 enableFocus=enable_focus,
							 safetyGlasses=safety_glasses,
							 enableTemperatureGraph=False,
							 enableAccessControl=enable_accesscontrol,
							 accessControlActive=accesscontrol_active,
							 enableSdSupport=False,
							 gcodeMobileThreshold=0,
							 gcodeThreshold=0,
							 wizard=wizard,
							 now=now,
							 beamosVersion= dict(
								number = self._plugin_version,
								branch= self._branch,
								display_version = display_version_string,
							 	image = self._octopi_info),
							 ),
							 env= dict(
								 env=self.get_env(),
								 local=self.get_env(self.ENV_LOCAL),
								 laser_safety=self.get_env(self.ENV_LASER_SAFETY),
								 analytics=self.get_env(self.ENV_ANALYTICS)
							 ),
							 displayName=self.getDisplayName(self._hostname),
							 hostname=self._hostname,
							 serial=self._serial,
							 analyticsEnabled=self._settings.get(["analyticsEnabled"]),
							 beta_label=self._settings.get(['beta_label']),
						 )
		r = make_response(render_template("mrbeam_ui_index.jinja2", **render_kwargs))

		if firstRun:
			r = add_non_caching_response_headers(r)
		return r

	##~~ TemplatePlugin mixin

	def get_template_configs(self):
		result = [
			dict(type='settings', name="SVG Settings", template='settings/svgtogcode_settings.jinja2', suffix="_conversion", custom_bindings=False)
			# disabled in appearance
			# dict(type='settings', name="Serial Connection DEV", template='settings/serialconnection_settings.jinja2', suffix='_serialconnection', custom_bindings=False, replaces='serial')
		 ]
		if not self.is_prod_env('local'):
			result.extend([
				dict(type='settings', name="Machine Profiles DEV", template='settings/lasercutterprofiles_settings.jinja2', suffix="_lasercutterprofiles", custom_bindings=False),
				dict(type='settings', name="Camera Calibration DEV", template='settings/camera_settings.jinja2', suffix="_camera", custom_bindings=True),
<<<<<<< HEAD
        		dict(type='settings', name="Camera TEJAMARKERS", template='settings/camera_settings.jinja2', suffix="_camera", custom_bindings=True),
=======
>>>>>>> 10e2b728
			])
		result.extend(self._get_wizard_template_configs())
		return result


	def _get_wizard_template_configs(self):
		required = self._get_subwizard_attrs("_is_", "_wizard_required")
		names = self._get_subwizard_attrs("_get_", "_wizard_name")
		additional = self._get_subwizard_attrs("_get_", "_additional_wizard_template_data")

		result = list()
		for key, method in required.items():
			if not method():
				continue

			if not key in names:
				continue

			name = names[key]()
			if not name:
				continue

			config = dict(type="wizard", name=name, template="wizard/wizard_{}.jinja2".format(key), div="wizard_plugin_corewizard_{}".format(key))
			if key in additional:
				additional_result = additional[key]()
				if additional_result:
					config.update(additional_result)
			result.append(config)

		return result

	#~~ WizardPlugin API

	def is_wizard_required(self):
		# self._logger.info("ANDYTEST is_wizard_required")
        #
		# methods = self._get_subwizard_attrs("_is_", "_wizard_required")
        #
		# result = self._settings.global_get(["server", "firstRun"])
		# if result:
		# 	# don't even go here if firstRun is false
		# 	result = any(map(lambda m: m(), methods.values()))
		# if result:
		# 	self._logger.info("Setup Wizard showing")
		# return result
		return self.isFirstRun()

	def get_wizard_details(self):
		return dict()

	def get_wizard_version(self):
		return 12

	def on_wizard_finish(self, handled):
		self._logger.info("Setup Wizard finished.")
		# map(lambda m: m(handled), self._get_subwizard_attrs("_on_", "_wizard_finish").values())


	# ~~ Wifi subwizard

	def _is_wifi_wizard_required(self):
		result = False
		try:
			pluginInfo = self._plugin_manager.get_plugin_info("netconnectd")
			if pluginInfo is not None:
				status = pluginInfo.implementation._get_status()
				result = not status["connections"]["wifi"]
		except Exception as e:
			self._logger.exception("Exception while reading wifi state from netconnectd:")

		self._logger.debug("_is_wifi_wizard_required() %s", result)
		return result

	def _get_wifi_wizard_details(self):
		return dict()

	def _get_wifi_additional_wizard_template_data(self):
		return dict(mandatory=False, suffix="_wifi")

	def _get_wifi_wizard_name(self):
		return gettext("Wifi Setup")

	# def _on_wifi_wizard_finish(self, handled):
	# 	self._log.info("ANDYTEST _on_wifi_wizard_finish() handled: " + str(handled));

	#~~ ACL subwizard

	def _is_acl_wizard_required(self):
		result = self._user_manager.enabled and not self._user_manager.hasBeenCustomized()
		self._logger.debug("_is_acl_wizard_required() %s", result)
		return result

	def _get_acl_wizard_details(self):
		return dict()

	def _get_acl_additional_wizard_template_data(self):
		return dict(mandatory=False, suffix="_acl")


	def _get_acl_wizard_name(self):
		return gettext("Access Control")

	# def _on_acl_wizard_finish(self, handled):
	# 	self._log.info("ANDYTEST _on_acl_wizard_finish() test handled: " + str(handled));


	# ~~ Saftey subwizard

	def _is_lasersafety_wizard_required(self):
		return True

	def _get_lasersafety_wizard_details(self):
		return dict()

	def _get_lasersafety_additional_wizard_template_data(self):
		return dict(mandatory=False, suffix="_lasersafety")

	def _get_lasersafety_wizard_name(self):
		return gettext("Laser Safety")

	# def _on_acl_wizard_finish(self, handled):
	# 	self._log.info("ANDYTEST _on_acl_wizard_finish() test handled: " + str(handled));




	@octoprint.plugin.BlueprintPlugin.route("/acl", methods=["POST"])
	def acl_wizard_api(self):
		from flask import request
		from octoprint.server.api import NO_CONTENT

		if not(self.isFirstRun() and self._user_manager.enabled and not self._user_manager.hasBeenCustomized()):
			return make_response("Forbidden", 403)

		data = request.values
		if hasattr(request, "json") and request.json:
			data = request.json
		else:
			return make_response("Unable to interprete request", 400)

		if 	"user" in data.keys() and "pass1" in data.keys() and \
				"pass2" in data.keys() and data["pass1"] == data["pass2"]:
			# configure access control
			self._logger.debug("acl_wizard_api() creating admin user: %s", data["user"])
			self._settings.global_set_boolean(["accessControl", "enabled"], True)
			self._user_manager.enable()
			self._user_manager.addUser(data["user"], data["pass1"], True, ["user", "admin"], overwrite=True)
		else:
			return make_response("Unable to interprete request", 400)

		self._settings.save()
		return NO_CONTENT


	@octoprint.plugin.BlueprintPlugin.route("/wifi", methods=["POST"])
	def wifi_wizard_api(self):
		from flask import request
		from octoprint.server.api import NO_CONTENT

		# accept requests only while setup wizard is active
		if not self.isFirstRun() or not self._is_wifi_wizard_required():
			return make_response("Forbidden", 403)

		data = None
		command = None
		try:
			data = request.json
			command = data["command"]
		except:
			return make_response("Unable to interprete request", 400)

		self._logger.debug("wifi_wizard_api() command: %s, data: %s", command,  pprint.pformat(data))

		result = None
		try:
			pluginInfo = self._plugin_manager.get_plugin_info("netconnectd")
			if pluginInfo is None:
				self._logger.warn("wifi_wizard_api() NetconnectdPlugin not available.")
			else:
				result = pluginInfo.implementation.on_api_command(command, data, adminRequired=False)
		except Exception as e:
			self._logger.exception("Exception while executing wifi command '%s' in netconnectd: " +
					   "(This might be totally ok since this plugin throws an exception if we were rejected by the " +
					   "wifi for invalid password or other non-exceprional things.)", command)
			return make_response(e.message, 500)

		self._logger.debug("wifi_wizard_api() result: %s", result)
		if result is None:
			return NO_CONTENT
		return result

	# simpleApiCommand: lasersafety_confirmation; simpleApiCommand: lasersafety_confirmation;
	def lasersafety_wizard_api(self, data):
		from flask.ext.login import current_user
		from octoprint.server.api import NO_CONTENT

		# get JSON from request data, or send user back home
		data = request.values
		if hasattr(request, "json") and request.json:
			data = request.json
		else:
			return make_response("Unable to interprete request", 400)

		# check if username is ok
		username = data.get('username', '')
		if current_user is None \
				or current_user.is_anonymous() \
				or not current_user.is_user() \
				or not current_user.is_active() \
				or current_user.get_name() != username:
			return make_response("Invalid user", 403)

		showAgain = bool(data.get('showAgain', True))

		# see if we nee to send this to the cloud
		submissionDate = self.getUserSetting(username, self.USER_SETTINGS_KEY_LASERSAFETY_CONFIRMATION_SENT_TO_CLOUD, -1)
		force = bool(data.get('force', False))
		needSubmission = submissionDate <= 0 or force
		if needSubmission:
			# get cloud env to use
			debug = self.get_env(self.ENV_LASER_SAFETY)

			payload = {'ts': data.get('ts', ''),
					   'email': data.get('username', ''),
					   'serial': self._serial,
					   'hostname': self._hostname}

			if debug is not None and debug != "PROD":
				payload['debug'] = debug
				self._logger.debug("LaserSafetyNotice - debug flag: %s", debug)

			if force:
				payload['force'] = force
				self._logger.debug("LaserSafetyNotice - force flag: %s", force)

			self._logger.debug("LaserSafetyNotice - cloud request: url: %s, payload: %s",
							   self.LASERSAFETY_CONFIRMATION_STORAGE_URL, payload)

			# actual request
			successfullySubmitted = False
			responseCode = ''
			responseFull = ''
			httpCode = -1
			try:
				r = requests.post(self.LASERSAFETY_CONFIRMATION_STORAGE_URL, data=payload)
				responseCode = r.text.lstrip().split(' ', 1)[0]
				responseFull = r.text
				httpCode = r.status_code
				if responseCode == 'OK' or responseCode == 'OK_DEBUG':
					successfullySubmitted = True
			except Exception as e:
				responseCode = "EXCEPTION"
				responseFull = str(e.args)

			submissionDate = time.time() if successfullySubmitted else -1
			showAgain = showAgain if successfullySubmitted else True
			self.setUserSetting(username, self.USER_SETTINGS_KEY_LASERSAFETY_CONFIRMATION_SENT_TO_CLOUD, submissionDate)
			self.setUserSetting(username, self.USER_SETTINGS_KEY_LASERSAFETY_CONFIRMATION_SHOW_AGAIN, showAgain)

			# and drop a line into the log on info level this is important
			self._logger.info("LaserSafetyNotice: confirmation response: (%s) %s, submissionDate: %s, showAgain: %s, full response: %s",
							  httpCode, responseCode, submissionDate, showAgain, responseFull)
		else:
			self._logger.info("LaserSafetyNotice: confirmation already sent. showAgain: %s", showAgain)
			self.setUserSetting(username, self.USER_SETTINGS_KEY_LASERSAFETY_CONFIRMATION_SHOW_AGAIN, showAgain)

		if needSubmission and not successfullySubmitted:
			return make_response("Failed to submit laser safety confirmation to cloud.", 901)
		else:
			return NO_CONTENT

	#~~ helpers

	def _get_subwizard_attrs(self, start, end, callback=None):
		result = dict()

		for item in dir(self):
			if not item.startswith(start) or not item.endswith(end):
				continue

			key = item[len(start):-len(end)]
			if not key:
				continue

			attr = getattr(self, item)
			if callable(callback):
				callback(key, attr)
			result[key] = attr

		return result


	# helper method to write data to user settings
	# this makes sure it's always written into a mrbeam folder and
	# a last updated timestamp as well as the mrbeam pluin version are added
	def setUserSetting(self, username, key, value):
		if not isinstance(key, list):
			key = [key]
		self._user_manager.changeUserSetting(username, [self.USER_SETTINGS_KEY_MRBEAM] + key, value)
		self._user_manager.changeUserSetting(username, [self.USER_SETTINGS_KEY_MRBEAM, self.USER_SETTINGS_KEY_TIMESTAMP], time.time())
		self._user_manager.changeUserSetting(username, [self.USER_SETTINGS_KEY_MRBEAM, self.USER_SETTINGS_KEY_VERSION], self._plugin_version)

	# reads a value from usersettings mrbeam category
	def getUserSetting(self, username, key, default):
		if not isinstance(key, list):
			key = [key]
		result = self._user_manager.getUserSetting(username, [self.USER_SETTINGS_KEY_MRBEAM] + key)

		if result is None:
			result = default
		return result


	##~~ BlueprintPlugin mixin

	# Laser cutter profiles
	@octoprint.plugin.BlueprintPlugin.route("/profiles", methods=["GET"])
	def laserCutterProfilesList(self):
		all_profiles = self.laserCutterProfileManager.get_all()
		return jsonify(dict(profiles=self._convert_profiles(all_profiles)))

	@octoprint.plugin.BlueprintPlugin.route("/profiles", methods=["POST"])
	@restricted_access
	def laserCutterProfilesAdd(self):
		if not "application/json" in request.headers["Content-Type"]:
			return make_response("Expected content-type JSON", 400)

		try:
			json_data = request.json
		except JSONBadRequest:
			return make_response("Malformed JSON body in request", 400)

		if not "profile" in json_data:
			return make_response("No profile included in request", 400)

		base_profile = self.laserCutterProfileManager.get_default()
		if "basedOn" in json_data and isinstance(json_data["basedOn"], basestring):
			other_profile = self.laserCutterProfileManager.get(json_data["basedOn"])
			if other_profile is not None:
				base_profile = other_profile

		if "id" in base_profile:
			del base_profile["id"]
		if "name" in base_profile:
			del base_profile["name"]
		if "default" in base_profile:
			del base_profile["default"]

		new_profile = json_data["profile"]
		make_default = False
		if "default" in new_profile:
			make_default = True
			del new_profile["default"]

		profile = dict_merge(base_profile, new_profile)
		try:
			saved_profile = self.laserCutterProfileManager.save(profile, allow_overwrite=False, make_default=make_default)
		except InvalidProfileError:
			return make_response("Profile is invalid", 400)
		except CouldNotOverwriteError:
			return make_response("Profile already exists and overwriting was not allowed", 400)
		else:
			return jsonify(dict(profile=self._convert_profile(saved_profile)))

	@octoprint.plugin.BlueprintPlugin.route("/profiles/<string:identifier>", methods=["GET"])
	def laserCutterProfilesGet(self, identifier):
		profile = self.laserCutterProfileManager.get(identifier)
		if profile is None:
			return make_response("Unknown profile: %s" % identifier, 404)
		else:
			return jsonify(self._convert_profile(profile))

	@octoprint.plugin.BlueprintPlugin.route("/profiles/<string:identifier>", methods=["DELETE"])
	@restricted_access
	def laserCutterProfilesDelete(self, identifier):
		self.laserCutterProfileManager.remove(identifier)
		return NO_CONTENT

	@octoprint.plugin.BlueprintPlugin.route("/profiles/<string:identifier>", methods=["PATCH"])
	@restricted_access
	def laserCutterProfilesUpdate(self, identifier):
		if not "application/json" in request.headers["Content-Type"]:
			return make_response("Expected content-type JSON", 400)

		try:
			json_data = request.json
		except JSONBadRequest:
			return make_response("Malformed JSON body in request", 400)

		if not "profile" in json_data:
			return make_response("No profile included in request", 400)

		profile = self.laserCutterProfileManager.get(identifier)
		if profile is None:
			profile = self.laserCutterProfileManager.get_default()

		new_profile = json_data["profile"]
		new_profile = dict_merge(profile, new_profile)

		make_default = False
		if "default" in new_profile:
			make_default = True
			del new_profile["default"]

		# edit width and depth in grbl firmware
		### TODO queue the commands if not in locked or operational mode
		if make_default or (self.laserCutterProfileManager.get_current_or_default()['id'] == identifier):
			if self._printer.is_locked() or self._printer.is_operational():
				if "volume" in new_profile:
					if "width" in new_profile["volume"]:
						width = float(new_profile['volume']['width'])
						if identifier == "_mrbeam_senior":
							width *= 2
						width += float(new_profile['volume']['origin_offset_x'])
						self._printer.commands('$130=' + str(width))
						time.sleep(0.1) ### TODO find better solution then sleep
					if "depth" in new_profile["volume"]:
						depth = float(new_profile['volume']['depth'])
						if identifier == "_mrbeam_senior":
							depth *= 2
						depth += float(new_profile['volume']['origin_offset_y'])
						self._printer.commands('$131=' + str(depth))

		new_profile["id"] = identifier

		try:
			saved_profile = self.laserCutterProfileManager.save(new_profile, allow_overwrite=True, make_default=make_default)
		except InvalidProfileError:
			return make_response("Profile is invalid", 400)
		except CouldNotOverwriteError:
			return make_response("Profile already exists and overwriting was not allowed", 400)
		else:
			return jsonify(dict(profile=self._convert_profile(saved_profile)))

	@octoprint.plugin.BlueprintPlugin.route("/convert", methods=["POST"])
	@restricted_access
	def gcodeConvertCommand(self):
		target = "local"

		# valid file commands, dict mapping command name to mandatory parameters
		valid_commands = {
			"convert": []
		}
		command, data, response = get_json_command_from_request(request, valid_commands)
		if response is not None:
			return response

		appendGcodeFiles = data['gcodeFilesToAppend']
		del data['gcodeFilesToAppend']

		if command == "convert":
			# TODO stripping non-ascii is a hack - svg contains lots of non-ascii in <text> tags. Fix this!
			svg = ''.join(i for i in data['svg'] if ord(i) < 128)  # strip non-ascii chars like €
			del data['svg']
			filename = target + "/temp.svg"

			class Wrapper(object):
				def __init__(self, filename, content):
					self.filename = filename
					self.content = content

				def save(self, absolute_dest_path):
					with open(absolute_dest_path, "w") as d:
						d.write(self.content)
						d.close()

			fileObj = Wrapper(filename, svg)
			self._file_manager.add_file(target, filename, fileObj, links=None, allow_overwrite=True)

			slicer = "svgtogcode"
			slicer_instance = self._slicing_manager.get_slicer(slicer)
			if slicer_instance.get_slicer_properties()["same_device"] and (
						self._printer.is_printing() or self._printer.is_paused()):
				# slicer runs on same device as OctoPrint, slicing while printing is hence disabled
				return make_response("Cannot convert while lasering due to performance reasons".format(**locals()), 409)

			import os
			if "gcode" in data.keys() and data["gcode"]:
				gcode_name = data["gcode"]
				del data["gcode"]
			else:
				name, _ = os.path.splitext(filename)
				gcode_name = name + ".gco"

			# append number if file exists
			name, ext = os.path.splitext(gcode_name)
			i = 1
			while self._file_manager.file_exists(target, gcode_name):
				gcode_name = name + '.' + str(i) + ext
				i += 1

			# prohibit overwriting the file that is currently being printed
			currentOrigin, currentFilename = self._getCurrentFile()
			if currentFilename == gcode_name and currentOrigin == target and (
						self._printer.is_printing() or self._printer.is_paused()):
				make_response("Trying to slice into file that is currently being printed: %s" % gcode_name, 409)

			select_after_slicing = False
			print_after_slicing = False

			#get job params out of data json
			overrides = dict()
			overrides['vector'] = data['vector']
			overrides['raster'] = data['raster']

			with open(self._CONVERSION_PARAMS_PATH, 'w') as outfile:
				json.dump(data, outfile)
				self._logger.info('Wrote job parameters to %s', self._CONVERSION_PARAMS_PATH)

			self._printer.set_colors(currentFilename, data['vector'])

			# callback definition
			def slicing_done(target, gcode_name, select_after_slicing, print_after_slicing, append_these_files):
				# append additioal gcodes
				output_path = self._file_manager.path_on_disk(target, gcode_name)
				with open(output_path, 'ab') as wfd:
					for f in append_these_files:
						path = self._file_manager.path_on_disk(f['origin'], f['name'])
						wfd.write("\n; " + f['name'] + "\n")

						with open(path, 'rb') as fd:
							shutil.copyfileobj(fd, wfd, 1024 * 1024 * 10)

						wfd.write("\nM05\n")  # ensure that the laser is off.
						self._logger.info("Slicing finished: %s" % path)

				if select_after_slicing or print_after_slicing:
					sd = False
					filenameToSelect = self._file_manager.path_on_disk(target, gcode_name)
					printer.select_file(filenameToSelect, sd, True)

			try:
				self._file_manager.slice(slicer, target, filename, target, gcode_name,
										 profile=None,#profile,
										 printer_profile_id=None, #printerProfile,
										 position=None, #position,
										 overrides=overrides,
										 callback=slicing_done,
										 callback_args=[target, gcode_name, select_after_slicing, print_after_slicing,
														appendGcodeFiles])
			except octoprint.slicing.UnknownProfile:
				return make_response("Profile {profile} doesn't exist".format(**locals()), 400)

			location = "test"  # url_for(".readGcodeFile", target=target, filename=gcode_name, _external=True)
			result = {
				"name": gcode_name,
				"origin": "local",
				"refs": {
					"resource": location,
					"download": url_for("index", _external=True) + "downloads/files/" + target + "/" + gcode_name
				}
			}

			r = make_response(jsonify(result), 202)
			r.headers["Location"] = location
			return r

		return NO_CONTENT

	@octoprint.plugin.BlueprintPlugin.route("/cancel", methods=["POST"])
	@restricted_access
	def cancelSlicing(self):
		self._cancel_job = True
		return NO_CONTENT

	##~~ SimpleApiPlugin mixin

	def get_api_commands(self):
		return dict(
			position=["x", "y"],
			feedrate=["value"],
			intensity=["value"],
			passes=["value"],
			lasersafety_confirmation=[],
			ready_to_laser=["ready"],
			debug_event=["event"],
			take_undistorted_picture=["take_undistorted_picture"]
		)

	def on_api_command(self, command, data):
		if command == "position":
			if isinstance(data["x"], (int, long, float)) and isinstance(data["y"], (int, long, float)):
				self._printer.position(data["x"], data["y"])
			else:
				return make_response("Not a number for one of the parameters", 400)
		elif command == "feedrate":
			self._printer.commands("/feedrate " + str(data["value"]))
		elif command == "intensity":
			self._printer.commands("/intensity " + str(data["value"]))
		elif command == "passes":
			self._printer.set_passes(data["value"])
		elif command == "lasersafety_confirmation":
			return self.lasersafety_wizard_api(data)
		elif command == "ready_to_laser":
			return self.ready_to_laser(data)
<<<<<<< HEAD
		elif command == "camera_calibration_markers":
			return self.camera_calibration_markers(data)
		elif command == "take_undistorted_picture":
			return self.take_undistorted_picture(data)
=======
>>>>>>> 10e2b728
		elif command == "debug_event":
			return self.debug_event(data)
		return NO_CONTENT


	def debug_event(self, data):
		event = data['event']
		payload = data['payload'] if 'payload' in data else None
		self._logger.info("Fireing debug event: %s, payload: %s", event, payload)
		self._event_bus.fire(event, payload)
		return NO_CONTENT


	def ready_to_laser(self, data):
		self._logger.debug("ready_to_laser() data: %s", data)
		if 'dev_start_button' in data and data['dev_start_button']:
			if self.get_env(self.ENV_LOCAL).lower() == 'dev':
				self._logger.info("DEV dev_start_button pressed.")
				self._event_bus.fire(IoBeamEvents.ONEBUTTON_RELEASED, 1.1)
			else:
				self._logger.warn("DEV dev_start_button used while we're not in DEV mode. (ENV_LOCAL)")
				return make_response("BAD REQUEST - DEV mode only.", 400)
		elif 'ready' not in data or not data['ready']:
			self._oneButtonHandler.unset_ready_to_laser()

		return NO_CONTENT

<<<<<<< HEAD
	def take_undistorted_picture(self,data):
		self._logger.debug("New undistorted image is requested")
		image_response = self._lid_handler.set_save_undistorted()
		self._logger.debug("Image_Response: {}".format(image_response))
		return image_response

	def camera_calibration_markers(self, data):
		self._logger.debug("camera_calibration_markers() data: {}".format(data))

		# transform dict
		# todo replace/do better
		newCorners = {}
		for qd in data['result']['newCorners']:
			newCorners[qd] = [data['result']['newCorners'][qd]['x'],data['result']['newCorners'][qd]['y']]
		self._logger.debug('XXX data reprocessed:{}'.format(newCorners))

		newMarkers = {}
		for qd in data['result']['newMarkers']:
			newMarkers[qd] = [data['result']['newMarkers'][qd]['x'],data['result']['newMarkers'][qd]['y']]
		self._logger.debug('XXX data reprocessed: {}'.format(newMarkers))

		# todo check if this is the best to do
		pic_settings_path = self._lid_handler.getPicSettingsPath()
		pic_settings = self._load_profile(pic_settings_path)

		pic_settings['cornersFromImage'] = newCorners
		pic_settings['calibMarkers'] = newMarkers
		pic_settings['calibration_updated'] = True

		self._logger.debug('picSettings new to save: {}'.format(pic_settings))
		self._save_profile(pic_settings_path,pic_settings)

		# todo delete old undistorted image, still needed?

		return NO_CONTENT
=======
>>>>>>> 10e2b728


	##~~ SlicerPlugin API

	def is_slicer_configured(self):
		return True

	def get_slicer_properties(self):
		return dict(
			type="svgtogcode",
			name="svgtogcode",
			same_device=True,
			progress_report=True
		)

	def get_slicer_default_profile(self):
		path = self._settings.get(["default_profile"])
		if not path:
			path = os.path.join(os.path.dirname(os.path.realpath(__file__)), "profiles", "default.profile.yaml")
		return self.get_slicer_profile(path)

	def get_slicer_profile(self, path):
		profile_dict = self._load_profile(path)

		display_name = None
		description = None
		if "_display_name" in profile_dict:
			display_name = profile_dict["_display_name"]
			del profile_dict["_display_name"]
		if "_description" in profile_dict:
			description = profile_dict["_description"]
			del profile_dict["_description"]

		properties = self.get_slicer_properties()
		return octoprint.slicing.SlicingProfile(properties["type"], "unknown", profile_dict,
												display_name=display_name, description=description)

	def save_slicer_profile(self, path, profile, allow_overwrite=True, overrides=None):
		if os.path.exists(path) and not allow_overwrite:
			raise octoprint.slicing.ProfileAlreadyExists("cura", profile.name)

		new_profile = Profile.merge_profile(profile.data, overrides=overrides)

		if profile.display_name is not None:
			new_profile["_display_name"] = profile.display_name
		if profile.description is not None:
			new_profile["_description"] = profile.description

		self._save_profile(path, new_profile, allow_overwrite=allow_overwrite)

	def do_slice(self, model_path, printer_profile, machinecode_path=None, profile_path=None, position=None,
				 on_progress=None, on_progress_args=None, on_progress_kwargs=None):
		if not profile_path:
			profile_path = self._settings.get(["default_profile"])
		if not machinecode_path:
			path, _ = os.path.splitext(model_path)
			machinecode_path = path + ".gco"

		self._logger.info("Slicing %s to %s using profile stored at %s, %s" % (model_path, machinecode_path, profile_path, self._CONVERSION_PARAMS_PATH))

		# TODO remove profile dependency completely
		#profile = Profile(self._load_profile(profile_path))
		#params = profile.convert_to_engine2()

		def is_job_cancelled():
			if self._cancel_job:
				self._cancel_job = False
				self._logger.info("Conversion canceled")
				raise octoprint.slicing.SlicingCancelled

		# READ PARAMS FROM JSON
		params = dict()
		with open(self._CONVERSION_PARAMS_PATH) as data_file:
			params = json.load(data_file)
			#self._logger.debug("Read multicolor params %s" % params)

		dest_dir, dest_file = os.path.split(machinecode_path)
		params['directory'] = dest_dir
		params['file'] = dest_file
		params['noheaders'] = "true"  # TODO... booleanify

		if self._settings.get(["debug_logging"]):
			log_path = homedir + "/.octoprint/logs/svgtogcode.log"
			params['log_filename'] = log_path
		else:
			params['log_filename'] = ''

		try:
			from .gcodegenerator.converter import Converter

			is_job_cancelled() #check before conversion started

			#TODO implement cancelled_Jobs, to check if this particular Job has been canceled
			#TODO implement check "_cancel_job"-loop inside engine.convert(...), to stop during conversion, too
			engine = Converter(params, model_path)
			engine.convert(on_progress, on_progress_args, on_progress_kwargs)

			is_job_cancelled() #check if canceled during conversion

			return True, None  # TODO add analysis about out of working area, ignored elements, invisible elements, text elements
		except octoprint.slicing.SlicingCancelled as e:
			self._logger.info("Conversion cancelled")
			raise e
		except Exception as e:
			print e.__doc__
			print e.message
			self._logger.exception("Conversion error ({0}): {1}".format(e.__doc__, e.message))
			return False, "Unknown error, please consult the log file"

		finally:
			with self._cancelled_jobs_mutex:
				if machinecode_path in self._cancelled_jobs:
					self._cancelled_jobs.remove(machinecode_path)
			with self._slicing_commands_mutex:
				if machinecode_path in self._slicing_commands:
					del self._slicing_commands[machinecode_path]

			self._logger.info("-" * 40)

	def cancel_slicing(self, machinecode_path):
		self._logger.info("Canceling Routine: {}".format(machinecode_path))
		with self._slicing_commands_mutex:
			if machinecode_path in self._slicing_commands:
				with self._cancelled_jobs_mutex:
					self._cancelled_jobs.append(machinecode_path)
				self._slicing_commands[machinecode_path].terminate()
				self._logger.info("Cancelled slicing of %s" % machinecode_path)

	def _load_profile(self, path):
		import yaml
		profile_dict = dict()
		with open(path, "r") as f:
			try:
				profile_dict = yaml.safe_load(f)
			except:
				raise IOError("Couldn't read profile from {path}".format(path=path))
		return profile_dict

	def _save_profile(self, path, profile, allow_overwrite=True):
		import yaml
		with open(path, "wb") as f:
			yaml.safe_dump(profile, f, default_flow_style=False, indent="  ", allow_unicode=True)

	def _convert_to_engine(self, profile_path):
		profile = Profile(self._load_profile(profile_path))
		return profile.convert_to_engine()


	##~~ Event Handler Plugin API

	def on_event(self, event, payload):
		if payload is None or not isinstance(payload, collections.Iterable) or not 'log' in payload or payload['log']:
			self._logger.debug("on_event %s: %s", event, payload)


	##~~ Progress Plugin API

	def on_print_progress(self, storage, path, progress):
		flooredProgress = progress - (progress % 10)
		if (flooredProgress != self.print_progress_last):
			self.print_progress_last = flooredProgress
			self._event_bus.fire(MrBeamEvents.PRINT_PROGRESS, self.print_progress_last)

	def on_slicing_progress(self, slicer, source_location, source_path, destination_location, destination_path, progress):
		flooredProgress = progress - (progress % 10)
		if (flooredProgress != self.slicing_progress_last):
			self.slicing_progress_last = flooredProgress
			self._event_bus.fire(MrBeamEvents.SLICING_PROGRESS, self.slicing_progress_last)

	##~~ Softwareupdate hook

	def get_update_information(self):
		# calling from .software_update_information import get_update_information
		return get_update_information(self)

	# inject a Laser object instead the original Printer from standard.py
	def laser_factory(self, components, *args, **kwargs):
		from .printer import Laser
		return Laser(components['file_manager'], components['analysis_queue'], laserCutterProfileManager())

	def laser_filemanager(self, *args, **kwargs):
		def _image_mime_detector(path):
			p = path.lower()
			if p.endswith('.jpg') or p.endswith('.jpeg') or p.endswith('.jpe'):
				return 'image/jpeg'
			elif p.endswith('.png'):
				return 'image/png'
			elif p.endswith('.gif'):
				return 'image/gif'
			elif p.endswith('.bmp'):
				return 'image/bmp'
			elif p.endswith('.pcx'):
				return 'image/x-pcx'
			elif p.endswith('.'):
				return 'image/webp'

		return dict(
			# extensions for image / 3d model files
			model=dict(
				# TODO enable once 3d support is ready
				#stl=ContentTypeMapping(["stl"], "application/sla"),
				image=ContentTypeDetector(['jpg', 'jpeg', 'jpe', 'png', 'gif', 'bmp', 'pcx', 'webp'], _image_mime_detector),
				svg=ContentTypeMapping(["svg"], "image/svg+xml"),
				dxf=ContentTypeMapping(["dxf"], "application/dxf"),
			),
			# extensions for printable machine code
			machinecode=dict(
				gcode=ContentTypeMapping(["gcode", "gco", "g", "nc"], "text/plain")
			)
		)

	def bodysize_hook(self, current_max_body_sizes, *args, **kwargs):
		return [("POST", r"/convert", 10 * 1024 * 1024)]

	def _getCurrentFile(self):
		currentJob = self._printer.get_current_job()
		if currentJob is not None and "file" in currentJob.keys() and "name" in currentJob["file"] and "origin" in \
				currentJob["file"]:
			return currentJob["file"]["origin"], currentJob["file"]["name"]
		else:
			return None, None

	def getHostname(self):
		'''
		Get device hostnema like 'MrBeam2-F930'
		:return: String hostname or empty string
		'''
		hostname = '';
		try:
			hostname = socket.gethostname()
		except:
			hostname = ERROR.HOSTNAME
		return hostname

	def getDisplayName(self, hostName):
		code = None
		name = "Mr Beam II {}"
		preFix = "MrBeam2-"
		if hostName.startswith(preFix):
			code = hostName.replace(preFix, "")
			return name.format(code)
		else:
			return name.format(hostName)


	def getPiSerial(self):
		'''
		Get RaspberryPi's serial number from cpuinfo file
		:return: String serial or ('0000000000000000' or 'ERROR000000000')
		'''
		# Extract serial from cpuinfo file
		cpuserial = "0000000000000000"
		try:
			f = open('/proc/cpuinfo', 'r')
			for line in f:
				if line[0:6] == 'Serial':
					cpuserial = line[10:26]
			f.close()
			cpuserial = cpuserial.upper()
		except Exception as e:
			cpuserial = "ERROR000000000"

		return cpuserial


	def getBranch(self):
		branch = ''
		try:
			command = "git branch | grep '*'"
			output = check_output(command, shell=True)
			branch = output[1:].strip()
		except Exception as e:
			# 	self._logger.debug("getBranch: unable to exceute 'git branch' due to exception: %s", e)
			pass

		if not branch:
			try:
				command = "cd /home/pi/MrBeamPlugin/; git branch | grep '*'"
				output = check_output(command, shell=True)
				branch = output[1:].strip()
			except Exception as e:
				# 	self._logger.debug("getBranch: unable to exceute 'cd /home/pi/MrBeamPlugin/; git branch' due to exception: %s", e)
				pass

		return branch

	def get_octopi_info(self):
		try:
			with open('/etc/octopi_flavor', 'r') as myfile:
				flavor = myfile.read().replace('\n', '')
			with open('/etc/octopi_datetime', 'r') as myfile:
				datetime = myfile.read().replace('\n', '')
			return "{} {}".format(flavor, datetime)
		except Exception as e:
			# self._logger.exception("Can't read OctoPi image info due to exception:", e)
			pass
		return None


	def isFirstRun(self):
		return self._settings.global_get(["server", "firstRun"])

	def is_prod_env(self, type=None):
		return self.get_env(type) == 'prod'

	def get_env(self, type=None):
		result = self._settings.get(["dev", "env"])
		if type is not None:
			if type == self.ENV_LASER_SAFETY:
				type_env = self._settings.get(["dev", "cloud_env"]) # deprected flag
			else:
				type_env = self._settings.get(["dev", "env_overrides", type])
			if type_env is not None:
				result = type_env
		return result


# this is for the command line interface we're providing
def clitest_commands(cli_group, pass_octoprint_ctx, *args, **kwargs):
	import click
	import sys
	import requests.exceptions
	import octoprint_client as client

	# > octoprint plugins mrbeam:debug_event MrBeamDebugEvent -p 42
	# remember to activate venv where MrBeamPlugin is installed in
	@click.command("debug_event")
	@click.argument("event", default="MrBeamDebugEvent")
	@click.option("--payload", "-p", default=None, help="optinal payload string")
	def debug_event_command(event, payload):
		if payload is not None:
			payload_numer = None
			try:
				payload_numer = int(payload)
			except:
				try:
					payload_numer = float(payload)
				except:
					pass
			if payload_numer is not None:
				payload = payload_numer

		params = dict(command="debug_event", event=event, payload=payload)
		client.init_client(cli_group.settings)

		click.echo("Firing debug event - params: {}".format(params))
		r = client.post_json("/api/plugin/mrbeam", data=params)
		try:
			r.raise_for_status()
		except requests.exceptions.HTTPError as e:
			click.echo("Could not fire event, got {}".format(e))
			sys.exit(1)

	return [debug_event_command]


# If you want your plugin to be registered within OctoPrint under a different name than what you defined in setup.py
# ("OctoPrint-PluginSkeleton"), you may define that here. Same goes for the other metadata derived from setup.py that
# can be overwritten via __plugin_xyz__ control properties. See the documentation for that.

__plugin_name__ = "Mr Beam Laser Cutter"

def __plugin_load__():
	global __plugin_implementation__
	__plugin_implementation__ = MrBeamPlugin()
	__builtin__._mrbeam_plugin_implementation = __plugin_implementation__
	# MRBEAM_PLUGIN_IMPLEMENTATION = __plugin_implementation__

	global __plugin_settings_overlay__
	__plugin_settings_overlay__ = dict(
		plugins=dict(
			_disabled=['cura', 'pluginmanager', 'announcements', 'corewizard']   # eats dict | pfad.yml | callable
			# _disabled=['cura', 'pluginmanager', 'announcements', 'corewizard', 'mrbeam']  # eats dict | pfad.yml | callable
		),
		terminalFilters = [
			dict(name="Filter beamOS messages", regex="^([0-9,.: ]+ [A-Z]+ mrbeam)", activated=False),
			dict(name="Filter _COMM_ messages", regex="^([0-9,.: ]+ _COMM_)", activated=True),
			dict(name="Filter _COMM_ except Gcode", regex="^([0-9,.: ]+ _COMM_: (Send: \?|Recv: ok|Recv: <))", activated=False),
		],
		appearance=dict(components=dict(
			order=dict(
				# to debug: "_logger.info("ANDYTEST templates: %s", templates)" to views.py:_process_templates() at the very end
				wizard=["plugin_mrbeam_wifi", "plugin_mrbeam_acl", "plugin_mrbeam_lasersafety"],
				settings = ['plugin_softwareupdate', 'accesscontrol', 'plugin_netconnectd', 'plugin_mrbeam_conversion', 'terminalfilters', 'logs']
			),
			disabled=dict(
				wizard=['plugin_softwareupdate'],
				settings=['serial', 'webcam']
			)
		)),
		server = dict(commands=dict(
			serverRestartCommand = "sudo systemctl restart octoprint.service",
			systemRestartCommand = "sudo shutdown -r now",
			systemShutdownCommand = "sudo shutdown -h now"
		))
		# )),
		# system=dict(actions=[
		# 	dict(action="iobeam restart", name="iobeam restart", command="sudo systemctl restart iobeam.service"),
		# 	dict(action="ledstrips restart", name="ledstrips restart",
		# 	     command="sudo systemctl restart mrbeam_ledstrips.service && sleep 1 &&  mrbeam_ledstrips_cli ClientConected"),
		# 	dict(action="fan auto", name="fan auto", command="iobeam_info fan:auto"),
		# 	dict(action="fan off", name="fan off", command="iobeam_info fan:off")
		# ])
	)

	global __plugin_hooks__
	__plugin_hooks__ = {
		"octoprint.plugin.softwareupdate.check_config": __plugin_implementation__.get_update_information,
		"octoprint.printer.factory": __plugin_implementation__.laser_factory,
		"octoprint.filemanager.extension_tree": __plugin_implementation__.laser_filemanager,
		"octoprint.plugin.softwareupdate.check_config": __plugin_implementation__.get_update_information,
		"octoprint.server.http.bodysize": __plugin_implementation__.bodysize_hook,
		"octoprint.cli.commands": clitest_commands

	}
<|MERGE_RESOLUTION|>--- conflicted
+++ resolved
@@ -229,11 +229,7 @@
 				"js/matrix_oven.js", "js/drag_scale_rotate.js",	"js/convert.js", "js/snap_gc_plugin.js", "js/gcode_parser.js", "js/gridify.js",
 				"js/lib/photobooth_min.js", "js/svg_cleaner.js", "js/loginscreen_viewmodel.js",
 				"js/wizard_acl.js", "js/netconnectd_wrapper.js", "js/lasersaftey_viewmodel.js",
-<<<<<<< HEAD
 				"js/ready_to_laser_viewmodel.js", "js/lib/screenfull.min.js","js/settings/camera_calibration.js",
-=======
-				"js/ready_to_laser_viewmodel.js", "js/lib/screenfull.min.js",
->>>>>>> 10e2b728
 				"js/path_magic.js", "js/lib/simplify.js", "js/lib/clipper.js", "js/laser_job_done_viewmodel.js"],
 			css=["css/mrbeam.css", "css/svgtogcode.css", "css/ui_mods.css", "css/quicktext-fonts.css"],
 			less=["less/mrbeam.less"]
@@ -320,10 +316,7 @@
 			result.extend([
 				dict(type='settings', name="Machine Profiles DEV", template='settings/lasercutterprofiles_settings.jinja2', suffix="_lasercutterprofiles", custom_bindings=False),
 				dict(type='settings', name="Camera Calibration DEV", template='settings/camera_settings.jinja2', suffix="_camera", custom_bindings=True),
-<<<<<<< HEAD
-        		dict(type='settings', name="Camera TEJAMARKERS", template='settings/camera_settings.jinja2', suffix="_camera", custom_bindings=True),
-=======
->>>>>>> 10e2b728
+        		dict(type='settings', name="Camera Calibration", template='settings/camera_settings.jinja2', suffix="_camera", custom_bindings=True),
 			])
 		result.extend(self._get_wizard_template_configs())
 		return result
@@ -898,6 +891,7 @@
 			intensity=["value"],
 			passes=["value"],
 			lasersafety_confirmation=[],
+			camera_calibration_markers=["result"], # TEJAMARKERS: let's define some required params that need to be present for this call to be acceped.
 			ready_to_laser=["ready"],
 			debug_event=["event"],
 			take_undistorted_picture=["take_undistorted_picture"]
@@ -919,13 +913,10 @@
 			return self.lasersafety_wizard_api(data)
 		elif command == "ready_to_laser":
 			return self.ready_to_laser(data)
-<<<<<<< HEAD
 		elif command == "camera_calibration_markers":
 			return self.camera_calibration_markers(data)
 		elif command == "take_undistorted_picture":
 			return self.take_undistorted_picture(data)
-=======
->>>>>>> 10e2b728
 		elif command == "debug_event":
 			return self.debug_event(data)
 		return NO_CONTENT
@@ -953,7 +944,6 @@
 
 		return NO_CONTENT
 
-<<<<<<< HEAD
 	def take_undistorted_picture(self,data):
 		self._logger.debug("New undistorted image is requested")
 		image_response = self._lid_handler.set_save_undistorted()
@@ -989,8 +979,6 @@
 		# todo delete old undistorted image, still needed?
 
 		return NO_CONTENT
-=======
->>>>>>> 10e2b728
 
 
 	##~~ SlicerPlugin API
