# coding=utf-8
from __future__ import absolute_import

import __builtin__
import copy
import json
import logging
import os
import pprint
import socket
import threading
import time
from subprocess import check_output

import octoprint.plugin
import requests
from flask import request, jsonify, make_response, url_for
from flask.ext.babel import gettext
from octoprint.filemanager import ContentTypeDetector, ContentTypeMapping
from octoprint.server import NO_CONTENT
from octoprint.server.util.flask import restricted_access, get_json_command_from_request, \
	add_non_caching_response_headers
from octoprint.util import dict_merge

from octoprint_mrbeam.iobeam.iobeam_handler import ioBeamHandler
from octoprint_mrbeam.iobeam.onebutton_handler import oneButtonHandler
from octoprint_mrbeam.iobeam.interlock_handler import InterLockHandler
from octoprint_mrbeam.led_events import LedEventListener
from octoprint_mrbeam.mrbeam_events import MrBeamEvents
from .profile import LaserCutterProfileManager, InvalidProfileError, CouldNotOverwriteError, Profile
from .software_update_information import get_update_information


__builtin__.MRBEAM_DEBUG = False


class MrBeamPlugin(octoprint.plugin.SettingsPlugin,
                   octoprint.plugin.AssetPlugin,
				   octoprint.plugin.UiPlugin,
                   octoprint.plugin.TemplatePlugin,
				   octoprint.plugin.BlueprintPlugin,
				   octoprint.plugin.SimpleApiPlugin,
				   octoprint.plugin.EventHandlerPlugin,
				   octoprint.plugin.ProgressPlugin,
				   octoprint.plugin.WizardPlugin,
				   octoprint.plugin.SlicerPlugin):

	# CONSTANTS
	ENV_LOCAL =        "local"
	ENV_LASER_SAFETY = "laser_safety"
	ENV_ANALYTICS =    "analytics"

	LASERSAFETY_CONFIRMATION_STORAGE_URL = 'https://script.google.com/a/macros/mr-beam.org/s/AKfycby3Y1RLBBiGPDcIpIg0LHd3nwgC7GjEA4xKfknbDLjm3v9-LjG1/exec'
	USER_SETTINGS_KEY_MRBEAM = 'mrbeam'
	USER_SETTINGS_KEY_TIMESTAMP = 'ts'
	USER_SETTINGS_KEY_VERSION = 'version'
	USER_SETTINGS_KEY_LASERSAFETY_CONFIRMATION_SENT_TO_CLOUD = ['lasersafety', 'sent_to_cloud']
	USER_SETTINGS_KEY_LASERSAFETY_CONFIRMATION_SHOW_AGAIN = ['lasersafety', 'show_again']



	def __init__(self):
		self.laserCutterProfileManager = None
		self._slicing_commands = dict()
		self._slicing_commands_mutex = threading.Lock()
		self._cancelled_jobs = []
		self._cancelled_jobs_mutex = threading.Lock()
		self._CONVERSION_PARAMS_PATH = "/tmp/conversion_parameters.json"  # TODO add proper path there
		self._cancel_job = False
		self.print_progress_last = -1
		self.slicing_progress_last = -1

	def initialize(self):
		self.laserCutterProfileManager = LaserCutterProfileManager(self._settings)
		if self._settings.get(["dev", "debug"]) == True: __builtin__.MRBEAM_DEBUG = True
		self._logger = logging.getLogger("octoprint.plugins.mrbeam")
		self._branch = self.getBranch()
		self._hostname = self.getHostname()
<<<<<<< HEAD
		self._octopi_info = self.get_octopi_info()
		self._logger.info("MrBeam Plugin initializeing: %s version: %s, branch: %s, host: %s, image: %s",
						  ("MRBEAM_DEBUG" if MRBEAM_DEBUG else ""), self._plugin_version, self._branch, self._hostname, self._octopi_info)
=======
		self._serial = self.getPiSerial()
		self._do_initial_log()
>>>>>>> b594ef82
		try:
			pluginInfo = self._plugin_manager.get_plugin_info("netconnectd")
			if pluginInfo is None:
				self._logger.warn("NetconnectdPlugin not available. Wifi configuration not possible.")
		except Exception as e:
			self._logger.exception("Exception while getting NetconnectdPlugin pluginInfo")

		self._ioBeam = ioBeamHandler(self._event_bus, self._settings.get(["dev", "sockets", "iobeam"]))
		self._oneButtonHandler = oneButtonHandler(self)
		self._interlock_handler = InterLockHandler(self._ioBeam, self._event_bus, self._plugin_manager)
		self._led_eventhandler = LedEventListener(self._event_bus, self._printer)


	def _do_initial_log(self):
		str = ""
		str += " MRBEAM_DEBUG " if False else ''
		str += " version:" + self._plugin_version
		str += ", branch:" + self._branch
		str += ", host:" + self._hostname
		str += ", serial:" + self._serial
		str += ", env:" + self.get_env()
		str += " ("+self.ENV_LOCAL+':'+self.get_env(self.ENV_LOCAL)
		str += ","+self.ENV_LASER_SAFETY+':'+self.get_env(self.ENV_LASER_SAFETY)
		str += ","+self.ENV_ANALYTICS+':'+self.get_env(self.ENV_ANALYTICS)+')'
		self._logger.info("MrBeam Plugin %s", str)


	def _convert_profiles(self, profiles):
		result = dict()
		for identifier, profile in profiles.items():
			result[identifier] = self._convert_profile(profile)
		return result

	def _convert_profile(self, profile):
		default = self.laserCutterProfileManager.get_default()["id"]
		current = self.laserCutterProfileManager.get_current_or_default()["id"]

		converted = copy.deepcopy(profile)
		converted["resource"] = url_for(".laserCutterProfilesGet", identifier=profile["id"], _external=True)
		converted["default"] = (profile["id"] == default)
		converted["current"] = (profile["id"] == current)
		return converted

	##~~ SettingsPlugin mixin

	def get_settings_defaults(self):
		return dict(
			current_profile_id="_mrbeam_junior",
			defaultIntensity=500,
			defaultFeedrate=300,
			svgDPI=90,
			svgtogcode_debug_logging=False,
			showlasersafety=False,
			glasses=False,
			camera_offset_x=0,
			camera_offset_y=0,
			camera_scale=1,
			camera_rotation=0,
			dev=dict(
				env="PROD"
			),
			analyticsEnabled=True
		)

	def on_settings_load(self):
		return dict(
			current_profile_id=self._settings.get(["current_profile_id"]),
			defaultIntensity=self._settings.get(['defaultIntensity']),
			defaultFeedrate=self._settings.get(['defaultFeedrate']),
			svgDPI=self._settings.get(['svgDPI']),
			svgtogcode_debug_logging=self._settings.get(['svgtogcode_debug_logging']),
			showlasersafety=self._settings.get(['showlasersafety']),
			glasses=self._settings.get(['glasses']),
			camera_offset_x=self._settings.get(['camera_offset_x']),
			camera_offset_y=self._settings.get(['camera_offset_y']),
			camera_scale=self._settings.get(['camera_scale']),
			camera_rotation=self._settings.get(['camera_rotation']),
			)

	def on_settings_save(self, data):
		if "workingAreaWidth" in data and data["workingAreaWidth"]:
			self._settings.set(["workingAreaWidth"], data["workingAreaWidth"])
		if "zAxis" in data:
			self._settings.set_boolean(["zAxis"], data["zAxis"])
		if "defaultIntensity" in data:
			self._settings.set_int(["defaultIntensity"], data["defaultIntensity"])
		if "defaultFeedrate" in data:
			self._settings.set_int(["defaultFeedrate"], data["defaultFeedrate"])
		if "svgDPI" in data:
			self._settings.set_int(["svgDPI"], data["svgDPI"])
		if "camera_offset_x" in data:
			self._settings.set_int(["camera_offset_x"], data["camera_offset_x"])
		if "camera_offset_y" in data:
			self._settings.set_int(["camera_offset_y"], data["camera_offset_y"])
		if "camera_scale" in data:
			self._settings.set_float(["camera_scale"], data["camera_scale"])
		if "camera_rotation" in data:
			self._settings.set_float(["camera_rotation"], data["camera_rotation"])
		if "svgtogcode_debug_logging" in data:
			self._settings.set_boolean(["svgtogcode_debug_logging"], data["svgtogcode_debug_logging"])

		selectedProfile = self.laserCutterProfileManager.get_current_or_default()
		self._settings.set(["current_profile_id"], selectedProfile['id'])

	##~~ AssetPlugin mixin

	def get_assets(self):
		# Define your plugin's asset files to automatically include in the
		# core UI here.
		return dict(
			js=["js/lasercutterprofiles.js","js/mother_viewmodel.js", "js/mrbeam.js","js/color_classifier.js",
				"js/working_area.js", "js/camera.js", "js/lib/snap.svg-min.js", "js/render_fills.js", "js/path_convert.js",
				"js/matrix_oven.js", "js/drag_scale_rotate.js",	"js/convert.js", "js/gcode_parser.js",
				"js/lib/photobooth_min.js", "js/svg_cleaner.js", "js/loginscreen_viewmodel.js",
				"js/wizard_acl.js", "js/netconnectd_wrapper.js", "js/lasersaftey_viewmodel.js",
				"js/ready_to_laser_viewmodel.js"],
			css=["css/mrbeam.css", "css/svgtogcode.css", "css/ui_mods.css", "css/quicktext-fonts.css"],
			less=["less/mrbeam.less"]
		)

	##~~ UiPlugin mixin

	def will_handle_ui(self, request):
		# returns True as Mr Beam Plugin should be always displayed
		return True

	def on_ui_render(self, now, request, render_kwargs):
		# if will_handle_ui returned True, we will now render our custom index
		# template, using the render_kwargs as provided by OctoPrint
		from flask import make_response, render_template

		firstRun = render_kwargs['firstRun']

		enable_accesscontrol = self._user_manager.enabled
		accesscontrol_active = enable_accesscontrol and self._user_manager.hasBeenCustomized()

		selectedProfile = self.laserCutterProfileManager.get_current_or_default()
		enable_focus = selectedProfile["focus"]
		safety_glasses = selectedProfile["glasses"]
		# render_kwargs["templates"]["settings"]["entries"]["serial"][1]["template"] = "settings/serialconnection.jinja2"

		wizard = render_kwargs["templates"] is not None and bool(render_kwargs["templates"]["wizard"]["order"])

		if render_kwargs["templates"]["wizard"]["entries"]:
			if render_kwargs["templates"]["wizard"]["entries"]["firstrunstart"]:
				render_kwargs["templates"]["wizard"]["entries"]["firstrunstart"][1]["template"] = "wizard/firstrun_start.jinja2"
			if render_kwargs["templates"]["wizard"]["entries"]["firstrunend"]:
				render_kwargs["templates"]["wizard"]["entries"]["firstrunend"][1]["template"] = "wizard/firstrun_end.jinja2"

		display_version_string = "{} on {}".format(self._plugin_version, self._hostname)
		if self._branch:
			display_version_string = "{} ({} branch) on {}".format(self._plugin_version, self._branch, self._hostname)
		if MRBEAM_DEBUG:
			display_version_string += " MRBEAM_DEBUG"

		render_kwargs.update(dict(
							 webcamStream=self._settings.global_get(["webcam", "stream"]),
							 enableFocus=enable_focus,
							 safetyGlasses=safety_glasses,
							 enableTemperatureGraph=False,
							 enableAccessControl=enable_accesscontrol,
							 accessControlActive=accesscontrol_active,
							 enableSdSupport=False,
							 gcodeMobileThreshold=0,
							 gcodeThreshold=0,
							 wizard=wizard,
							 now=now,
							 beamosVersion= dict(
								number = self._plugin_version,
								branch= self._branch,
<<<<<<< HEAD
								display_version = display_version_string,
							 	image = self._octopi_info),
							 MRBEAM_DEBUG=MRBEAM_DEBUG
=======
								display_version = "{} ({} branch) on {}".format(
									self._plugin_version, self._branch, self._hostname) if self._branch else (self._plugin_version, self._hostname)
							 ),
							 env= dict(
								 env=self.get_env(),
								 local=self.get_env(self.ENV_LOCAL),
								 laser_safety=self.get_env(self.ENV_LASER_SAFETY),
								 analytics=self.get_env(self.ENV_ANALYTICS)
							 ),
							 serial=self._serial,
							 analyticsEnabled=self._settings.get(["analyticsEnabled"])
>>>>>>> b594ef82
							 ))
		r = make_response(render_template("mrbeam_ui_index.jinja2", **render_kwargs))

		if firstRun:
			r = add_non_caching_response_headers(r)
		return r

	##~~ TemplatePlugin mixin

	def get_template_configs(self):
		return [
			dict(type='settings', name="Machine Profiles", template='settings/lasercutterprofiles_settings.jinja2', suffix="_lasercutterprofiles", custom_bindings=False),
			dict(type='settings', name="SVG Conversion", template='settings/svgtogcode_settings.jinja2', suffix="_conversion", custom_bindings=False),
			dict(type='settings', name="Camera Calibration", template='settings/camera_settings.jinja2', suffix="_camera", custom_bindings=True),
			dict(type='settings', name="Serial Connection", template='settings/serialconnection_settings.jinja2', suffix='_serialconnection', custom_bindings=False, replaces='serial')
		] + self._get_wizard_template_configs()

	def _get_wizard_template_configs(self):
		required = self._get_subwizard_attrs("_is_", "_wizard_required")
		names = self._get_subwizard_attrs("_get_", "_wizard_name")
		additional = self._get_subwizard_attrs("_get_", "_additional_wizard_template_data")

		result = list()
		for key, method in required.items():
			if not method():
				continue

			if not key in names:
				continue

			name = names[key]()
			if not name:
				continue

			config = dict(type="wizard", name=name, template="wizard/wizard_{}.jinja2".format(key), div="wizard_plugin_corewizard_{}".format(key))
			if key in additional:
				additional_result = additional[key]()
				if additional_result:
					config.update(additional_result)
			result.append(config)

		return result

	#~~ WizardPlugin API

	def is_wizard_required(self):
		# self._logger.info("ANDYTEST is_wizard_required")
        #
		# methods = self._get_subwizard_attrs("_is_", "_wizard_required")
        #
		# result = self._settings.global_get(["server", "firstRun"])
		# if result:
		# 	# don't even go here if firstRun is false
		# 	result = any(map(lambda m: m(), methods.values()))
		# if result:
		# 	self._logger.info("Setup Wizard showing")
		# return result
		return self.isFirstRun()

	def get_wizard_details(self):
		return dict()

	def get_wizard_version(self):
		return 12

	def on_wizard_finish(self, handled):
		self._logger.info("Setup Wizard finished.")
		# map(lambda m: m(handled), self._get_subwizard_attrs("_on_", "_wizard_finish").values())


	# ~~ Wifi subwizard

	def _is_wifi_wizard_required(self):
		result = False
		try:
			pluginInfo = self._plugin_manager.get_plugin_info("netconnectd")
			if pluginInfo is not None:
				status = pluginInfo.implementation._get_status()
				result = not status["connections"]["wifi"]
		except Exception as e:
			self._logger.exception("Exception while reading wifi state from netconnectd:")

		self._logger.debug("_is_wifi_wizard_required() %s", result)
		return result

	def _get_wifi_wizard_details(self):
		return dict()

	def _get_wifi_additional_wizard_template_data(self):
		return dict(mandatory=False, suffix="_wifi")

	def _get_wifi_wizard_name(self):
		return gettext("Wifi Setup")

	# def _on_wifi_wizard_finish(self, handled):
	# 	self._log.info("ANDYTEST _on_wifi_wizard_finish() handled: " + str(handled));

	#~~ ACL subwizard

	def _is_acl_wizard_required(self):
		result = self._user_manager.enabled and not self._user_manager.hasBeenCustomized()
		self._logger.debug("_is_acl_wizard_required() %s", result)
		return result

	def _get_acl_wizard_details(self):
		return dict()

	def _get_acl_additional_wizard_template_data(self):
		return dict(mandatory=False, suffix="_acl")


	def _get_acl_wizard_name(self):
		return gettext("Access Control")

	# def _on_acl_wizard_finish(self, handled):
	# 	self._log.info("ANDYTEST _on_acl_wizard_finish() test handled: " + str(handled));


	# ~~ Saftey subwizard

	def _is_lasersafety_wizard_required(self):
		return True

	def _get_lasersafety_wizard_details(self):
		return dict()

	def _get_lasersafety_additional_wizard_template_data(self):
		return dict(mandatory=False, suffix="_lasersafety")

	def _get_lasersafety_wizard_name(self):
		return gettext("Laser Safety")

	# def _on_acl_wizard_finish(self, handled):
	# 	self._log.info("ANDYTEST _on_acl_wizard_finish() test handled: " + str(handled));




	@octoprint.plugin.BlueprintPlugin.route("/acl", methods=["POST"])
	def acl_wizard_api(self):
		from flask import request
		from octoprint.server.api import NO_CONTENT

		if not(self.isFirstRun() and self._user_manager.enabled and not self._user_manager.hasBeenCustomized()):
			return make_response("Forbidden", 403)

		data = request.values
		if hasattr(request, "json") and request.json:
			data = request.json
		else:
			return make_response("Unable to interprete request", 400)

		if 	"user" in data.keys() and "pass1" in data.keys() and \
				"pass2" in data.keys() and data["pass1"] == data["pass2"]:
			# configure access control
			self._logger.debug("acl_wizard_api() creating admin user: %s", data["user"])
			self._settings.global_set_boolean(["accessControl", "enabled"], True)
			self._user_manager.enable()
			self._user_manager.addUser(data["user"], data["pass1"], True, ["user", "admin"], overwrite=True)
		else:
			return make_response("Unable to interprete request", 400)

		self._settings.save()
		return NO_CONTENT


	@octoprint.plugin.BlueprintPlugin.route("/wifi", methods=["POST"])
	def wifi_wizard_api(self):
		from flask import request
		from octoprint.server.api import NO_CONTENT

		# accept requests only while setup wizard is active
		if not self.isFirstRun() or not self._is_wifi_wizard_required():
			return make_response("Forbidden", 403)

		data = None
		command = None
		try:
			data = request.json
			command = data["command"]
		except:
			return make_response("Unable to interprete request", 400)

		self._logger.debug("wifi_wizard_api() command: %s, data: %s", command,  pprint.pformat(data))

		result = None
		try:
			pluginInfo = self._plugin_manager.get_plugin_info("netconnectd")
			if pluginInfo is None:
				self._logger.warn("wifi_wizard_api() NetconnectdPlugin not available.")
			else:
				result = pluginInfo.implementation.on_api_command(command, data, adminRequired=False)
		except Exception as e:
			self._logger.exception("Exception while executing wifi command '%s' in netconnectd: " +
					   "(This might be totally ok since this plugin throws an exception if we were rejected by the " +
					   "wifi for invalid password or other non-exceprional things.)", command)
			return make_response(e.message, 500)

		self._logger.debug("wifi_wizard_api() result: %s", result)
		if result is None:
			return NO_CONTENT
		return result

	# simpleApiCommand: lasersafety_confirmation; simpleApiCommand: lasersafety_confirmation;
	def lasersafety_wizard_api(self, data):
		from flask.ext.login import current_user
		from octoprint.server.api import NO_CONTENT

		# get JSON from request data, or send user back home
		data = request.values
		if hasattr(request, "json") and request.json:
			data = request.json
		else:
			return make_response("Unable to interprete request", 400)

		# check if username is ok
		username = data.get('username', '')
		if current_user is None \
				or current_user.is_anonymous() \
				or not current_user.is_user() \
				or not current_user.is_active() \
				or current_user.get_name() != username:
			return make_response("Invalid user", 403)

		showAgain = bool(data.get('showAgain', True))

		# see if we nee to send this to the cloud
		submissionDate = self.getUserSetting(username, self.USER_SETTINGS_KEY_LASERSAFETY_CONFIRMATION_SENT_TO_CLOUD, -1)
		force = bool(data.get('force', False))
		if submissionDate <= 0 or force:
			# get cloud env to use
			debug = self.get_env(ENV_LASER_SAFETY)

			payload = {'ts': data.get('ts', ''),
					   'email': data.get('username', ''),
					   'serial': self._serial,
					   'hostname': self._hostname}

			if debug is not None and debug != "PROD":
				payload['debug'] = debug
				self._logger.debug("LaserSafetyNotice - debug flag: %s", debug)

			if force:
				payload['force'] = force
				self._logger.debug("LaserSafetyNotice - force flag: %s", force)

			self._logger.debug("LaserSafetyNotice - cloud request: url: %s, payload: %s",
							   self.LASERSAFETY_CONFIRMATION_STORAGE_URL, payload)

			# actual request
			successfullySubmitted = False
			responseCode = ''
			responseFull = ''
			httpCode = -1
			try:
				r = requests.post(self.LASERSAFETY_CONFIRMATION_STORAGE_URL, data=payload)
				responseCode = r.text.lstrip().split(' ', 1)[0]
				responseFull = r.text
				httpCode = r.status_code
				if responseCode == 'OK' or responseCode == 'OK_DEBUG':
					successfullySubmitted = True
			except Exception as e:
				responseCode = "EXCEPTION"
				responseFull = str(e.args)

			submissionDate = time.time() if successfullySubmitted else -1
			showAgain = showAgain if successfullySubmitted else True
			self.setUserSetting(username, self.USER_SETTINGS_KEY_LASERSAFETY_CONFIRMATION_SENT_TO_CLOUD, submissionDate)
			self.setUserSetting(username, self.USER_SETTINGS_KEY_LASERSAFETY_CONFIRMATION_SHOW_AGAIN, showAgain)

			# and drop a line into the log on info level this is important
			self._logger.info("LaserSafetyNotice: confirmation response: (%s) %s, submissionDate: %s, showAgain: %s, full response: %s",
							  httpCode, responseCode, submissionDate, showAgain, responseFull)
		else:
			self._logger.info("LaserSafetyNotice: confirmation already sent. showAgain: %s", showAgain)
			self.setUserSetting(username, self.USER_SETTINGS_KEY_LASERSAFETY_CONFIRMATION_SHOW_AGAIN, showAgain)

		return NO_CONTENT

	#~~ helpers

	def _get_subwizard_attrs(self, start, end, callback=None):
		result = dict()

		for item in dir(self):
			if not item.startswith(start) or not item.endswith(end):
				continue

			key = item[len(start):-len(end)]
			if not key:
				continue

			attr = getattr(self, item)
			if callable(callback):
				callback(key, attr)
			result[key] = attr

		return result


	# helper method to write data to user settings
	# this makes sure it's always written into a mrbeam folder and
	# a last updated timestamp as well as the mrbeam pluin version are added
	def setUserSetting(self, username, key, value):
		if not isinstance(key, list):
			key = [key]
		self._user_manager.changeUserSetting(username, [self.USER_SETTINGS_KEY_MRBEAM] + key, value)
		self._user_manager.changeUserSetting(username, [self.USER_SETTINGS_KEY_MRBEAM, self.USER_SETTINGS_KEY_TIMESTAMP], time.time())
		self._user_manager.changeUserSetting(username, [self.USER_SETTINGS_KEY_MRBEAM, self.USER_SETTINGS_KEY_VERSION], self._plugin_version)

	# reads a value from usersettings mrbeam category
	def getUserSetting(self, username, key, default):
		if not isinstance(key, list):
			key = [key]
		result = self._user_manager.getUserSetting(username, [self.USER_SETTINGS_KEY_MRBEAM] + key)

		if result is None:
			result = default
		return result


	##~~ BlueprintPlugin mixin

	# Laser cutter profiles
	@octoprint.plugin.BlueprintPlugin.route("/profiles", methods=["GET"])
	def laserCutterProfilesList(self):
		all_profiles = self.laserCutterProfileManager.get_all()
		return jsonify(dict(profiles=self._convert_profiles(all_profiles)))

	@octoprint.plugin.BlueprintPlugin.route("/profiles", methods=["POST"])
	@restricted_access
	def laserCutterProfilesAdd(self):
		if not "application/json" in request.headers["Content-Type"]:
			return make_response("Expected content-type JSON", 400)

		try:
			json_data = request.json
		except JSONBadRequest:
			return make_response("Malformed JSON body in request", 400)

		if not "profile" in json_data:
			return make_response("No profile included in request", 400)

		base_profile = self.laserCutterProfileManager.get_default()
		if "basedOn" in json_data and isinstance(json_data["basedOn"], basestring):
			other_profile = self.laserCutterProfileManager.get(json_data["basedOn"])
			if other_profile is not None:
				base_profile = other_profile

		if "id" in base_profile:
			del base_profile["id"]
		if "name" in base_profile:
			del base_profile["name"]
		if "default" in base_profile:
			del base_profile["default"]

		new_profile = json_data["profile"]
		make_default = False
		if "default" in new_profile:
			make_default = True
			del new_profile["default"]

		profile = dict_merge(base_profile, new_profile)
		try:
			saved_profile = self.laserCutterProfileManager.save(profile, allow_overwrite=False, make_default=make_default)
		except InvalidProfileError:
			return make_response("Profile is invalid", 400)
		except CouldNotOverwriteError:
			return make_response("Profile already exists and overwriting was not allowed", 400)
		else:
			return jsonify(dict(profile=self._convert_profile(saved_profile)))

	@octoprint.plugin.BlueprintPlugin.route("/profiles/<string:identifier>", methods=["GET"])
	def laserCutterProfilesGet(self, identifier):
		profile = self.laserCutterProfileManager.get(identifier)
		if profile is None:
			return make_response("Unknown profile: %s" % identifier, 404)
		else:
			return jsonify(self._convert_profile(profile))

	@octoprint.plugin.BlueprintPlugin.route("/profiles/<string:identifier>", methods=["DELETE"])
	@restricted_access
	def laserCutterProfilesDelete(self, identifier):
		self.laserCutterProfileManager.remove(identifier)
		return NO_CONTENT

	@octoprint.plugin.BlueprintPlugin.route("/profiles/<string:identifier>", methods=["PATCH"])
	@restricted_access
	def laserCutterProfilesUpdate(self, identifier):
		if not "application/json" in request.headers["Content-Type"]:
			return make_response("Expected content-type JSON", 400)

		try:
			json_data = request.json
		except JSONBadRequest:
			return make_response("Malformed JSON body in request", 400)

		if not "profile" in json_data:
			return make_response("No profile included in request", 400)

		profile = self.laserCutterProfileManager.get(identifier)
		if profile is None:
			profile = self.laserCutterProfileManager.get_default()

		new_profile = json_data["profile"]
		new_profile = dict_merge(profile, new_profile)

		make_default = False
		if "default" in new_profile:
			make_default = True
			del new_profile["default"]

		# edit width and depth in grbl firmware
		### TODO queu the commands if not in locked or operational mode
		if make_default or (self.laserCutterProfileManager.get_current_or_default()['id'] == identifier):
			if self._printer.is_locked() or self._printer.is_operational():
				if "volume" in new_profile:
					if "width" in new_profile["volume"]:
						width = float(new_profile['volume']['width'])
						if identifier == "_mrbeam_senior":
							width *= 2
						width += float(new_profile['volume']['origin_offset_x'])
						self._printer.commands('$130=' + str(width))
						time.sleep(0.1) ### TODO find better solution then sleep
					if "depth" in new_profile["volume"]:
						depth = float(new_profile['volume']['depth'])
						if identifier == "_mrbeam_senior":
							depth *= 2
						depth += float(new_profile['volume']['origin_offset_y'])
						self._printer.commands('$131=' + str(depth))

		new_profile["id"] = identifier

		try:
			saved_profile = self.laserCutterProfileManager.save(new_profile, allow_overwrite=True, make_default=make_default)
		except InvalidProfileError:
			return make_response("Profile is invalid", 400)
		except CouldNotOverwriteError:
			return make_response("Profile already exists and overwriting was not allowed", 400)
		else:
			return jsonify(dict(profile=self._convert_profile(saved_profile)))

	@octoprint.plugin.BlueprintPlugin.route("/convert", methods=["POST"])
	@restricted_access
	def gcodeConvertCommand(self):
		target = "local"

		# valid file commands, dict mapping command name to mandatory parameters
		valid_commands = {
			"convert": []
		}
		command, data, response = get_json_command_from_request(request, valid_commands)
		if response is not None:
			return response

		appendGcodeFiles = data['gcodeFilesToAppend']
		del data['gcodeFilesToAppend']

		if command == "convert":
			# TODO stripping non-ascii is a hack - svg contains lots of non-ascii in <text> tags. Fix this!
			svg = ''.join(i for i in data['svg'] if ord(i) < 128)  # strip non-ascii chars like €
			del data['svg']
			filename = target + "/temp.svg"

			class Wrapper(object):
				def __init__(self, filename, content):
					self.filename = filename
					self.content = content

				def save(self, absolute_dest_path):
					with open(absolute_dest_path, "w") as d:
						d.write(self.content)
						d.close()

			fileObj = Wrapper(filename, svg)
			self._file_manager.add_file(target, filename, fileObj, links=None, allow_overwrite=True)

			slicer = "svgtogcode"
			slicer_instance = self._slicing_manager.get_slicer(slicer)
			if slicer_instance.get_slicer_properties()["same_device"] and (
						self._printer.is_printing() or self._printer.is_paused()):
				# slicer runs on same device as OctoPrint, slicing while printing is hence disabled
				return make_response("Cannot convert while lasering due to performance reasons".format(**locals()), 409)

			import os
			if "gcode" in data.keys() and data["gcode"]:
				gcode_name = data["gcode"]
				del data["gcode"]
			else:
				name, _ = os.path.splitext(filename)
				gcode_name = name + ".gco"

			# append number if file exists
			name, ext = os.path.splitext(gcode_name)
			i = 1
			while self._file_manager.file_exists(target, gcode_name):
				gcode_name = name + '.' + str(i) + ext
				i += 1

			# prohibit overwriting the file that is currently being printed
			currentOrigin, currentFilename = self._getCurrentFile()
			if currentFilename == gcode_name and currentOrigin == target and (
						self._printer.is_printing() or self._printer.is_paused()):
				make_response("Trying to slice into file that is currently being printed: %s" % gcode_name, 409)

			select_after_slicing = False
			print_after_slicing = False

			#get job params out of data json
			overrides = dict()
			overrides['vector'] = data['vector']
			overrides['raster'] = data['raster']

			with open(self._CONVERSION_PARAMS_PATH, 'w') as outfile:
				json.dump(data, outfile)
				self._logger.info('Wrote job parameters to %s', self._CONVERSION_PARAMS_PATH)

			self._printer.set_colors(currentFilename, data['vector'])

			# callback definition
			def slicing_done(target, gcode_name, select_after_slicing, print_after_slicing, append_these_files):
				# append additioal gcodes
				output_path = self._file_manager.path_on_disk(target, gcode_name)
				with open(output_path, 'ab') as wfd:
					for f in append_these_files:
						path = self._file_manager.path_on_disk(f['origin'], f['name'])
						wfd.write("\n; " + f['name'] + "\n")

						with open(path, 'rb') as fd:
							shutil.copyfileobj(fd, wfd, 1024 * 1024 * 10)

						wfd.write("\nM05\n")  # ensure that the laser is off.
						self._logger.info("Slicing finished: %s" % path)

				if select_after_slicing or print_after_slicing:
					sd = False
					filenameToSelect = self._file_manager.path_on_disk(target, gcode_name)
					printer.select_file(filenameToSelect, sd, True)

			try:
				self._file_manager.slice(slicer, target, filename, target, gcode_name,
										 profile=None,#profile,
										 printer_profile_id=None, #printerProfile,
										 position=None, #position,
										 overrides=overrides,
										 callback=slicing_done,
										 callback_args=[target, gcode_name, select_after_slicing, print_after_slicing,
														appendGcodeFiles])
			except octoprint.slicing.UnknownProfile:
				return make_response("Profile {profile} doesn't exist".format(**locals()), 400)

			location = "test"  # url_for(".readGcodeFile", target=target, filename=gcode_name, _external=True)
			result = {
				"name": gcode_name,
				"origin": "local",
				"refs": {
					"resource": location,
					"download": url_for("index", _external=True) + "downloads/files/" + target + "/" + gcode_name
				}
			}

			r = make_response(jsonify(result), 202)
			r.headers["Location"] = location
			return r

		return NO_CONTENT

	@octoprint.plugin.BlueprintPlugin.route("/cancel", methods=["POST"])
	@restricted_access
	def cancelSlicing(self):
		self._cancel_job = True
		return NO_CONTENT

	##~~ SimpleApiPlugin mixin

	def get_api_commands(self):
		return dict(
			position=["x", "y"],
			feedrate=["value"],
			intensity=["value"],
			passes=["value"],
			lasersafety_confirmation=[],
			ready_to_laser=["ready"],
			debug_event=["event"]
		)

	def on_api_command(self, command, data):
		if command == "position":
			if isinstance(data["x"], (int, long, float)) and isinstance(data["y"], (int, long, float)):
				self._printer.position(data["x"], data["y"])
			else:
				return make_response("Not a number for one of the parameters", 400)
		elif command == "feedrate":
			self._printer.commands("/feedrate " + str(data["value"]))
		elif command == "intensity":
			self._printer.commands("/intensity " + str(data["value"]))
		elif command == "passes":
			self._printer.set_passes(data["value"])
		elif command == "lasersafety_confirmation":
			self.lasersafety_wizard_api(data)
		elif command == "ready_to_laser":
			return self.ready_to_laser(data)
		elif command == "debug_event":
			return self.debug_event(data)
		return NO_CONTENT


	def debug_event(self, data):
		event = data['event']
		payload = data['payload'] if 'payload' in data else None
		self._logger.info("Fireing debug event: %s, payload: %s", event, payload)
		self._event_bus.fire(event, payload)
		return NO_CONTENT


	def ready_to_laser(self, data):
		if data['ready']:
			if 'gcode' in data:
				try:
					self._oneButtonHandler.set_ready_to_laser(data['gcode'])
					# self._oneButtonHandler._start_laser()
				except:
					self._logger.exception("Error while going into state ReadyToLaser.")
					return make_response("BAD REQUEST - Not able to go to Ready state. See server log for more details.", 400)
			else:
				return make_response("BAD REQUEST - No gcode file provided.", 400)
		else:
			self._oneButtonHandler.unset_ready_to_laser()

		return NO_CONTENT


	##~~ SlicerPlugin API

	def is_slicer_configured(self):
		return True

	def get_slicer_properties(self):
		return dict(
			type="svgtogcode",
			name="svgtogcode",
			same_device=True,
			progress_report=True
		)

	def get_slicer_default_profile(self):
		path = self._settings.get(["default_profile"])
		if not path:
			path = os.path.join(os.path.dirname(os.path.realpath(__file__)), "profiles", "default.profile.yaml")
		return self.get_slicer_profile(path)

	def get_slicer_profile(self, path):
		profile_dict = self._load_profile(path)

		display_name = None
		description = None
		if "_display_name" in profile_dict:
			display_name = profile_dict["_display_name"]
			del profile_dict["_display_name"]
		if "_description" in profile_dict:
			description = profile_dict["_description"]
			del profile_dict["_description"]

		properties = self.get_slicer_properties()
		return octoprint.slicing.SlicingProfile(properties["type"], "unknown", profile_dict,
												display_name=display_name, description=description)

	def save_slicer_profile(self, path, profile, allow_overwrite=True, overrides=None):
		if os.path.exists(path) and not allow_overwrite:
			raise octoprint.slicing.ProfileAlreadyExists("cura", profile.name)

		new_profile = Profile.merge_profile(profile.data, overrides=overrides)

		if profile.display_name is not None:
			new_profile["_display_name"] = profile.display_name
		if profile.description is not None:
			new_profile["_description"] = profile.description

		self._save_profile(path, new_profile, allow_overwrite=allow_overwrite)

	def do_slice(self, model_path, printer_profile, machinecode_path=None, profile_path=None, position=None,
				 on_progress=None, on_progress_args=None, on_progress_kwargs=None):
		if not profile_path:
			profile_path = self._settings.get(["default_profile"])
		if not machinecode_path:
			path, _ = os.path.splitext(model_path)
			machinecode_path = path + ".gco"

		self._logger.info("Slicing %s to %s using profile stored at %s, %s" % (model_path, machinecode_path, profile_path, self._CONVERSION_PARAMS_PATH))

		# TODO remove profile dependency completely
		#profile = Profile(self._load_profile(profile_path))
		#params = profile.convert_to_engine2()

		def is_job_cancelled():
			if self._cancel_job:
				self._cancel_job = False
				self._logger.info("Conversion canceled")
				raise octoprint.slicing.SlicingCancelled

		# READ PARAMS FROM JSON
		params = dict()
		with open(self._CONVERSION_PARAMS_PATH) as data_file:
			params = json.load(data_file)
			#self._logger.debug("Read multicolor params %s" % params)

		dest_dir, dest_file = os.path.split(machinecode_path)
		params['directory'] = dest_dir
		params['file'] = dest_file
		params['noheaders'] = "true"  # TODO... booleanify

		if self._settings.get(["debug_logging"]):
			log_path = homedir + "/.octoprint/logs/svgtogcode.log"
			params['log_filename'] = log_path
		else:
			params['log_filename'] = ''

		try:
			from .gcodegenerator.converter import Converter

			is_job_cancelled() #check before conversion started

			#TODO implement cancelled_Jobs, to check if this particular Job has been canceled
			#TODO implement check "_cancel_job"-loop inside engine.convert(...), to stop during conversion, too
			engine = Converter(params, model_path)
			engine.convert(on_progress, on_progress_args, on_progress_kwargs)

			is_job_cancelled() #check if canceled during conversion

			return True, None  # TODO add analysis about out of working area, ignored elements, invisible elements, text elements
		except octoprint.slicing.SlicingCancelled as e:
			self._logger.info("Conversion cancelled")
			raise e
		except Exception as e:
			print e.__doc__
			print e.message
			self._logger.exception("Conversion error ({0}): {1}".format(e.__doc__, e.message))
			return False, "Unknown error, please consult the log file"

		finally:
			with self._cancelled_jobs_mutex:
				if machinecode_path in self._cancelled_jobs:
					self._cancelled_jobs.remove(machinecode_path)
			with self._slicing_commands_mutex:
				if machinecode_path in self._slicing_commands:
					del self._slicing_commands[machinecode_path]

			self._logger.info("-" * 40)

	def cancel_slicing(self, machinecode_path):
		self._logger.info("Canceling Routine: {}".format(machinecode_path))
		with self._slicing_commands_mutex:
			if machinecode_path in self._slicing_commands:
				with self._cancelled_jobs_mutex:
					self._cancelled_jobs.append(machinecode_path)
				self._slicing_commands[machinecode_path].terminate()
				self._logger.info("Cancelled slicing of %s" % machinecode_path)

	def _load_profile(self, path):
		import yaml
		profile_dict = dict()
		with open(path, "r") as f:
			try:
				profile_dict = yaml.safe_load(f)
			except:
				raise IOError("Couldn't read profile from {path}".format(path=path))
		return profile_dict

	def _save_profile(self, path, profile, allow_overwrite=True):
		import yaml
		with open(path, "wb") as f:
			yaml.safe_dump(profile, f, default_flow_style=False, indent="  ", allow_unicode=True)

	def _convert_to_engine(self, profile_path):
		profile = Profile(self._load_profile(profile_path))
		return profile.convert_to_engine()


	##~~ Event Handler Plugin API

	def on_event(self, event, payload):
		if not event == "SettingsUpdated":
			self._logger.debug("on_event %s: %s", event, payload)
		# self._logger.info("ANDYTEST get_state_id: %s, is_operational: %s", self._printer.get_state_id(), self._printer.is_operational())
		pass

	##~~ Progress Plugin API

	def on_print_progress(self, storage, path, progress):
		flooredProgress = progress - (progress % 10)
		if (flooredProgress != self.print_progress_last):
			self.print_progress_last = flooredProgress
			self._event_bus.fire(MrBeamEvents.PRINT_PROGRESS, self.print_progress_last)

	def on_slicing_progress(self, slicer, source_location, source_path, destination_location, destination_path, progress):
		flooredProgress = progress - (progress % 10)
		if (flooredProgress != self.slicing_progress_last):
			self.slicing_progress_last = flooredProgress
			self._event_bus.fire(MrBeamEvents.SLICING_PROGRESS, self.slicing_progress_last)

	##~~ Softwareupdate hook

	def get_update_information(self):
		# calling from .software_update_information import get_update_information
		return get_update_information(self)

	# inject a Laser object instead the original Printer from standard.py
	def laser_factory(self, components, *args, **kwargs):
		from .printer import Laser
		return Laser(components['file_manager'], components['analysis_queue'], components['printer_profile_manager'])

	def laser_filemanager(self, *args, **kwargs):
		def _image_mime_detector(path):
			p = path.lower()
			if p.endswith('.jpg') or p.endswith('.jpeg') or p.endswith('.jpe'):
				return 'image/jpeg'
			elif p.endswith('.png'):
				return 'image/png'
			elif p.endswith('.gif'):
				return 'image/gif'
			elif p.endswith('.bmp'):
				return 'image/bmp'
			elif p.endswith('.pcx'):
				return 'image/x-pcx'
			elif p.endswith('.'):
				return 'image/webp'

		return dict(
			# extensions for image / 3d model files
			model=dict(
				# TODO enable once 3d support is ready
				#stl=ContentTypeMapping(["stl"], "application/sla"),
				image=ContentTypeDetector(['jpg', 'jpeg', 'jpe', 'png', 'gif', 'bmp', 'pcx', 'webp'], _image_mime_detector),
				svg=ContentTypeMapping(["svg"], "image/svg+xml")
			),
			# extensions for printable machine code
			machinecode=dict(
				gcode=ContentTypeMapping(["gcode", "gco", "g", "nc"], "text/plain")
			)
		)

	def bodysize_hook(self, current_max_body_sizes, *args, **kwargs):
		return [("POST", r"/convert", 10 * 1024 * 1024)]

	def _getCurrentFile(self):
		currentJob = self._printer.get_current_job()
		if currentJob is not None and "file" in currentJob.keys() and "name" in currentJob["file"] and "origin" in \
				currentJob["file"]:
			return currentJob["file"]["origin"], currentJob["file"]["name"]
		else:
			return None, None


	def getHostname(self):
		hostname = '';
		try:
			hostname = socket.gethostname()
		except:
			hostname = ERROR.HOSTNAME
		return hostname


	def getPiSerial(self):
		# Extract serial from cpuinfo file
		cpuserial = "0000000000000000"
		try:
			f = open('/proc/cpuinfo', 'r')
			for line in f:
				if line[0:6] == 'Serial':
					cpuserial = line[10:26]
			f.close()
			cpuserial = cpuserial.upper()
		except Exception as e:
			cpuserial = "ERROR000000000"

		return cpuserial


	def getBranch(self):
		branch = ''
		try:
			command = "git branch | grep '*'"
			output = check_output(command, shell=True)
			branch = output[1:].strip()
		except Exception as e:
			# 	self._logger.debug("getBranch: unable to exceute 'git branch' due to exception: %s", e)
			pass

		if not branch:
			try:
				command = "cd /home/pi/MrBeamPlugin/; git branch | grep '*'"
				output = check_output(command, shell=True)
				branch = output[1:].strip()
			except Exception as e:
				# 	self._logger.debug("getBranch: unable to exceute 'cd /home/pi/MrBeamPlugin/; git branch' due to exception: %s", e)
				pass

		return branch

	def get_octopi_info(self):
		try:
			with open('/etc/octopi_flavor', 'r') as myfile:
				flavor = myfile.read().replace('\n', '')
			with open('/etc/octopi_datetime', 'r') as myfile:
				datetime = myfile.read().replace('\n', '')
			return "{} {}".format(flavor, datetime)
		except Exception as e:
			# self._logger.exception("Can't read OctoPi image info due to exception:", e)
			pass
		return None


	def isFirstRun(self):
		return self._settings.global_get(["server", "firstRun"])


<<<<<<< HEAD
# this is for the command line interface we're providing
def clitest_commands(cli_group, pass_octoprint_ctx, *args, **kwargs):
	import click
	import sys
	import requests.exceptions
	import octoprint_client as client

	# > octoprint plugins mrbeam:debug_event MrBeamDebugEvent -p 42
	# remember to activate venv where MrBeamPlugin is installed in
	@click.command("debug_event")
	@click.argument("event", default="MrBeamDebugEvent")
	@click.option("--payload", "-p", default=None, help="optinal payload string")
	def debug_event_command(event, payload):

		if payload is not None:
			payload_numer = None
			try:
				payload_numer = int(payload)
			except:
				try:
					payload_numer = float(payload)
				except:
					pass
			if payload_numer is not None:
				payload = payload_numer

		params = dict(command="debug_event", event=event, payload=payload)
		client.init_client(cli_group.settings)

		click.echo("Firing debug event - params: {}".format(params))
		r = client.post_json("/api/plugin/mrbeam", data=params)
		try:
			r.raise_for_status()
		except requests.exceptions.HTTPError as e:
			click.echo("Could not fire event, got {}".format(e))
			sys.exit(1)

	return [debug_event_command]
=======
	def get_env(self, type=None):
		result = self._settings.get(["dev", "env"])
		if type is not None:
			if type == self.ENV_LASER_SAFETY:
				type_env = self._settings.get(["dev", "cloud_env"]) # deprected flag
			else:
				type_env = self._settings.get(["dev", "env_overrides", type])
			if type_env is not None:
				result = type_env
		return result

>>>>>>> b594ef82



# If you want your plugin to be registered within OctoPrint under a different name than what you defined in setup.py
# ("OctoPrint-PluginSkeleton"), you may define that here. Same goes for the other metadata derived from setup.py that
# can be overwritten via __plugin_xyz__ control properties. See the documentation for that.

__plugin_name__ = "Mr Beam Laser Cutter"

def __plugin_load__():
	global __plugin_implementation__
	__plugin_implementation__ = MrBeamPlugin()

	global __plugin_settings_overlay__
	__plugin_settings_overlay__ = dict(
		plugins=dict(
			_disabled=['cura', 'pluginmanager', 'announcements', 'corewizard']   # eats dict | pfad.yml | callable
			# _disabled=['cura', 'pluginmanager', 'announcements', 'corewizard', 'mrbeam']  # eats dict | pfad.yml | callable
		),
		terminalFilters=[
			{"name": "Suppress position requests", "regex": "(Send: \?)"},
			{"name": "Suppress confirmations", "regex": "(Recv: ok)"},
			{"name": "Suppress status messages", "regex": "(Recv: <)"},
		],
		appearance=dict(components=dict(
			order=dict(
				# to debug: pprint(templates['wizard']) to views.py:_process_templates() at the very end
				wizard=["plugin_mrbeam_wifi", "plugin_mrbeam_acl", "plugin_mrbeam_lasersafety"]
			),
			disabled=dict(
				wizard=['plugin_softwareupdate']
			)
		))
	)

	global __plugin_hooks__
	__plugin_hooks__ = {
		"octoprint.plugin.softwareupdate.check_config": __plugin_implementation__.get_update_information,
		"octoprint.printer.factory": __plugin_implementation__.laser_factory,
		"octoprint.filemanager.extension_tree": __plugin_implementation__.laser_filemanager,
		"octoprint.plugin.softwareupdate.check_config": __plugin_implementation__.get_update_information,
		"octoprint.server.http.bodysize": __plugin_implementation__.bodysize_hook,
		"octoprint.cli.commands": clitest_commands

	}
<|MERGE_RESOLUTION|>--- conflicted
+++ resolved
@@ -76,14 +76,9 @@
 		self._logger = logging.getLogger("octoprint.plugins.mrbeam")
 		self._branch = self.getBranch()
 		self._hostname = self.getHostname()
-<<<<<<< HEAD
 		self._octopi_info = self.get_octopi_info()
-		self._logger.info("MrBeam Plugin initializeing: %s version: %s, branch: %s, host: %s, image: %s",
-						  ("MRBEAM_DEBUG" if MRBEAM_DEBUG else ""), self._plugin_version, self._branch, self._hostname, self._octopi_info)
-=======
 		self._serial = self.getPiSerial()
 		self._do_initial_log()
->>>>>>> b594ef82
 		try:
 			pluginInfo = self._plugin_manager.get_plugin_info("netconnectd")
 			if pluginInfo is None:
@@ -98,17 +93,18 @@
 
 
 	def _do_initial_log(self):
-		str = ""
-		str += " MRBEAM_DEBUG " if False else ''
-		str += " version:" + self._plugin_version
-		str += ", branch:" + self._branch
-		str += ", host:" + self._hostname
-		str += ", serial:" + self._serial
-		str += ", env:" + self.get_env()
-		str += " ("+self.ENV_LOCAL+':'+self.get_env(self.ENV_LOCAL)
-		str += ","+self.ENV_LASER_SAFETY+':'+self.get_env(self.ENV_LASER_SAFETY)
-		str += ","+self.ENV_ANALYTICS+':'+self.get_env(self.ENV_ANALYTICS)+')'
-		self._logger.info("MrBeam Plugin %s", str)
+		msg = ""
+		msg += " MRBEAM_DEBUG " if False else ''
+		msg += " version:" + self._plugin_version
+		msg += ", branch:" + self._branch
+		msg += ", host:" + self._hostname
+		msg += ", serial:" + self._serial
+		msg += ", env:" + self.get_env()
+		msg += " ("+self.ENV_LOCAL+':'+self.get_env(self.ENV_LOCAL)
+		msg += ","+self.ENV_LASER_SAFETY+':'+self.get_env(self.ENV_LASER_SAFETY)
+		msg += ","+self.ENV_ANALYTICS+':'+self.get_env(self.ENV_ANALYTICS)+')'
+		msg += ", octopi:" + str(self._octopi_info)
+		self._logger.info("MrBeam Plugin %s", msg)
 
 
 	def _convert_profiles(self, profiles):
@@ -254,14 +250,10 @@
 							 beamosVersion= dict(
 								number = self._plugin_version,
 								branch= self._branch,
-<<<<<<< HEAD
 								display_version = display_version_string,
 							 	image = self._octopi_info),
-							 MRBEAM_DEBUG=MRBEAM_DEBUG
-=======
-								display_version = "{} ({} branch) on {}".format(
-									self._plugin_version, self._branch, self._hostname) if self._branch else (self._plugin_version, self._hostname)
 							 ),
+							 MRBEAM_DEBUG=MRBEAM_DEBUG,
 							 env= dict(
 								 env=self.get_env(),
 								 local=self.get_env(self.ENV_LOCAL),
@@ -270,8 +262,7 @@
 							 ),
 							 serial=self._serial,
 							 analyticsEnabled=self._settings.get(["analyticsEnabled"])
->>>>>>> b594ef82
-							 ))
+						 )
 		r = make_response(render_template("mrbeam_ui_index.jinja2", **render_kwargs))
 
 		if firstRun:
@@ -1187,7 +1178,18 @@
 		return self._settings.global_get(["server", "firstRun"])
 
 
-<<<<<<< HEAD
+	def get_env(self, type=None):
+		result = self._settings.get(["dev", "env"])
+		if type is not None:
+			if type == self.ENV_LASER_SAFETY:
+				type_env = self._settings.get(["dev", "cloud_env"]) # deprected flag
+			else:
+				type_env = self._settings.get(["dev", "env_overrides", type])
+			if type_env is not None:
+				result = type_env
+		return result
+
+
 # this is for the command line interface we're providing
 def clitest_commands(cli_group, pass_octoprint_ctx, *args, **kwargs):
 	import click
@@ -1201,7 +1203,6 @@
 	@click.argument("event", default="MrBeamDebugEvent")
 	@click.option("--payload", "-p", default=None, help="optinal payload string")
 	def debug_event_command(event, payload):
-
 		if payload is not None:
 			payload_numer = None
 			try:
@@ -1226,20 +1227,6 @@
 			sys.exit(1)
 
 	return [debug_event_command]
-=======
-	def get_env(self, type=None):
-		result = self._settings.get(["dev", "env"])
-		if type is not None:
-			if type == self.ENV_LASER_SAFETY:
-				type_env = self._settings.get(["dev", "cloud_env"]) # deprected flag
-			else:
-				type_env = self._settings.get(["dev", "env_overrides", type])
-			if type_env is not None:
-				result = type_env
-		return result
-
->>>>>>> b594ef82
-
 
 
 # If you want your plugin to be registered within OctoPrint under a different name than what you defined in setup.py
