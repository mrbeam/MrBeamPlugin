--- conflicted
+++ resolved
@@ -398,16 +398,6 @@
 	def get_assets(self):
 		# Define your plugin's asset files to automatically include in the
 		# core UI here.
-<<<<<<< HEAD
-		return dict(
-			js=["js/lasercutterprofiles.js","js/mother_viewmodel.js", "js/mrbeam.js","js/color_classifier.js",
-				"js/working_area.js", "js/camera.js", "js/lib/snap.svg-min.js", "js/snap-dxf.js", "js/render_fills.js", "js/path_convert.js",
-				"js/matrix_oven.js", "js/drag_scale_rotate.js", "js/convert.js", "js/snap_separate.js", "js/gcode_parser.js",
-				"js/lib/photobooth_min.js", "js/svg_cleaner.js", "js/loginscreen_viewmodel.js",
-				"js/wizard_acl.js", "js/netconnectd_wrapper.js", "js/lasersaftey_viewmodel.js",
-				"js/ready_to_laser_viewmodel.js", "js/lib/screenfull.min.js"],
-			css=["css/mrbeam.css", "css/svgtogcode.css", "css/ui_mods.css", "css/quicktext-fonts.css"],
-=======
 		assets = dict(
 
 			js=["js/lasercutterprofiles.js",
@@ -422,6 +412,7 @@
 				"js/render_fills.js",
 				"js/path_convert.js",
 				"js/matrix_oven.js",
+				"js/snap_separate.js",
 				"js/unref.js",
 				"js/drag_scale_rotate.js",
 				"js/convert.js",
@@ -463,7 +454,6 @@
 			     "css/hopscotch.min.css",
 			     "css/wizard.css",
 			     ],
->>>>>>> 96930094
 			less=["less/mrbeam.less"]
 		)
 		if(self._settings.get(["dev", "load_gremlins"])):
