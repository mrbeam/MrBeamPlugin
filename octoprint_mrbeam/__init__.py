--- conflicted
+++ resolved
@@ -491,10 +491,7 @@
 			    ],
 			css=["css/mrbeam.css",
 			     "css/backlash_settings.css",
-<<<<<<< HEAD
-=======
 			     "css/tab_designlib.css",
->>>>>>> 116d32c2
 			     "css/tinyColorPicker.css",
 			     "css/svgtogcode.css",
 			     "css/ui_mods.css",
