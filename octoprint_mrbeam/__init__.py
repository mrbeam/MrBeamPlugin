--- conflicted
+++ resolved
@@ -92,2425 +92,6 @@
 __builtin__.__package_path__ = os.path.dirname(__file__)
 
 
-<<<<<<< HEAD
-class MrBeamPlugin(octoprint.plugin.SettingsPlugin,
-                   octoprint.plugin.AssetPlugin,
-                   octoprint.plugin.UiPlugin,
-                   octoprint.plugin.TemplatePlugin,
-                   octoprint.plugin.BlueprintPlugin,
-                   octoprint.plugin.SimpleApiPlugin,
-                   octoprint.plugin.EventHandlerPlugin,
-                   octoprint.plugin.ProgressPlugin,
-                   octoprint.plugin.WizardPlugin,
-                   octoprint.plugin.SlicerPlugin,
-                   octoprint.plugin.ShutdownPlugin,
-                   octoprint.plugin.EnvironmentDetectionPlugin):
-	# CONSTANTS
-	ENV_PROD = "PROD"
-	ENV_DEV = "DEV"
-
-	# local envs are deprecated
-	ENV_LOCAL = "local"
-	ENV_LASER_SAFETY = "laser_safety"
-	ENV_ANALYTICS = "analytics"
-
-	MODEL_MRBEAM2 = "MRBEAM2"
-	MODEL_MRBEAM2_DC_R1 = "MRBEAM2_DC_R1"
-	MODEL_MRBEAM2_DC_R2 = "MRBEAM2_DC_R2"
-	MODEL_MRBEAM2_DC = "MRBEAM2_DC"
-
-	LASERSAFETY_CONFIRMATION_DIALOG_VERSION = "0.4"
-
-	LASERSAFETY_CONFIRMATION_STORAGE_URL = 'https://script.google.com/a/macros/mr-beam.org/s/AKfycby3Y1RLBBiGPDcIpIg0LHd3nwgC7GjEA4xKfknbDLjm3v9-LjG1/exec'
-	USER_SETTINGS_KEY_MRBEAM = 'mrbeam'
-	USER_SETTINGS_KEY_TIMESTAMP = 'ts'
-	USER_SETTINGS_KEY_VERSION = 'version'
-	USER_SETTINGS_KEY_LASERSAFETY_CONFIRMATION_SENT_TO_CLOUD = ['lasersafety', 'sent_to_cloud']
-	USER_SETTINGS_KEY_LASERSAFETY_CONFIRMATION_SHOW_AGAIN = ['lasersafety', 'show_again']
-
-	CUSTOM_MATERIAL_STORAGE_URL = 'https://script.google.com/a/macros/mr-beam.org/s...'  # TODO
-
-	BOOT_GRACE_PERIOD = 10  # seconds
-	TIME_NTP_SYNC_CHECK_FAST_COUNT = 20
-	TIME_NTP_SYNC_CHECK_INTERVAL_FAST = 10.0
-	TIME_NTP_SYNC_CHECK_INTERVAL_SLOW = 120.0
-
-	def __init__(self):
-		self.mrbeam_plugin_initialized = False
-		self._shutting_down = False
-		self._slicing_commands = dict()
-		self._slicing_commands_mutex = threading.Lock()
-		self._cancelled_jobs = []
-		self._cancelled_jobs_mutex = threading.Lock()
-		self._CONVERSION_PARAMS_PATH = "/tmp/conversion_parameters.json"  # TODO add proper path there
-		self._cancel_job = False
-		self.print_progress_last = -1
-		self.slicing_progress_last = -1
-		self._logger = mrb_logger("octoprint.plugins.mrbeam")
-
-		self._device_info = deviceInfo(use_dummy_values=IS_X86)
-		self._hostname = None # see self.getHosetname()
-		self._serial_num = None
-		self._mac_addrs = dict()
-		self._model_id = None
-		self._grbl_version = None
-		self._device_series = self._device_info.get('device_series') # '2C'
-		self.called_hosts = []
-
-		self._boot_grace_period_counter = 0
-
-		self._time_ntp_synced = None
-		self._time_ntp_check_count = 0
-		self._time_ntp_check_last_ts = 0.0
-		self._time_ntp_shift = 0.0
-
-		# MrBeam Events needs to be registered in OctoPrint in order to be send to the frontend later on
-		MrBeamEvents.register_with_octoprint()
-
-	# inside initialize() OctoPrint is already loaded, not assured during __init__()!
-	def initialize(self):
-		self._plugin_version = __version__
-		init_mrb_logger(self._printer)
-		self._logger = mrb_logger("octoprint.plugins.mrbeam")
-		self._branch = self.getBranch()
-		self._octopi_info = self.get_octopi_info()
-		self._serial_num = self.getSerialNum()
-		self._model_id = self.get_model_id()
-
-		# listens to StartUp event to start counting boot time grace period
-		self._event_bus.subscribe(OctoPrintEvents.STARTUP, self._start_boot_grace_period_thread)
-
-		self.start_time_ntp_timer()
-
-		# do os health care
-		os_health_care(self)
-		# do migration if needed
-		migrate(self)
-
-		self.set_serial_setting()
-
-		self._fixEmptyUserManager()
-
-		self.laserCutterProfileManager = laserCutterProfileManager()
-
-		try:
-			pluginInfo = self._plugin_manager.get_plugin_info("netconnectd")
-			if pluginInfo is None:
-				self._logger.warn("NetconnectdPlugin not available. Wifi configuration not possible.")
-		except Exception as e:
-			self._logger.exception("Exception while getting NetconnectdPlugin pluginInfo")
-
-		self.analytics_handler = analyticsHandler(self)
-		self.user_notification_system = user_notification_system(self)
-		self.review_handler = reviewHandler(self)
-		self.onebutton_handler = oneButtonHandler(self)
-		self.interlock_handler = interLockHandler(self)
-		self.lid_handler = lidHandler(self)
-		self.usage_handler = usageHandler(self)
-		self.led_event_listener = LedEventListener(self)
-		self.led_event_listener.set_brightness(self._settings.get(["leds", "brightness"]))
-		self.led_event_listener.set_fps(self._settings.get(["leds", "fps"]))
-		# start iobeam socket only once other handlers are already initialized so that we can handle info message
-		self.iobeam = ioBeamHandler(self)
-		self.temperature_manager = temperatureManager(self)
-		self.dust_manager = dustManager(self)
-		self.hw_malfunction_handler = hwMalfunctionHandler(self)
-		self.laserhead_handler = laserheadHandler(self)
-		self.compressor_handler = compressor_handler(self)
-		self.wizard_config = WizardConfig(self)
-		self.job_time_estimation = JobTimeEstimation(self)
-
-		self._logger.info('MrBeamPlugin initialized!')
-		self.mrbeam_plugin_initialized = True
-		self.fire_event(MrBeamEvents.MRB_PLUGIN_INITIALIZED)
-
-		self._do_initial_log()
-
-	def _do_initial_log(self):
-		"""
-		Kicks an identifying log line
-		Was really important before we had
-		@see self.get_additional_environment()
-		"""
-		msg = "MrBeam Plugin"
-		msg += " version:{}".format(self._plugin_version)
-		msg += ", model:{}".format(self.get_model_id())
-		msg += ", host:{}".format(self.getHostname())
-		msg += ", serial:{}".format(self.getSerialNum())
-		msg += ", prod_date:{}".format(self.get_production_date())
-		msg += ", software_tier:{}".format(self._settings.get(["dev", "software_tier"]))
-		msg += ", env:{}".format(self.get_env())
-		msg += ", beamOS-image:{}".format(self._octopi_info)
-		msg += ", grbl_version_lastknown:{}".format(self._settings.get(["grbl_version_lastknown"]))
-		msg += ", laserhead-serial:{}".format(self.laserhead_handler.get_current_used_lh_data()['serial'])
-		self._logger.info(msg, terminal=True)
-
-		msg = "MrBeam Lasercutter Profile: %s" % self.laserCutterProfileManager.get_current_or_default()
-		self._logger.info(msg, terminal=True)
-
-	def _convert_profiles(self, profiles):
-		result = dict()
-		for identifier, profile in profiles.items():
-			result[identifier] = self._convert_profile(profile)
-		return result
-
-	def _convert_profile(self, profile):
-		default = self.laserCutterProfileManager.get_default()["id"]
-		current = self.laserCutterProfileManager.get_current_or_default()["id"]
-
-		converted = copy.deepcopy(profile)
-		converted["resource"] = url_for(".laserCutterProfilesGet", identifier=profile["id"], _external=True)
-		converted["default"] = (profile["id"] == default)
-		converted["current"] = (profile["id"] == current)
-		return converted
-
-	def get_additional_environment(self):
-		"""
-		Mixin: octoprint.plugin.EnvironmentDetectionPlugin
-		:return: dict of environment data
-		"""
-		uptime = get_uptime()
-		return dict(version=self._plugin_version,
-		            model=self.get_model_id(),
-		            host=self.getHostname(),
-		            serial=self._serial_num,
-		            production_date=self.get_production_date(),
-		            software_tier=self._settings.get(["dev", "software_tier"]),
-		            env=self.get_env(),
-		            beamOS_image=self._octopi_info,
-		            grbl_version_lastknown=self._settings.get(["grbl_version_lastknown"]),
-		            laserhead_serial=self.laserhead_handler.get_current_used_lh_data()['serial'],
-		            _state=dict(
-						calibration_tool_mode=self.calibration_tool_mode,
-			            support_mode=self.support_mode,
-			            time_ntp_synced=self._time_ntp_synced,
-			            uptime="{} ({:.2f}s)".format(get_uptime_human_readable(uptime), uptime),
-			            total_usage="{} ({:.2f}s)".format(
-				            self.usage_handler.get_duration_humanreadable(self.usage_handler.get_total_usage()),
-				            self.usage_handler.get_total_usage()),
-		            ))
-
-	##~~ SettingsPlugin mixin
-	def get_settings_version(self):
-		return 2
-
-	def get_settings_defaults(self):
-		# Max img size: 2592x1944. Change requires rebuild of lens_correction_*.npz and machine recalibration.
-		# EDIT -- See 1st paragraph of https://docs.opencv.org/2.4/modules/calib3d/doc/camera_calibration_and_3d_reconstruction.html
-		# -> Multiply all coefficients with the same resize coef. Use cv2.getOptimalNewCameraMatrix to achieve that
-		image_default_width = 2048
-		image_default_height = 1536
-
-		return dict(
-			current_profile_id="_mrbeam_junior",  # yea, this needs to be like this # 2018: not so sure anymore...
-			svgDPI=90,
-			dxfScale=1,
-			beta_label="",
-			job_time=0.0,
-			terminal=False,
-			terminal_show_checksums=True,
-			converter_min_required_disk_space=100 * 1024 * 1024,  # 100MB, in theory 371MB is the maximum expected file size for full working area engraving at highest resolution.
-			dev=dict(
-				debug=False,  # deprecated
-				terminalMaxLines=2000,
-				env=self.ENV_PROD,
-				load_gremlins=False,
-				software_tier=SW_UPDATE_TIER_PROD,
-				iobeam_disable_warnings=False,  # for development on non-MrBeam devices
-				suppress_migrations=False,  # for development on non-MrBeam devices
-				support_mode=False,
-				calibration_tool_mode=False,
-				grbl_auto_update_enabled=True,
-				automatic_camera_image_upload=True,  # only in env=DEV
-				design_store_email=None,
-			),
-			laser_heads=dict(
-				filename='laser_heads.yaml'
-			),
-			review=dict(
-				given=False,
-				ask=False,
-			),
-			focusReminder=True,
-			analyticsEnabled=None,
-			analytics=dict(
-				cam_analytics=False,
-				folder='analytics',  # laser job analytics base folder (.octoprint/...)
-				filename='analytics_log.json',
-				usage_filename='usage.yaml',
-				usage_backup_filename='usage_bak.yaml'
-			),
-			cam=dict(
-				cam_img_width=image_default_width,
-				cam_img_height=image_default_height,
-				frontendUrl="/downloads/files/local/cam/beam-cam.jpg",
-				previewOpacity=1,
-				localFilePath="cam/beam-cam.jpg",
-				localUndistImage="cam/undistorted.jpg",
-				keepOriginals=False,
-				# TODO: we nee a better and unified solution for our custom paths. Some day...
-				correctionSettingsFile='{}/cam/pic_settings.yaml'.format(settings().getBaseFolder('base')),
-				correctionTmpFile='{}/cam/last_markers.json'.format(settings().getBaseFolder('base')),
-				lensCalibrationFile='{}/cam/lens_correction_{}x{}.npz'.format(settings().getBaseFolder('base'), image_default_width, image_default_height),
-				saveCorrectionDebugImages=False,
-				markerRecognitionMinPixel = MIN_MARKER_PIX,
-				remember_markers_across_sessions = True,
-			),
-			gcode_nextgen=dict(
-				enabled=True,
-				precision=0.05,
-				optimize_travel=True,
-				small_paths_first=True,
-				clip_working_area=True  # https://github.com/mrbeam/MrBeamPlugin/issues/134
-			),
-			machine = dict(
-				backlash_compensation_x = 0.0 # applied in img2gcode on lines in negative direction.
-			),
-			grbl_version_lastknown=None,
-			tour_auto_launch=True,
-			leds=dict(
-				brightness=255,
-				fps=28
-			)
-		)
-
-	def on_settings_load(self):
-		return dict(
-			svgDPI=self._settings.get(['svgDPI']),
-			dxfScale=self._settings.get(['dxfScale']),
-			terminal=self._settings.get(['terminal']),
-			terminal_show_checksums=self._settings.get(['terminal_show_checksums']),
-			analyticsEnabled=self._settings.get(['analyticsEnabled']),
-			cam=dict(frontendUrl=self._settings.get(['cam', 'frontendUrl']),
-			         previewOpacity=self._settings.get(['cam', 'previewOpacity']),
-			         markerRecognitionMinPixel = self._settings.get(['cam', 'markerRecognitionMinPixel']),
-			         remember_markers_across_sessions = self._settings.get(['cam', 'remember_markers_across_sessions']),
-			         ),
-			dev=dict(
-				env=self.get_env(),
-				software_tier=self._settings.get(["dev", "software_tier"]),
-				software_tiers_available=software_channels_available(self),
-				terminalMaxLines=self._settings.get(['dev', 'terminalMaxLines']),
-				design_store_email=self._settings.get(['dev', 'design_store_email']),
-			),
-			gcode_nextgen=dict(
-				enabled=self._settings.get(['gcode_nextgen', 'enabled']),
-				precision=self._settings.get(['gcode_nextgen', 'precision']),
-				optimize_travel=self._settings.get(['gcode_nextgen', 'optimize_travel']),
-				small_paths_first=self._settings.get(['gcode_nextgen', 'small_paths_first']),
-				clip_working_area=self._settings.get(['gcode_nextgen', 'clip_working_area'])
-			),
-			machine=dict(
-				backlash_compensation_x=self._settings.get(['machine', 'backlash_compensation_x'])
-			),
-			software_update_branches=self.get_update_branch_info(),
-			_version=self._plugin_version,
-			review=dict(
-				given=self._settings.get(['review', 'given']),
-				ask=self._settings.get(['review', 'ask']),
-			),
-			focusReminder=self._settings.get(['focusReminder']),
-			laserHeadSerial=self.laserhead_handler.get_current_used_lh_data()['serial'],
-			usage=dict(
-				totalUsage=self.usage_handler.get_total_usage(),
-				prefilterUsage=self.usage_handler.get_prefilter_usage(),
-				carbonFilterUsage=self.usage_handler.get_carbon_filter_usage(),
-				laserHeadUsage=self.usage_handler.get_laser_head_usage(),
-				gantryUsage=self.usage_handler.get_gantry_usage(),
-			),
-			tour_auto_launch=self._settings.get(['tour_auto_launch']),
-			hw_features=dict(
-				has_compressor=self.compressor_handler.has_compressor(),
-			),
-			leds=dict(
-				brightness=self._settings.get(['leds', 'brightness']),
-				fps=self._settings.get(['leds', 'fps']),
-			),
-			isFirstRun=self.isFirstRun(),
-		)
-
-	def on_settings_save(self, data):
-		try:
-			# self._logger.info("ANDYTEST on_settings_save() %s", data)
-			if "cam" in data and "previewOpacity" in data["cam"]:
-				self._settings.set_float(["cam", "previewOpacity"], data["cam"]["previewOpacity"])
-			if "cam" in data and "markerRecognitionMinPixel" in data["cam"]:
-				self._settings.set_int(["cam", "markerRecognitionMinPixel"], data["cam"]["markerRecognitionMinPixel"])
-			if "svgDPI" in data:
-				self._settings.set_int(["svgDPI"], data["svgDPI"])
-			if "dxfScale" in data:
-				self._settings.set_float(["dxfScale"], data["dxfScale"])
-			if "terminal" in data:
-				self._settings.set_boolean(["terminal"], data["terminal"])
-			if "terminal_show_checksums" in data:
-				self._settings.set_boolean(["terminal_show_checksums"], data["terminal_show_checksums"])
-				self._printer._comm.set_terminal_show_checksums(data["terminal_show_checksums"])
-			if "gcode_nextgen" in data and isinstance(data['gcode_nextgen'],
-			                                          collections.Iterable) and "clip_working_area" in data[
-				'gcode_nextgen']:
-				self._settings.set_boolean(["gcode_nextgen", "clip_working_area"],
-				                           data['gcode_nextgen']['clip_working_area'])
-			if "machine" in data and isinstance(data['machine'], collections.Iterable):
-				if "backlash_compensation_x" in data['machine']:
-					min_mal = -1.0
-					max_val = 1.0
-					val = data['machine']['backlash_compensation_x']
-					val = max(min(max_val, val), min_mal)
-					self._settings.set_float(["machine", "backlash_compensation_x"], val)
-			if "analyticsEnabled" in data:
-				self.analytics_handler.analytics_user_permission_change(analytics_enabled=data['analyticsEnabled'])
-			if "focusReminder" in data:
-				self._settings.set_boolean(["focusReminder"], data["focusReminder"])
-			if "dev" in data and "software_tier" in data['dev']:
-				switch_software_channel(self, data["dev"]["software_tier"])
-			if "leds" in data and "brightness" in data["leds"]:
-				self._settings.set_int(["leds", "brightness"], data["leds"]["brightness"])
-			if "leds" in data and "fps" in data["leds"]:
-				self._settings.set_int(["leds", "fps"], data["leds"]["fps"])
-			# dev only
-			if self.is_dev_env() and "dev" in data and "design_store_email" in data['dev']:
-				self._settings.set(["dev", "design_store_email"], data['dev']["design_store_email"])
-			if "remember_markers_across_sessions" in data:
-				self._settings.set_boolean(["cam", "remember_markers_across_sessions"], data["remember_markers_across_sessions"])
-		except Exception as e:
-			self._logger.exception("Exception in on_settings_save() ")
-			raise e
-
-	def on_shutdown(self):
-		self._shutting_down = True
-		self._logger.debug("Mr Beam Plugin stopping...")
-		self.iobeam.shutdown()
-		self.lid_handler.shutdown()
-		self.temperature_manager.shutdown()
-		self.dust_manager.shutdown()
-		time.sleep(2)
-		# TODO join all child threads
-		self._logger.info("Mr Beam Plugin stopped.")
-
-	def set_serial_setting(self):
-		self._settings.global_set(['serial', 'autoconnect'], True)
-		self._settings.global_set(['serial', 'baudrate'], 115200)
-		self._settings.global_set(['serial', 'port'], '/dev/ttyAMA0')
-
-	##~~ AssetPlugin mixin
-
-	def get_assets(self):
-		# Define your plugin's asset files to automatically include in the
-		# core UI here.
-		assets = dict(
-
-			js=["js/helpers/quick_shape_helper.js",
-			    "js/helpers/debug_rendering_helper.js",
-			    "js/helpers/working_area_helper.js",
-			    "js/lib/jquery.tinycolorpicker.js",
-			    "js/lasercutterprofiles.js",
-			    "js/mother_viewmodel.js",
-			    "js/folder_list_viewmodel.js",
-			    "js/mrbeam.js",
-			    "js/color_classifier.js",
-			    "js/working_area.js",
-			    "js/camera.js",
-			    "js/lib/snap.svg-min.js",
-			    "js/lib/dxf.js",
-			    "js/snap-dxf.js",
-			    "js/render_fills.js",
-			    "js/path_convert.js",
-			    "js/matrix_oven.js",
-			    "js/snap_separate.js",
-			    "js/unref.js",
-			    "js/drag_scale_rotate.js",
-			    "js/convert.js",
-			    "js/snap_gc_plugin.js",
-			    "js/gcode_parser.js",
-			    "js/gridify.js",
-			    # "js/lib/photobooth_min.js",
-			    "js/svg_cleaner.js",
-			    "js/loginscreen_viewmodel.js",
-			    "js/wizard_acl.js",
-			    "js/netconnectd_wrapper.js",
-			    "js/lasersaftey_viewmodel.js",
-			    "js/ready_to_laser_viewmodel.js",
-			    "js/lib/screenfull.min.js",
-			    "js/calibration/camera_calibration.js",
-			    "js/settings/backlash.js",
-			    "js/settings/leds.js",
-			    "js/path_magic.js",
-			    "js/lib/simplify.js",
-			    "js/lib/clipper.js",
-			    "js/lib/Color.js",
-			    "js/laser_job_done_viewmodel.js",
-			    "js/loadingoverlay_viewmodel.js",
-			    "js/wizard_general.js",
-			    "js/wizard_analytics.js",
-			    "js/software_channel_selector.js",
-			    "js/lib/hopscotch.js",
-			    "js/tour_viewmodel.js",
-			    "js/feedback_widget.js",
-			    "js/material_settings.js",
-			    "js/analytics.js",
-			    "js/maintenance.js",
-			    "js/review.js",
-			    "js/util.js",
-			    "js/user_notification_viewmodel.js",
-			    "js/lib/load-image.all.min.js",  # to load custom material images
-			    "js/settings/custom_material.js",
-				"js/messages.js",
-			    "js/design_store.js",
-			    "js/settings_menu_navigation.js",
-			    ],
-			css=["css/mrbeam.css",
-			     "css/backlash_settings.css",
-			     "css/tab_designlib.css",
-			     "css/tinyColorPicker.css",
-			     "css/svgtogcode.css",
-			     "css/ui_mods.css",
-			     "css/quicktext-fonts.css",
-			     "css/sliders.css",
-			     "css/hopscotch.min.css",
-			     "css/wizard.css",
-				 "css/tab_messages.css",
-			     ],
-			less=["less/mrbeam.less"]
-		)
-		if self._settings.get(["dev", "load_gremlins"]):
-			assets['js'].append('js/lib/gremlins.min.js')
-		return assets
-
-	##~~ Helper attributes for different modes
-	# Enable or disable internal support user.
-	@property
-	def support_mode(self):
-		"""Get the support mode"""
-		ret = check_support_mode(self)
-		self._fixEmptyUserManager()
-		return ret
-
-	@property
-	def calibration_tool_mode(self):
-		"""Get the calibration tool mode"""
-		ret = check_calibration_tool_mode(self)
-		self._fixEmptyUserManager()
-		return ret
-
-	##~~ UiPlugin mixin
-
-	def will_handle_ui(self, request):
-		# returns True as Mr Beam Plugin should be always displayed
-		return True
-
-	def on_ui_render(self, now, request, render_kwargs):
-		# if will_handle_ui returned True, we will now render our custom index
-		# template, using the render_kwargs as provided by OctoPrint
-		from flask import make_response, render_template, g
-
-		firstRun = render_kwargs['firstRun']
-		language = g.locale.language if g.locale else "en"
-
-		if request.headers.get('User-Agent') != self.analytics_handler._timer_handler.SELF_CHECK_USER_AGENT:
-			self._track_ui_render_calls(request, language)
-
-		enable_accesscontrol = self._user_manager.enabled
-		accesscontrol_active = enable_accesscontrol and self._user_manager.hasBeenCustomized()
-
-		selectedProfile = self.laserCutterProfileManager.get_current_or_default()
-		enable_focus = selectedProfile["focus"]
-		safety_glasses = selectedProfile["glasses"]
-		# render_kwargs["templates"]["settings"]["entries"]["serial"][1]["template"] = "settings/serialconnection.jinja2"
-
-		wizard = render_kwargs["templates"] is not None and bool(render_kwargs["templates"]["wizard"]["order"])
-
-		if render_kwargs["templates"]["wizard"]["entries"]:
-			if "firstrunstart" in render_kwargs["templates"]["wizard"]["entries"]:
-				render_kwargs["templates"]["wizard"]["entries"]["firstrunstart"][1]["template"] = "wizard/firstrun_start.jinja2"
-			if "firstrunend" in render_kwargs["templates"]["wizard"]["entries"]:
-				render_kwargs["templates"]["wizard"]["entries"]["firstrunend"][1]["template"] = "wizard/firstrun_end.jinja2"
-
-		display_version_string = "{} on {}".format(self._plugin_version, self.getHostname())
-		if self._branch:
-			display_version_string = "{} ({} branch) on {}".format(self._plugin_version, self._branch, self.getHostname())
-
-		if self.support_mode:
-			firstRun = False
-			accesscontrol_active = False
-			wizard = False
-
-		render_kwargs.update(dict(
-			webcamStream=self._settings.get(["cam", "frontendUrl"]),
-			enableFocus=enable_focus,
-			safetyGlasses=safety_glasses,
-			enableTemperatureGraph=False,
-			enableAccessControl=enable_accesscontrol,
-			accessControlActive=accesscontrol_active,
-			enableSdSupport=False,
-			gcodeMobileThreshold=0,
-			gcodeThreshold=0,
-			wizard=wizard,
-			wizard_to_show=self.wizard_config.get_wizard_name(),
-			now=now,
-			init_ts_ms=time.time() * 1000,
-			language=language,
-
-			beamosVersionNumber=self._plugin_version,
-			beamosVersionBranch=self._branch,
-			beamosVersionDisplayVersion=display_version_string,
-			beamosVersionImage=self._octopi_info,
-			grbl_version=self._grbl_version,
-			laserhead_serial=self.laserhead_handler.get_current_used_lh_data()['serial'],
-
-			env=self.get_env(),
-			mac_addrs=self._get_mac_addresses(),
-			env_local=self.get_env(self.ENV_LOCAL),
-			env_laser_safety=self.get_env(self.ENV_LASER_SAFETY),
-			env_analytics=self.get_env(self.ENV_ANALYTICS),
-			env_support_mode=self.support_mode,
-
-			product_name=self.get_product_name(),
-			hostname=self.getHostname(),
-			serial=self._serial_num,
-			model=self.get_model_id(),
-			software_tier=self._settings.get(["dev", "software_tier"]),
-			analyticsEnabled=self._settings.get(["analyticsEnabled"]),
-			beta_label=self.get_beta_label(),
-			terminalEnabled=self._settings.get(['terminal']) or self.support_mode,
-
-			lasersafety_confirmation_dialog_version=self.LASERSAFETY_CONFIRMATION_DIALOG_VERSION,
-			lasersafety_confirmation_dialog_language=language
-		))
-		r = make_response(render_template("mrbeam_ui_index.jinja2", **render_kwargs))
-
-		if firstRun:
-			r = add_non_caching_response_headers(r)
-		return r
-
-	def _track_ui_render_calls(self, request, language):
-		remote_ip = request.headers.get("X-Forwarded-For")
-		if remote_ip is not None:
-			my_call = dict(host=request.host,
-			               ref=request.referrer,
-			               remote_ip=remote_ip,
-			               language=language,
-			               user_agent=request.headers.get('User-Agent', None))
-			if not my_call in self.called_hosts:
-				self.called_hosts.append(my_call)
-				self._logger.info("First call received from: %s", my_call)
-				self._logger.info("All unique calls: %s", self.called_hosts)
-				self.analytics_handler.add_ui_render_call_event(
-					host=my_call['host'],
-					remote_ip=my_call['remote_ip'],
-					referrer=my_call['ref'],
-					language=language,
-					user_agent=my_call['user_agent'],
-				)
-
-	##~~ TemplatePlugin mixin
-
-	def get_template_configs(self):
-		result = [
-			dict(type='settings', name=gettext("File Import Settings"), template='settings/svgtogcode_settings.jinja2', suffix="_conversion", custom_bindings=False),
-			dict(type='settings', name=gettext("Camera"), template='settings/camera_settings.jinja2', suffix="_camera", custom_bindings=True),
-			dict(type='settings', name=gettext("Precision Calibration"), template='settings/backlash_settings.jinja2', suffix="_backlash", custom_bindings=True),
-			dict(type='settings', name=gettext("Debug"), template='settings/debug_settings.jinja2', suffix="_debug", custom_bindings=False),
-			dict(type='settings', name=gettext("About This Mr Beam"), template='settings/about_settings.jinja2', suffix="_about", custom_bindings=False),
-			dict(type='settings', name=gettext("Analytics"), template='settings/analytics_settings.jinja2', suffix="_analytics", custom_bindings=False),
-			dict(type='settings', name=gettext("Reminders"), template='settings/reminders_settings.jinja2', suffix="_reminders", custom_bindings=False),
-			dict(type='settings', name=gettext("Maintenance"), template='settings/maintenance_settings.jinja2', suffix="_maintenance", custom_bindings=True),
-			dict(type='settings', name=gettext("Mr Beam Lights"), template='settings/leds_settings.jinja2', suffix="_leds", custom_bindings=True),
-			dict(type='settings', name=gettext("Custom Material Settings"), template='settings/custom_material_settings.jinja2', suffix="_custom_material", custom_bindings=True),
-			dict(type='settings', name=gettext("Messages"), template='settings/messages_settings.jinja2', suffix="_messages", custom_bindings=True),
-
-			# disabled in appearance
-			# dict(type='settings', name="Serial Connection DEV", template='settings/serialconnection_settings.jinja2', suffix='_serialconnection', custom_bindings=False, replaces='serial')
-		 ]
-		if not self.is_prod_env('local'):
-			result.extend([
-				# dict(type='settings', name="DEV Machine Profiles", template='settings/lasercutterprofiles_settings.jinja2', suffix="_lasercutterprofiles", custom_bindings=False)
-				dict(type='settings', name="DEV Design Store", template='settings/dev_design_store_settings.jinja2', suffix="_design_store", custom_bindings=False)
-			])
-		result.extend(self.wizard_config.get_wizard_config_to_show())
-		return result
-
-	def get_template_vars(self):
-		"""
-		Needed to have analytics settings page in German
-		while we do not have real internationalization yet.
-		"""
-		from flask import g
-		return dict(
-			language=g.locale.language if g.locale else "en"
-		)
-
-	# ~~ WizardPlugin API
-	def is_wizard_required(self):
-		return True
-
-	def get_wizard_details(self):
-		details = dict(
-			links=self.wizard_config.get_current_wizard_link_ids(),
-		)
-		return details
-
-	def get_wizard_version(self):
-		return self.wizard_config.get_wizard_version()
-
-	def on_wizard_finish(self, handled):
-		self._logger.info("Setup Wizard finished.")
-
-	# map(lambda m: m(handled), self._get_subwizard_attrs("_on_", "_wizard_finish").values())
-
-	@octoprint.plugin.BlueprintPlugin.route("/acl", methods=["POST"])
-	def acl_wizard_api(self):
-		if not (self.isFirstRun() and self._user_manager.enabled and not self._user_manager.hasBeenCustomized()):
-			return make_response("Forbidden", 403)
-
-		data = request.values
-		if hasattr(request, "json") and request.json:
-			data = request.json
-		else:
-			return make_response("Unable to interprete request", 400)
-
-		if "user" in data.keys() and "pass1" in data.keys() and \
-				"pass2" in data.keys() and data["pass1"] == data["pass2"]:
-			# configure access control
-			self._logger.debug("acl_wizard_api() creating admin user: %s", data["user"])
-			self._settings.global_set_boolean(["accessControl", "enabled"], True)
-			self._user_manager.enable()
-			self._user_manager.addUser(data["user"], data["pass1"], True, ["user", "admin"], overwrite=True)
-
-			# We activate the flag to ask for a review for new users
-			self._settings.set_boolean(['review', 'ask'], True)
-		else:
-			return make_response("Unable to interprete request", 400)
-
-		self._settings.save()
-		return NO_CONTENT
-
-	@octoprint.plugin.BlueprintPlugin.route("/wifi", methods=["POST"])
-	def wifi_wizard_api(self):
-		# accept requests only while setup wizard is active
-		if not self.isFirstRun() or not self.wizard_config._is_wifi_wizard_required():
-			return make_response("Forbidden", 403)
-
-		data = None
-		command = None
-		try:
-			data = request.json
-			command = data["command"]
-		except:
-			return make_response("Unable to interpret request", 400)
-
-		self._logger.debug("wifi_wizard_api() command: %s, data: %s", command, pprint.pformat(data))
-
-		result = None
-		try:
-			pluginInfo = self._plugin_manager.get_plugin_info("netconnectd")
-			if pluginInfo is None:
-				self._logger.warn("wifi_wizard_api() NetconnectdPlugin not available.")
-			else:
-				result = pluginInfo.implementation.on_api_command(command, data, adminRequired=False)
-		except Exception as e:
-			self._logger.exception("Exception while executing wifi command '%s' in netconnectd: " +
-			                       "(This might be totally ok since this plugin throws an exception if we were rejected by the " +
-			                       "wifi for invalid password or other non-exceptional things.)", command)
-			return make_response(e.message, 500)
-
-		self._logger.debug("wifi_wizard_api() result: %s", result)
-		if result is None:
-			return NO_CONTENT
-		return result
-
-	# simpleApiCommand: lasersafety_confirmation; simpleApiCommand: lasersafety_confirmation;
-	def lasersafety_wizard_api(self, data):
-		from flask.ext.login import current_user
-
-		# get JSON from request data, or send user back home
-		data = request.values
-		if hasattr(request, "json") and request.json:
-			data = request.json
-		else:
-			return make_response("Unable to interpret request", 400)
-
-		# check if username is ok
-		username = data.get('username', '')
-		if current_user is None \
-				or current_user.is_anonymous() \
-				or not current_user.is_user() \
-				or not current_user.is_active() \
-				or current_user.get_name() != username:
-			return make_response("Invalid user", 403)
-
-		show_again = bool(data.get('show_again', True))
-		dialog_language = data.get('dialog_language')
-
-		# see if we nee to send this to the cloud
-		submissionDate = self.getUserSetting(username, self.USER_SETTINGS_KEY_LASERSAFETY_CONFIRMATION_SENT_TO_CLOUD, -1)
-		force = bool(data.get('force', False))
-		needSubmission = submissionDate <= 0 or force
-		if needSubmission:
-			# get cloud env to use
-			debug = self.get_env(self.ENV_LASER_SAFETY)
-
-			payload = {'ts': data.get('ts', ''),
-			           'email': data.get('username', ''),
-			           'serial': self._serial_num,
-			           'hostname': self.getHostname(),
-			           'model': self.get_model_id(),
-			           'dialog_version': self.LASERSAFETY_CONFIRMATION_DIALOG_VERSION,
-			           'dialog_language': dialog_language,
-			           'plugin_version': self._plugin_version,
-			           'software_tier': self._settings.get(["dev", "software_tier"]),
-			           'env': self.get_env(),
-			           }
-
-			if debug is not None and debug.upper() != self.ENV_PROD:
-				payload['debug'] = debug
-				self._logger.debug("LaserSafetyNotice - debug flag: %s", debug)
-
-			if force:
-				payload['force'] = force
-				self._logger.debug("LaserSafetyNotice - force flag: %s", force)
-
-			self._logger.debug("LaserSafetyNotice - cloud request: url: %s, payload: %s",
-			                   self.LASERSAFETY_CONFIRMATION_STORAGE_URL, payload)
-
-			# actual request
-			successfullySubmitted = False
-			responseCode = ''
-			responseFull = ''
-			httpCode = -1
-			try:
-				r = requests.post(self.LASERSAFETY_CONFIRMATION_STORAGE_URL, data=payload)
-				responseCode = r.text.lstrip().split(' ', 1)[0]
-				responseFull = r.text
-				httpCode = r.status_code
-				if responseCode == 'OK' or responseCode == 'OK_DEBUG':
-					successfullySubmitted = True
-			except Exception as e:
-				responseCode = "EXCEPTION"
-				responseFull = str(e.args)
-
-			submissionDate = time.time() if successfullySubmitted else -1
-			show_again = show_again if successfullySubmitted else True
-			self.setUserSetting(username, self.USER_SETTINGS_KEY_LASERSAFETY_CONFIRMATION_SENT_TO_CLOUD, submissionDate)
-			self.setUserSetting(username, self.USER_SETTINGS_KEY_LASERSAFETY_CONFIRMATION_SHOW_AGAIN, show_again)
-
-			# and drop a line into the log on info level this is important
-			self._logger.info("LaserSafetyNotice: confirmation response: (%s) %s, submissionDate: %s, showAgain: %s, full response: %s",
-			                  httpCode, responseCode, submissionDate, show_again, responseFull)
-		else:
-			self._logger.info("LaserSafetyNotice: confirmation already sent. showAgain: %s", show_again)
-			self.setUserSetting(username, self.USER_SETTINGS_KEY_LASERSAFETY_CONFIRMATION_SHOW_AGAIN, show_again)
-
-		if needSubmission and not successfullySubmitted:
-			return make_response("Failed to submit laser safety confirmation to cloud.", 901)
-		else:
-			return NO_CONTENT
-
-	# simpleApiCommand: custom_materials;
-	def custom_materials(self, data):
-
-		# self._logger.info("custom_material() request: %s", data)
-		res = dict(
-			custom_materials=[],
-			put=0,
-			deleted=0)
-
-		try:
-			if data.get('reset', False) == True:
-				materials(self).reset_all_custom_materials()
-
-			if 'delete' in data:
-				materials(self).delete_custom_material(data['delete'])
-
-			if 'put' in data and isinstance(data['put'], dict):
-				for key, m in data['put'].iteritems():
-					materials(self).put_custom_material(key, m)
-
-			res['custom_materials'] = materials(self).get_custom_materials()
-
-		except:
-			self._logger.exception("Exception while handling custom_materials(): ")
-			return make_response("Error while handling custom_materials request.", 500)
-
-		# self._logger.info("custom_material(): response: %s", data)
-		return make_response(jsonify(res), 200)
-
-	# simpleApiCommand: messages;
-	def messages(self, data):
-
-		res = dict(
-			messages=[],
-			put=0)
-
-		try:
-			if 'put' in data and isinstance(data['put'], dict):
-				for key, m in data['put'].iteritems():
-					messages(self).put_custom_message(key, m)
-
-			res['messages'] = messages(self).get_custom_messages()
-			# res['messages'] = messages(self).get_remote_messages()
-
-		except:
-			self._logger.exception("Exception while handling messages(): ")
-			return make_response("Error while handling messages request.", 500)
-
-		return make_response(jsonify(res), 200)
-
-
-	# simpleApiCommand: leds;
-	def set_leds_update(self, data):
-		self._logger.info("leds() request: %s", data)
-
-		try:
-			br = data.get('brightness', None)
-			try:
-				br = int(br)
-			except TypeError:
-				pass
-			if br is not None:
-				self.led_event_listener.set_brightness(br)
-
-			fps = data.get('fps', None)
-			try:
-				fps = int(fps)
-			except TypeError:
-				pass
-			if fps is not None:
-				self.led_event_listener.set_fps(fps)
-
-		except:
-			self._logger.exception("Exception while adjusting LEDs : ")
-			return make_response("Error while adjusting LEDs.", 500)
-
-		return make_response("", 204)
-
-	# simpleApiCommand: generate_backlash_compenation_pattern_gcode
-	def generate_backlash_compenation_pattern_gcode(self, data):
-		srcFile = __builtin__.__package_path__+'/static/gcode/backlash_compensation_x@cardboard.gco'
-		with open(srcFile, 'r') as fh:
-			gcoString = fh.read()
-
-			# TODO replace feedrates and intensity?
-
-			destFile = "precision_calibration.gco"
-
-			class Wrapper(object):
-				def __init__(self, filename, content):
-					self.filename = filename
-					self.content = content
-
-				def save(self, absolute_dest_path):
-					with open(absolute_dest_path, "w") as d:
-						d.write(self.content)
-						d.close()
-
-			fileObj = Wrapper(destFile, gcoString)
-			self._file_manager.add_file(FileDestinations.LOCAL, destFile, fileObj, links=None, allow_overwrite=True)
-			res = dict(calibration_pattern=destFile, target=FileDestinations.LOCAL)
-			return jsonify(res)
-
-	# ~~ helpers
-
-	# helper method to write data to user settings
-	# this makes sure it's always written into a mrbeam folder and
-	# a last updated timestamp as well as the mrbeam plugin version are added
-	def setUserSetting(self, username, key, value):
-		if not isinstance(key, list):
-			key = [key]
-		self._user_manager.changeUserSetting(username, [self.USER_SETTINGS_KEY_MRBEAM] + key, value)
-		self._user_manager.changeUserSetting(username, [self.USER_SETTINGS_KEY_MRBEAM, self.USER_SETTINGS_KEY_TIMESTAMP], time.time())
-		self._user_manager.changeUserSetting(username, [self.USER_SETTINGS_KEY_MRBEAM, self.USER_SETTINGS_KEY_VERSION], self._plugin_version)
-
-	# reads a value from usersettings mrbeam category
-	def getUserSetting(self, username, key, default):
-		result = None
-		if username:
-			if not isinstance(key, list):
-				key = [key]
-			result = self._user_manager.getUserSetting(username, [self.USER_SETTINGS_KEY_MRBEAM] + key)
-
-		if result is None:
-			result = default
-		return result
-
-	##~~ BlueprintPlugin mixin
-
-	# disable default api key check for all blueprint routes.
-	# use @restricted_access, @firstrun_only_access to check permissions
-	def is_blueprint_protected(self):
-		return False
-
-	@octoprint.plugin.BlueprintPlugin.route("/calibration", methods=["GET"])
-	def calibration_wrapper(self):
-		if not self.calibration_tool_mode:
-			return ("", 403) # FORBIDDEN # NO_CONTENT
-		from flask import make_response, render_template
-		from octoprint.server import debug, VERSION, DISPLAY_VERSION, UI_API_KEY, BRANCH
-
-		display_version_string = "{} on {}".format(self._plugin_version, self.getHostname())
-		if self._branch:
-			display_version_string = "{} ({} branch) on {}".format(self._plugin_version, self._branch, self.getHostname())
-		render_kwargs = dict(debug=debug,
-		                     firstRun=self.isFirstRun(),
-		                     version=dict(number=VERSION, display=DISPLAY_VERSION, branch=BRANCH),
-		                     uiApiKey=UI_API_KEY,
-		                     templates=dict(tab=[]),
-		                     pluginNames=dict(),
-		                     locales=dict(),
-		                     supportedExtensions=[],
-		                     # beamOS version
-		                     beamosVersionNumber=self._plugin_version,
-		                     beamosVersionBranch=self._branch,
-		                     beamosVersionDisplayVersion=display_version_string,
-		                     beamosVersionImage=self._octopi_info,
-		                     # environment
-		                     env=self.get_env(),
-		                     env_local=self.get_env(self.ENV_LOCAL),
-		                     env_laser_safety=self.get_env(self.ENV_LASER_SAFETY),
-		                     env_analytics=self.get_env(self.ENV_ANALYTICS),
-		                     env_support_mode=self.support_mode,
-		                     #
-		                     product_name=self.get_product_name(),
-		                     hostname=self.getHostname(),
-		                     serial=self._serial_num,
-		                     beta_label=self.get_beta_label(),
-		                     e='null',
-		                     gcodeThreshold=0,  # legacy
-		                     gcodeMobileThreshold=0,  # legacy
-		                     )
-
-		r = make_response(render_template("calibration/watterott/calibration_tool.jinja2", **render_kwargs))
-
-		r = add_non_caching_response_headers(r)
-		return r
-
-	### Initial Camera Calibration - START ###
-	# The next calls are needed for first-run and initial camera calibration
-
-	@octoprint.plugin.BlueprintPlugin.route("/take_undistorted_picture", methods=["GET"])
-	# @firstrun_only_access
-	def takeUndistortedPictureForInitialCalibration(self):
-		self._logger.info("INITIAL_CALIBRATION TAKE PICTURE")
-		# return same as the Simple Api Call
-		return self.take_undistorted_picture(is_initial_calibration=True)
-
-	@octoprint.plugin.BlueprintPlugin.route("/on_camera_picture_transfer", methods=["GET"])
-	def onCameraPictureTransfer(self):
-		self.lid_handler.on_front_end_pic_received()
-		return NO_CONTENT
-
-	@octoprint.plugin.BlueprintPlugin.route("/calibration_save_raw_pic", methods=["GET"])
-	def onCalibrationSaveRawPic(self):
-		self.lid_handler.saveRawImg()
-		return NO_CONTENT
-
-	@octoprint.plugin.BlueprintPlugin.route("/calibration_get_raw_pic", methods=["GET"])
-	def onCalibrationGetRawPic(self):
-		self.lid_handler.getRawImg()
-		return NO_CONTENT
-
-	@octoprint.plugin.BlueprintPlugin.route("/calibration_lens_start", methods=["GET"])
-	def onLensCalibrationStart(self):
-		self.lid_handler.onLensCalibrationStart()
-		return NO_CONTENT
-
-	@octoprint.plugin.BlueprintPlugin.route("/calibration_del_pic", methods=["POST"])
-	def onCalibrationDelRawPic(self):
-		self._logger.debug("Command given : /calibration_del_pic")
-		try:
-			json_data = request.json
-		except JSONBadRequest:
-			return make_response("Malformed JSON body in request", 400)
-
-		if not "name" in json_data.keys():
-			# TODO correct error message
-			return make_response("No profile included in request", 400)
-
-		# TODO catch file not exist error
-		self.lid_handler.delRawImg(json_data['name'])
-		return NO_CONTENT
-
-	@octoprint.plugin.BlueprintPlugin.route("/camera_run_lens_calibration", methods=["POST"])
-	def onCalibrationRunLensDistort(self):
-		self._logger.debug("Command given : camera_run_lens_calibration")
-		self.lid_handler.startLensCalibration()
-		return NO_CONTENT
-
-	@octoprint.plugin.BlueprintPlugin.route("/camera_stop_lens_calibration", methods=["POST"])
-	def onCalibrationStopLensDistort(self):
-		self._logger.debug("Command given : camera_stop_lens_calibration")
-		self.lid_handler.stopLensCalibration()
-		return NO_CONTENT
-
-	@octoprint.plugin.BlueprintPlugin.route("/send_corner_calibration", methods=["POST"])
-	# @firstrun_only_access #@maintenance_stick_only_access
-	def sendInitialCalibrationMarkers(self):
-		if not "application/json" in request.headers["Content-Type"]:
-			return make_response("Expected content-type JSON", 400)
-		try:
-			json_data = request.json
-		except JSONBadRequest:
-			return make_response("Malformed JSON body in request", 400)
-
-		self._logger.debug("INITIAL camera_calibration_markers() data: {}".format(json_data))
-
-		if not "result" in json_data or not all(k in json_data['result'].keys() for k in ['newCorners', 'newMarkers']):
-			# TODO correct error message
-			return make_response("No profile included in request", 400)
-
-		self.camera_calibration_markers(json_data)
-		return NO_CONTENT
-
-	@octoprint.plugin.BlueprintPlugin.route("/print_label", methods=["POST"])
-	def printLabel(self):
-		res = labelPrinter(self, use_dummy_values=IS_X86).print_label(request)
-		return make_response(jsonify(res), 200 if res['success'] else 502)
-
-	@octoprint.plugin.BlueprintPlugin.route("/engrave_calibration_markers/<string:intensity>/<string:feedrate>", methods=["GET"])
-	# @firstrun_only_access #@maintenance_stick_only_access
-	def engraveCalibrationMarkers(self, intensity, feedrate):
-		if not self.calibration_tool_mode:
-			return ("", 403) # FORBIDDEN # NO_CONTENT
-		profile = self.laserCutterProfileManager.get_current_or_default()
-		max_intensity = 1300  # TODO get magic numbers from profile
-		min_intensity = 0
-		min_feedrate = 50
-		max_feedrate = 3000
-		try:
-			i = int(int(intensity) / 100.0 * max_intensity)
-			f = int(feedrate)
-		except ValueError:
-			return make_response("Invalid parameters", 400)
-
-		# validate input
-		if i < min_intensity or i > max_intensity or f < min_feedrate or f > max_feedrate:
-			return make_response("Invalid parameters", 400)
-		cm = CalibrationMarker(str(profile['volume']['width']), str(profile['volume']['depth']))
-		gcode = cm.getGCode(i, f)
-
-		# run gcode
-		# check serial connection
-		if self._printer is None or self._printer._comm is None:
-			return make_response("Laser: Serial not connected", 400)
-
-		if self._printer.get_state_id() == "LOCKED":
-			self._printer.home("xy")
-
-		seconds = 0
-		while self._printer.get_state_id() != "OPERATIONAL" and seconds <= 26:  # homing cycle 20sec worst case, rescue from home ~ 6 sec total (?)
-			time.sleep(1.0)  # wait a second
-			seconds += 1
-
-		# check if idle
-		if not self._printer.is_operational():
-			return make_response("Laser not idle", 403)
-
-		# select "file" and start
-		self._printer._comm.selectGCode(gcode)
-		self._printer._comm.startPrint()
-		return NO_CONTENT
-
-	### Initial Camera Calibration - END ###
-
-
-
-#	@octoprint.plugin.BlueprintPlugin.route("/engrave_precision_calibration_pattern", methods=["GET"])
-#	@restricted_access
-#	def engraveBacklashCalibrationPattern(self):
-#
-#		gcfile = __builtin__.__package_path__+'/static/gcode/backlash_compensation_x@cardboard.gco'
-#
-#		# run gcode
-#		# check serial connection
-#		if self._printer is None or self._printer._comm is None:
-#			return make_response("Laser: Serial not connected", 400)
-#
-#		if self._printer.get_state_id() == "LOCKED":
-#			self._printer.home("xy")
-#
-#		seconds = 0
-#		while self._printer.get_state_id() != "OPERATIONAL" and seconds <= 26:  # homing cycle 20sec worst case, rescue from home ~ 6 sec total (?)
-#			time.sleep(1.0)  # wait a second
-#			seconds += 1
-#
-#		# check if idle
-#		if not self._printer.is_operational():
-#			return make_response("Laser not idle", 403)
-#
-#		# select "file" and start
-#		self.onebutton_handler.unset_ready_to_laser()
-#		with open(gcfile, 'r') as fh:
-#			gcode = fh.read()
-#			self._printer._comm.selectGCode(gcode)
-#			#self._printer._comm.selectFile(gcfile, False) # only works inside "uploads" folder
-#			self._printer._comm.startPrint()
-#
-#		return NO_CONTENT
-
-
-	# Laser cutter profiles
-	@octoprint.plugin.BlueprintPlugin.route("/profiles", methods=["GET"])
-	def laserCutterProfilesList(self):
-		all_profiles = self.laserCutterProfileManager.get_all()
-		return jsonify(dict(profiles=self._convert_profiles(all_profiles)))
-
-	@octoprint.plugin.BlueprintPlugin.route("/profiles", methods=["POST"])
-	@restricted_access
-	def laserCutterProfilesAdd(self):
-		if not "application/json" in request.headers["Content-Type"]:
-			return make_response("Expected content-type JSON", 400)
-
-		try:
-			json_data = request.json
-		except JSONBadRequest:
-			return make_response("Malformed JSON body in request", 400)
-
-		if not "profile" in json_data:
-			return make_response("No profile included in request", 400)
-
-		base_profile = self.laserCutterProfileManager.get_default()
-		if "basedOn" in json_data and isinstance(json_data["basedOn"], basestring):
-			other_profile = self.laserCutterProfileManager.get(json_data["basedOn"])
-			if other_profile is not None:
-				base_profile = other_profile
-
-		if "id" in base_profile:
-			del base_profile["id"]
-		if "name" in base_profile:
-			del base_profile["name"]
-		if "default" in base_profile:
-			del base_profile["default"]
-
-		new_profile = json_data["profile"]
-		make_default = False
-		if "default" in new_profile:
-			make_default = True
-			del new_profile["default"]
-
-		profile = dict_merge(base_profile, new_profile)
-		try:
-			saved_profile = self.laserCutterProfileManager.save(profile, allow_overwrite=False, make_default=make_default)
-		except InvalidProfileError:
-			return make_response("Profile is invalid", 400)
-		except CouldNotOverwriteError:
-			return make_response("Profile already exists and overwriting was not allowed", 400)
-		else:
-			return jsonify(dict(profile=self._convert_profile(saved_profile)))
-
-	@octoprint.plugin.BlueprintPlugin.route("/profiles/<string:identifier>", methods=["GET"])
-	def laserCutterProfilesGet(self, identifier):
-		profile = self.laserCutterProfileManager.get(identifier)
-		if profile is None:
-			return make_response("Unknown profile: %s" % identifier, 404)
-		else:
-			return jsonify(self._convert_profile(profile))
-
-	@octoprint.plugin.BlueprintPlugin.route("/profiles/<string:identifier>", methods=["DELETE"])
-	@restricted_access
-	def laserCutterProfilesDelete(self, identifier):
-		self.laserCutterProfileManager.remove(identifier)
-		return NO_CONTENT
-
-	@octoprint.plugin.BlueprintPlugin.route("/profiles/<string:identifier>", methods=["PATCH"])
-	@restricted_access
-	def laserCutterProfilesUpdate(self, identifier):
-		if not "application/json" in request.headers["Content-Type"]:
-			return make_response("Expected content-type JSON", 400)
-
-		try:
-			json_data = request.json
-		except JSONBadRequest:
-			return make_response("Malformed JSON body in request", 400)
-
-		if not "profile" in json_data:
-			return make_response("No profile included in request", 400)
-
-		profile = self.laserCutterProfileManager.get(identifier)
-		if profile is None:
-			profile = self.laserCutterProfileManager.get_default()
-
-		new_profile = json_data["profile"]
-		new_profile = dict_merge(profile, new_profile)
-
-		make_default = False
-		if "default" in new_profile:
-			make_default = True
-			del new_profile["default"]
-
-		# edit width and depth in grbl firmware
-		### TODO queue the commands if not in locked or operational mode
-		if make_default or (self.laserCutterProfileManager.get_current_or_default()['id'] == identifier):
-			if self._printer.is_locked() or self._printer.is_operational():
-				if "volume" in new_profile:
-					if "width" in new_profile["volume"]:
-						width = float(new_profile['volume']['width'])
-						if identifier == "_mrbeam_senior":
-							width *= 2
-						width += float(new_profile['volume']['origin_offset_x'])
-						self._printer.commands('$130=' + str(width))
-						time.sleep(0.1)  ### TODO find better solution then sleep
-					if "depth" in new_profile["volume"]:
-						depth = float(new_profile['volume']['depth'])
-						if identifier == "_mrbeam_senior":
-							depth *= 2
-						depth += float(new_profile['volume']['origin_offset_y'])
-						self._printer.commands('$131=' + str(depth))
-
-		new_profile["id"] = identifier
-
-		try:
-			saved_profile = self.laserCutterProfileManager.save(new_profile, allow_overwrite=True, make_default=make_default)
-		except InvalidProfileError:
-			return make_response("Profile is invalid", 400)
-		except CouldNotOverwriteError:
-			return make_response("Profile already exists and overwriting was not allowed", 400)
-		else:
-			return jsonify(dict(profile=self._convert_profile(saved_profile)))
-
-	def generateCalibrationMarkersSvg(self):
-		"""Used from the calibration screen to engrave the calibration markers"""
-		# TODO mv this func to other file
-		profile = self.laserCutterProfileManager.get_current_or_default()
-		cm = CalibrationMarker(str(profile['volume']['width']), str(profile['volume']['depth']))
-		svg = cm.getSvg()
-		#		#print profile
-		#		xmin = '0'
-		#		ymin = '0'
-		#		xmax = str(profile['volume']['width'])
-		#		ymax = str(profile['volume']['depth'])
-		#		svg = """<svg id="calibration_markers-0" viewBox="%(xmin)s %(ymin)s %(xmax)s %(ymax)s" height="%(ymax)smm" width="%(xmax)smm">
-		#		<path id="NE" d="M%(xmax)s %(ymax)sl-20,0 5,-5 -10,-10 10,-10 10,10 5,-5 z" style="stroke:#000000; stroke-width:1px; fill:none;" />
-		#		<path id="NW" d="M%(xmin)s %(ymax)sl20,0 -5,-5 10,-10 -10,-10 -10,10 -5,-5 z" style="stroke:#000000; stroke-width:1px; fill:none;" />
-		#		<path id="SW" d="M%(xmin)s %(ymin)sl20,0 -5,5 10,10 -10,10 -10,-10 -5,5 z" style="stroke:#000000; stroke-width:1px; fill:none;" />
-		#		<path id="SE" d="M%(xmax)s %(ymin)sl-20,0 5,5 -10,10 10,10 10,-10 5,5 z" style="stroke:#000000; stroke-width:1px; fill:none;" />
-		#		</svg>#"""  % {'xmin': xmin, 'xmax': xmax, 'ymin': ymin, 'ymax': ymax}
-
-		# 'name': 'Dummy Laser',
-		# 'volume': {'width': 500.0, 'depth': 390.0, 'height': 0.0, 'origin_offset_x': 1.1, 'origin_offset_y': 1.1},
-		# 'model': 'X', 'id': 'my_default', 'glasses': False}
-
-		filename = 'CalibrationMarkers.svg'
-
-		class Wrapper(object):
-			def __init__(self, filename, content):
-				self.filename = filename
-				self.content = content
-
-			def save(self, absolute_dest_path):
-				with open(absolute_dest_path, "w") as d:
-					d.write(self.content)
-					d.close()
-
-		fileObj = Wrapper(filename, svg)
-		try:
-			self._file_manager.add_file(FileDestinations.LOCAL, filename, fileObj, links=None, allow_overwrite=True)
-		except Exception as e:
-			return make_response("Failed to write file. Disk full?", 400)
-		else:
-			return jsonify(dict(calibration_marker_svg=filename, target=FileDestinations.LOCAL))
-
-	def bodysize_hook(self, current_max_body_sizes, *args, **kwargs):
-		"""
-		Defines the maximum size that is accepted for upload.
-		If the uploaded file size exeeds this limit,
-		you'll see only a ERR_CONNECTION_RESET in Chrome.
-		"""
-		return [("POST", r"/convert", 100 * 1024 * 1024)]
-
-	@octoprint.plugin.BlueprintPlugin.route("/save_store_bought_svg", methods=["POST"])
-	@restricted_access
-	def save_store_bought_svg(self):
-		# valid file commands, dict mapping command name to mandatory parameters
-		valid_commands = {
-			"save_svg": []
-		}
-		command, data, response = get_json_command_from_request(request, valid_commands)
-		if response is not None:
-			return response
-
-		if command == "save_svg":
-			# TODO stripping non-ascii is a hack - svg contains lots of non-ascii in <text> tags. Fix this!
-			svg = ''.join(i for i in data['svg_string'] if ord(i) < 128)  # strip non-ascii chars like €
-
-			del data['svg_string']
-			file_name = str(data['file_name']) + ".svg"
-
-			class Wrapper(object):
-				def __init__(self, file_name, content):
-					self.filename = file_name
-					self.content = content
-
-				def save(self, absolute_dest_path):
-					with open(absolute_dest_path, "w") as d:
-						d.write(self.content)
-						d.close()
-
-			# write local/temp.svg to convert it
-			fileObj = Wrapper(file_name, svg)
-			self._file_manager.add_file(FileDestinations.LOCAL, file_name, fileObj, links=None,
-										allow_overwrite=True)  # todo iratxe: what if the user uploads a file with the same name?
-
-			location = "test"  # url_for(".readGcodeFile", target=target, filename=gcode_name, _external=True) todo iratxe: what is this for?
-			result = {
-				"name": file_name,
-				"origin": "local",
-				"refs": {
-					"resource": location,
-					"download": url_for("index",
-										_external=True) + "downloads/files/" + FileDestinations.LOCAL + "/" + file_name
-				}
-			}
-
-			r = make_response(jsonify(result), 202)
-			r.headers["Location"] = location
-			return r
-
-		return NO_CONTENT
-
-	@octoprint.plugin.BlueprintPlugin.route("/convert", methods=["POST"])
-	@restricted_access
-	def gcodeConvertCommand(self):
-		# In order to reactivate the cancel button in the processing screen,
-		# we need should run the code in here in a separate thread and return the http call as soon as possible
-		# This allows the cancel request to come through.
-		# On frontend side we should prevent the system from reloading the whole file list during slicing
-		# which can be done bu doing this before we trigger the /convert request:
-		# self.files.ignoreUpdatedFilesEvent = true; Of course we should set it back once slicing is done.
-		# All this improved the cancellation speed. Still it's not good enough to justify a cancel button.
-
-		# valid file commands, dict mapping command name to mandatory parameters
-		valid_commands = {
-			"convert": []
-		}
-		command, data, response = get_json_command_from_request(request, valid_commands)
-		if response is not None:
-			return response
-
-		appendGcodeFiles = data['gcodeFilesToAppend']
-		del data['gcodeFilesToAppend']
-
-		if command == "convert":
-			# TODO stripping non-ascii is a hack - svg contains lots of non-ascii in <text> tags. Fix this!
-			svg = ''.join(i for i in data['svg'] if ord(i) < 128)  # strip non-ascii chars like €
-			# strip &nbsp; in attributes? see bug #383
-			del data['svg']
-			filename = "local/temp.svg"  # 'local' is just a path here, has nothing to do with the FileDestination.LOCAL
-
-			class Wrapper(object):
-				def __init__(self, filename, content):
-					self.filename = filename
-					self.content = content
-
-				def save(self, absolute_dest_path):
-					with open(absolute_dest_path, "w") as d:
-						d.write(self.content)
-						d.close()
-
-			# write local/temp.svg to convert it
-			fileObj = Wrapper(filename, svg)
-			self._file_manager.add_file(FileDestinations.LOCAL, filename, fileObj, links=None, allow_overwrite=True)
-
-			# safe history
-			ts = time.gmtime()
-			historyFilename = time.strftime("%Y-%m-%d_%H.%M.%S.mrb", ts)
-			historyObj = Wrapper(historyFilename, svg)
-			self._file_manager.add_file(FileDestinations.LOCAL, historyFilename, historyObj, links=None,
-			                            allow_overwrite=True)
-
-			# keep only x recent files in job history.
-			def is_history_file(entry):
-				_, extension = os.path.splitext(entry)
-				extension = extension[1:].lower()
-				return extension == "mrb"
-
-			mrb_filter_func = lambda entry, entry_data: is_history_file(entry)
-			resp = self._file_manager.list_files(path="", filter=mrb_filter_func, recursive=True)
-			files = resp[FileDestinations.LOCAL]
-
-			max_history_files = 25  # TODO fetch from settings
-			if len(files) > max_history_files:
-
-				removals = []
-				for key in files:
-					f = files[key]
-					tpl = (self._file_manager.last_modified(FileDestinations.LOCAL, path=f['path']), f['path'])
-					removals.append(tpl)
-
-				sorted_by_age = sorted(removals, key=lambda tpl: tpl[0])
-
-				# TODO each deletion causes a filemanager push update -> slow.
-				for i in range(0, len(sorted_by_age) - max_history_files):
-					f = sorted_by_age[i]
-					self._file_manager.remove_file(FileDestinations.LOCAL, f[1])
-
-			slicer = "svgtogcode"
-			slicer_instance = self._slicing_manager.get_slicer(slicer)
-			if slicer_instance.get_slicer_properties()["same_device"] and (
-					self._printer.is_printing() or self._printer.is_paused()):
-				# slicer runs on same device as OctoPrint, slicing while printing is hence disabled
-				msg = "Cannot convert while lasering due to performance reasons".format(**locals())
-				self._logger.error("gcodeConvertCommand: %s", msg)
-				return make_response(msg, 409)
-
-			if "gcode" in data.keys() and data["gcode"]:
-				gcode_name = data["gcode"]
-				del data["gcode"]
-			else:
-				name, _ = os.path.splitext(filename)
-				gcode_name = name + ".gco"
-
-			# append number if file exists
-			name, ext = os.path.splitext(gcode_name)
-			i = 1
-			while self._file_manager.file_exists(FileDestinations.LOCAL, gcode_name):
-				gcode_name = name + '.' + str(i) + ext
-				i += 1
-
-			# prohibit overwriting the file that is currently being printed
-			currentOrigin, currentFilename = self._getCurrentFile()
-			if currentFilename == gcode_name and currentOrigin == FileDestinations.LOCAL and (
-					self._printer.is_printing() or self._printer.is_paused()):
-				msg = "Trying to slice into file that is currently being printed: {}".format(gcode_name)
-				self._logger.error("gcodeConvertCommand: %s", msg)
-				make_response(msg, 409)
-
-			select_after_slicing = False
-			print_after_slicing = False
-
-			# get job params out of data json
-			overrides = dict()
-			overrides['vector'] = data['vector']
-			overrides['raster'] = data['raster']
-
-			with open(self._CONVERSION_PARAMS_PATH, 'w') as outfile:
-				json.dump(data, outfile)
-				self._logger.info('Wrote job parameters to %s', self._CONVERSION_PARAMS_PATH)
-
-			self._printer.set_colors(currentFilename, data['vector'])
-
-			# callback definition
-			def slicing_done(gcode_name, select_after_slicing, print_after_slicing, append_these_files):
-				# append additional gcodes
-				output_path = self._file_manager.path_on_disk(FileDestinations.LOCAL, gcode_name)
-				with open(output_path, 'ab') as wfd:
-					for f in append_these_files:
-						path = self._file_manager.path_on_disk(f['origin'], f['name'])
-						wfd.write("\n; " + f['name'] + "\n")
-
-						with open(path, 'rb') as fd:
-							shutil.copyfileobj(fd, wfd, 1024 * 1024 * 10)
-
-						wfd.write("\nM05\n")  # ensure that the laser is off.
-						self._logger.info("Slicing finished: %s" % path)
-
-				if select_after_slicing or print_after_slicing:
-					sd = False
-					filenameToSelect = self._file_manager.path_on_disk(FileDestinations.LOCAL, gcode_name)
-					printer.select_file(filenameToSelect, sd, True)
-
-			try:
-				self._file_manager.slice(slicer, FileDestinations.LOCAL, filename, FileDestinations.LOCAL, gcode_name,
-				                         profile=None,  # profile,
-				                         printer_profile_id=None,  # printerProfile,
-				                         position=None,  # position,
-				                         overrides=overrides,
-				                         callback=slicing_done,
-				                         callback_args=[gcode_name, select_after_slicing, print_after_slicing,
-				                                        appendGcodeFiles])
-			except octoprint.slicing.UnknownProfile:
-				msg = "Profile {profile} doesn't exist".format(**locals())
-				self._logger.error("gcodeConvertCommand: %s", msg)
-				return make_response(msg, 400)
-
-			location = "test"  # url_for(".readGcodeFile", target=target, filename=gcode_name, _external=True)
-			result = {
-				"name": gcode_name,
-				"origin": "local",
-				"refs": {
-					"resource": location,
-					"download": url_for("index",
-					                    _external=True) + "downloads/files/" + FileDestinations.LOCAL + "/" + gcode_name
-				}
-			}
-
-			r = make_response(jsonify(result), 202)
-			r.headers["Location"] = location
-			return r
-
-		return NO_CONTENT
-
-	@octoprint.plugin.BlueprintPlugin.route("/cancel", methods=["POST"])
-	@restricted_access
-	def cancelSlicing(self):
-		self._cancel_job = True
-		return NO_CONTENT
-
-	##~~ SimpleApiPlugin mixin
-
-	def get_api_commands(self):
-		return dict(
-			position=["x", "y"],
-			feedrate=["value"],
-			intensity=["value"],
-			passes=["value"],
-			lasersafety_confirmation=[],
-			send_corner_calibration=["result"],
-			ready_to_laser=[],
-			cli_event=["event"],
-			custom_materials=[],
-			messages=[],
-			analytics_init=[],  # user's analytics choice from welcome wizard
-			analytics_upload=[],  # triggers an upload of analytics files
-			take_undistorted_picture=[],  # see also takeUndistortedPictureForInitialCalibration() which is a BluePrint route
-			focus_reminder=[],
-			remember_markers_across_sessions=[],
-			review_data=[],
-			reset_prefilter_usage=[],
-			reset_carbon_filter_usage=[],
-			reset_laser_head_usage=[],
-			reset_gantry_usage=[],
-			material_settings=[],
-			on_camera_picture_transfer=[],
-			send_camera_image_to_analytics=[],
-			leds=[],
-			generate_backlash_compenation_pattern_gcode=[],
-			compensate_obj_height=[],
-			calibration_save_raw_pic=[],
-			calibration_lens_start=[],
-			calibration_get_raw_pic=[],
-			calibration_del_pic=[],
-			camera_run_lens_calibration=[],
-			camera_stop_lens_calibration=[],
-			generate_calibration_markers_svg=[],
-		)
-
-	def on_api_command(self, command, data):
-		if command == "position":
-			if isinstance(data["x"], (int, long, float)) and isinstance(data["y"], (int, long, float)):
-				self._printer.position(data["x"], data["y"])
-			else:
-				return make_response("Not a number for one of the parameters", 400)
-		elif command == "feedrate":
-			self._printer.commands("/feedrate " + str(data["value"]))
-		elif command == "intensity":
-			self._printer.commands("/intensity " + str(data["value"]))
-		elif command == "passes":
-			self._printer.set_passes(data["value"])
-		elif command == "lasersafety_confirmation":
-			return self.lasersafety_wizard_api(data)
-		elif command == "custom_materials":
-			return self.custom_materials(data)
-		elif command == "messages":
-			return self.messages(data)
-		elif command == "ready_to_laser":
-			return self.ready_to_laser(data)
-		elif command == "send_corner_calibration":
-			return self.camera_calibration_markers(data)
-		elif command == "take_undistorted_picture":
-			# see also takeUndistortedPictureForInitialCalibration() which is a BluePrint route
-			return self.take_undistorted_picture(is_initial_calibration=False)
-		elif command == "cli_event":
-			return self.cli_event(data)
-		elif command == "analytics_init":
-			return self.analytics_init(data)
-		elif command == "analytics_upload":
-			AnalyticsFileUploader.upload_now(self)
-			return NO_CONTENT
-		elif command == "focus_reminder":
-			return self.focus_reminder(data)
-		elif command == "remember_markers_across_sessions":
-			return self.remember_markers_across_sessions(data)
-		elif command == "review_data":
-			return self.review_handler.save_review_data(data)
-		elif command == "reset_prefilter_usage":
-			return self.usage_handler.reset_prefilter_usage()
-		elif command == "reset_carbon_filter_usage":
-			return self.usage_handler.reset_carbon_filter_usage()
-		elif command == "reset_laser_head_usage":
-			return self.usage_handler.reset_laser_head_usage()
-		elif command == "reset_gantry_usage":
-			return self.usage_handler.reset_gantry_usage()
-		elif command == "material_settings":
-			# TODO select which Mr Beam version to parse the materials for
-			# TODO Select "Mr Beam II" laserhead for the DreamCut Ready variant
-			# TODO ANDY Load materials when the user logs in as well
-			try:
-				return make_response(jsonify(parse_csv(laserhead=self.get_model_id())), 200)  # TODO : Give parse_csv the right laserhead type
-			except Exception as err:
-				self._logger.exception(err.message)
-				return make_response(err.message, 500)
-		elif command == "on_camera_picture_transfer":
-			self.lid_handler.on_front_end_pic_received()
-		elif command == "send_camera_image_to_analytics":
-			self.lid_handler.send_camera_image_to_analytics()
-		elif command == "leds":
-			# if ("brightness" in data and isinstance(data["brightness"], (int))) or ("leds" in data and isinstance(data["fps"], (int))):
-			self.set_leds_update(data)
-		elif command == "generate_backlash_compenation_pattern_gcode":
-			try:
-				#if ("intensity" in data and isinstance(data["intensity"], (int))) and ("feedrate" in data and isinstance(data["feedrate"], (int))):
-				resp = self.generate_backlash_compenation_pattern_gcode(data)
-				return make_response(resp, 200)
-			except Exception as err:
-				self._logger.exception(err.message)
-				return make_response(err.message, 500)
-		elif command == "compensate_obj_height":
-			self.lid_handler.compensate_for_obj_height(bool(data))
-		elif command == "calibration_save_raw_pic":
-			# TODO save next raw image to the buffer
-			# TODO flash LEDs when raw img saved
-			return self.onCalibrationSaveRawPic()
-		elif command == "calibration_lens_start":
-			return self.onLensCalibrationStart()
-		elif command == "calibration_get_raw_pic":
-			return self.onCalibrationGetRawPic()
-		elif command == "calibration_del_pic":
-			return self.onCalibrationDelRawPic()
-		elif command == "camera_run_lens_calibration":
-			return self.onCalibrationRunLensDistort()
-		elif command == "camera_stop_lens_calibration":
-			return self.onCalibrationStopLensDistort()
-		elif command == "generate_calibration_markers_svg":
-			return self.generateCalibrationMarkersSvg()  # TODO move this func to other file
-		return NO_CONTENT
-
-	def analytics_init(self, data):
-		if 'analyticsInitialConsent' in data:
-			self.analytics_handler.initial_analytics_procedure(data['analyticsInitialConsent'])
-
-	@octoprint.plugin.BlueprintPlugin.route("/analytics", methods=["POST"])
-	def analytics_data(self):
-		try:
-			data = request.json
-			event = data.get('event')
-			payload = data.get('payload', dict())
-			self.analytics_handler.add_frontend_event(event, payload)
-
-		except Exception as e:
-			self._logger.exception('Could not process frontend analytics data: {e} - Data = {data}'.format(e=e, data=data))
-			return make_response("Unable to interpret request", 400)
-
-		return NO_CONTENT
-
-	def focus_reminder(self, data):
-		if 'focusReminder' in data:
-			self._settings.set_boolean(["focusReminder"], data['focusReminder'])
-			self._settings.save()  # This is necessary because without it the value is not saved
-		return NO_CONTENT
-
-	def remember_markers_across_sessions(self, data):
-		if 'remember_markers_across_sessions' in data:
-			self._settings.set_boolean(["cam","remember_markers_across_sessions"], data['remember_markers_across_sessions'])
-			self._settings.save()  # This is necessary because without it the value is not saved
-		return NO_CONTENT
-
-	def cli_event(self, data):
-		event = data['event']
-		payload = data['payload'] if 'payload' in data else None
-		self._logger.info("Firing cli_event: %s, payload: %s", event, payload)
-		self._event_bus.fire(event, payload)
-		return NO_CONTENT
-
-	def ready_to_laser(self, data):
-		self._logger.debug("ready_to_laser() data: %s", data)
-		if 'dev_start_button' in data and data['dev_start_button']:
-			if self.get_env(self.ENV_LOCAL).lower() == 'dev':
-				self._logger.info("DEV dev_start_button pressed.")
-				self._event_bus.fire(IoBeamEvents.ONEBUTTON_RELEASED, 1.1)
-			else:
-				self._logger.warn("DEV dev_start_button used while we're not in DEV mode. (ENV_LOCAL)")
-				return make_response("BAD REQUEST - DEV mode only.", 400)
-		elif 'rtl_cancel' in data and data['rtl_cancel']:
-			self.onebutton_handler.unset_ready_to_laser()
-		return NO_CONTENT
-
-	def take_undistorted_picture(self, is_initial_calibration):
-		from flask import make_response, jsonify
-		if os.environ['HOME'] == "/home/teja":
-			self._logger.debug("DEBUG MODE: Took dummy picture")
-			meta_data = {
-				"corners_calculated": {
-					"SW": [230, 1519],
-					"NE": [1908, 165],
-					"SE": [1912, 1492],
-					"NW": [184, 206]},
-				"undistorted_saved": True,
-				"error": False,
-				"successful_correction": True,
-				"markers_recognized": 4,
-				"high_precision": None,
-				"blur_factor": {"SW": 209.58250943072701, "NE": 54.93036967592592, "SE": 168.22287029320987, "NW": 34.196694101508925},
-				"markers_found": {
-					"SW": {"hue_lower": 105, "r": 8, "y": 1460, "x": 182, "pixels": 873, "recognized": True},
-					"NE": {"hue_lower": 110, "r": 19, "y": 286, "x": 1966, "pixels": 831, "recognized": True},
-					"SE": {"hue_lower": 110, "r": 10, "y": 1442, "x": 1974, "pixels": 803, "recognized": True},
-					"NW": {"hue_lower": 110, "r": 18, "y": 326, "x": 136, "pixels": 814, "recognized": True}
-				},
-				"precision": {
-					"sliding_window": 5,
-					"max_deviation": 20,
-					"markers": {
-						"SW": {"is_precise": True, "my": 1458, "mx": 181, "dx": 1, "dy": 2},
-						"NE": {"is_precise": True, "my": 283, "mx": 1965, "dx": 1, "dy": 3},
-						"SE": {"is_precise": True, "my": 1441, "mx": 1974, "dx": 0, "dy": 1},
-						"NW": {"is_precise": True, "my": 324, "mx": 136, "dx": 0, "dy": 2}
-					},
-					"precisionCount": 4
-				}
-			}
-			self._plugin_manager.send_plugin_message("mrbeam", dict(beam_cam_new_image=meta_data))
-			return make_response("DEBUG MODE: Took dummy picture", 200)
-
-		self._logger.debug("New undistorted image is requested. is_initial_calibration: %s", is_initial_calibration)
-		self.lid_handler._photo_creator.is_initial_calibration = is_initial_calibration
-		self.lid_handler._startStopCamera("initial_calibration")
-		succ = self.lid_handler.takeNewPic()
-		if succ:
-			resp_text = {'msg': gettext("A new picture is being taken, please wait a little...")}
-			code = 200
-		else:
-			resp_text = {'msg': gettext("Either the camera is busy or the lid is not open.")}
-			code = 503
-		image_response = make_response(jsonify(resp_text), code)
-		self._logger.debug("Image_Response: {}".format(image_response))
-		return image_response
-
-	def camera_calibration_markers(self, data):
-		self._logger.debug("camera_calibration_markers() data: {}".format(data))
-
-		# transform dict
-		newCorners = {}
-		newMarkers = {}
-
-		for qd in data['result']['newCorners']:
-			newCorners[qd] = [data['result']['newCorners'][qd]['x'], data['result']['newCorners'][qd]['y']]
-
-		for qd in data['result']['newMarkers']:
-			newMarkers[qd] = data['result']['newMarkers'][qd]
-
-		pic_settings_path = self._settings.get(["cam", "correctionSettingsFile"])
-		try:
-			pic_settings = self._load_profile(pic_settings_path)
-		except IOError:
-			self._logger.debug("previous pic settings were not present")
-			pic_settings = {}
-		pic_settings = pic_settings or {} # pic_settings is None if file exists but empty
-
-		pic_settings['cornersFromImage'] = newCorners
-		pic_settings['calibMarkers'] = newMarkers
-		pic_settings['calibration_updated'] = True # DEPRECATED but Necessary for legacy algo
-		pic_settings['hostname_KEY'] = self._hostname
-
-		self._logger.debug('picSettings new to save: {}'.format(pic_settings))
-		self._save_profile(pic_settings_path, pic_settings)
-		self.lid_handler.refresh_settings()
-
-		return NO_CONTENT
-
-	##~~ SlicerPlugin API
-
-	def is_slicer_configured(self):
-		return True
-
-	def get_slicer_properties(self):
-		return dict(
-			type="svgtogcode",
-			name="svgtogcode",
-			same_device=True,
-			progress_report=True
-		)
-
-	def get_slicer_default_profile(self):
-		path = self._settings.get(["default_profile"])
-		if not path:
-			path = os.path.join(os.path.dirname(os.path.realpath(__file__)), "profiles", "default.profile.yaml")
-		return self.get_slicer_profile(path)
-
-	def get_slicer_profile(self, path):
-		profile_dict = self._load_profile(path)
-
-		display_name = None
-		description = None
-		if "_display_name" in profile_dict:
-			display_name = profile_dict["_display_name"]
-			del profile_dict["_display_name"]
-		if "_description" in profile_dict:
-			description = profile_dict["_description"]
-			del profile_dict["_description"]
-
-		properties = self.get_slicer_properties()
-		return octoprint.slicing.SlicingProfile(properties["type"], "unknown", profile_dict,
-		                                        display_name=display_name, description=description)
-
-	def save_slicer_profile(self, path, profile, allow_overwrite=True, overrides=None):
-		if os.path.exists(path) and not allow_overwrite:
-			raise octoprint.slicing.ProfileAlreadyExists("cura", profile.name)
-
-		new_profile = Profile.merge_profile(profile.data, overrides=overrides)
-
-		if profile.display_name is not None:
-			new_profile["_display_name"] = profile.display_name
-		if profile.description is not None:
-			new_profile["_description"] = profile.description
-
-		self._save_profile(path, new_profile, allow_overwrite=allow_overwrite)
-
-	def do_slice(self, model_path, printer_profile, machinecode_path=None, profile_path=None, position=None,
-	             on_progress=None, on_progress_args=None, on_progress_kwargs=None):
-		if not profile_path:
-			profile_path = self._settings.get(["default_profile"])
-		if not machinecode_path:
-			path, _ = os.path.splitext(model_path)
-			machinecode_path = path + ".gco"
-
-		self._logger.info("Slicing %s to %s using profile stored at %s, %s" % (model_path, machinecode_path, profile_path, self._CONVERSION_PARAMS_PATH))
-
-		# TODO remove profile dependency completely
-		# profile = Profile(self._load_profile(profile_path))
-		# params = profile.convert_to_engine2()
-
-		def is_job_cancelled():
-			if self._cancel_job:
-				self._cancel_job = False
-				self._logger.info("Conversion canceled")
-				raise octoprint.slicing.SlicingCancelled
-
-		# READ PARAMS FROM JSON
-		params = dict()
-		with open(self._CONVERSION_PARAMS_PATH) as data_file:
-			params = json.load(data_file)
-		# self._logger.debug("Read multicolor params %s" % params)
-
-		dest_dir, dest_file = os.path.split(machinecode_path)
-		params['directory'] = dest_dir
-		params['file'] = dest_file
-		params['noheaders'] = "true"  # TODO... booleanify
-
-		if self._settings.get(["debug_logging"]):
-			log_path = homedir + "/.octoprint/logs/svgtogcode.log"
-			params['log_filename'] = log_path
-		else:
-			params['log_filename'] = ''
-
-		from .gcodegenerator.converter import OutOfSpaceException
-		try:
-			from .gcodegenerator.converter import Converter
-
-			is_job_cancelled()  # check before conversion started
-
-			profile = self.laserCutterProfileManager.get_current_or_default()
-			maxWidth = profile['volume']['width']
-			maxHeight = profile['volume']['depth']
-
-			# TODO implement cancelled_Jobs, to check if this particular Job has been canceled
-			# TODO implement check "_cancel_job"-loop inside engine.convert(...), to stop during conversion, too
-			engine = Converter(params, model_path, workingAreaWidth=maxWidth, workingAreaHeight=maxHeight,
-			                   min_required_disk_space=self._settings.get(['converter_min_required_disk_space']))
-			engine.convert(is_job_cancelled, on_progress, on_progress_args, on_progress_kwargs)
-
-			is_job_cancelled()  # check if canceled during conversion
-
-			return True, None  # TODO add analysis about out of working area, ignored elements, invisible elements, text elements
-		except octoprint.slicing.SlicingCancelled as e:
-			self._logger.info("Conversion cancelled")
-			raise e
-		except OutOfSpaceException as e:
-			msg = "{}: {}".format(type(e).__name__, e)
-			self._logger.exception("Conversion failed: {0}".format(msg))
-			return False, msg
-		except Exception as e:
-			print(e.__doc__)
-			print(e.message)
-			self._logger.exception("Conversion error ({0}): {1}".format(e.__doc__, e.message))
-			return False, "Unknown error, please consult the log file"
-
-		finally:
-			with self._cancelled_jobs_mutex:
-				if machinecode_path in self._cancelled_jobs:
-					self._cancelled_jobs.remove(machinecode_path)
-			with self._slicing_commands_mutex:
-				if machinecode_path in self._slicing_commands:
-					del self._slicing_commands[machinecode_path]
-
-			self._logger.info("-" * 40)
-
-	def cancel_slicing(self, machinecode_path):
-		self._logger.info("Canceling Routine: {}".format(machinecode_path))
-		with self._slicing_commands_mutex:
-			if machinecode_path in self._slicing_commands:
-				with self._cancelled_jobs_mutex:
-					self._cancelled_jobs.append(machinecode_path)
-				self._slicing_commands[machinecode_path].terminate()
-				self._logger.info("Cancelled slicing of %s" % machinecode_path)
-
-	def _load_profile(self, path):
-		import yaml
-		profile_dict = dict()
-		with open(path, "r") as f:
-			try:
-				profile_dict = yaml.safe_load(f)
-			except:
-				raise IOError("Couldn't read profile from {path}".format(path=path))
-		return profile_dict
-
-	def _save_profile(self, path, profile, allow_overwrite=True):
-		import yaml
-		with open(path, "wb") as f:
-			yaml.safe_dump(profile, f, default_flow_style=False, indent="  ", allow_unicode=True)
-
-	def _convert_to_engine(self, profile_path):
-		profile = Profile(self._load_profile(profile_path))
-		return profile.convert_to_engine()
-
-	##~~ Event Handler Plugin API
-
-	def on_event(self, event, payload):
-		if payload is None or not isinstance(payload, collections.Iterable) or not 'log' in payload or payload['log']:
-			self._logger.info("on_event() %s: %s", event, payload)
-
-		if event == MrBeamEvents.BOOT_GRACE_PERIOD_END:
-			if self.calibration_tool_mode:
-				self._printer.home('Homing before starting calibration tool')
-				self.lid_handler.onLensCalibrationStart()
-
-		if event == OctoPrintEvents.ERROR:
-			analytics = payload.get('analytics', True)
-			if analytics:
-				self._logger.error("on_event() Error Event! Message: %s", payload['error'], analytics=analytics)
-
-		if event == OctoPrintEvents.CLIENT_OPENED:
-			self.analytics_handler.add_client_opened_event(payload.get('remoteAddress', None))
-			self.fire_event(MrBeamEvents.MRB_PLUGIN_VERSION, payload=dict(version=self._plugin_version, is_first_run=self.isFirstRun()))
-
-		if event == OctoPrintEvents.CONNECTED and 'grbl_version' in payload:
-			self._grbl_version = payload['grbl_version']
-			if self._grbl_version != self._settings.get(["grbl_version_lastknown"]):
-				self._settings.set(["grbl_version_lastknown"], self._grbl_version, force=True)
-				self._logger.info("grbl_version_lastknown updated to: %s", self._grbl_version)
-
-	def fire_event(self, event, payload=None):
-		"""
-		Fire an event into octoPrint's event system and adds mrb_check as payload
-		:param event:
-		:param payload: payload. If None, a payload object with mrb_state is added
-		"""
-		if payload is None:
-			payload = dict()
-		if not 'mrb_state' in payload:
-			payload["mrb_state"] = self.get_mrb_state()
-		self._logger.info("fire_event() event:%s, payload:%s", event, payload)
-		self._event_bus.fire(event, payload)
-
-	##~~ Progress Plugin API
-
-	def on_print_progress(self, storage, path, progress):
-		# TODO: this method should be moved into printer.py or comm_acc2 or so.
-		flooredProgress = progress - (progress % 10)
-		if flooredProgress != self.print_progress_last:
-			self.print_progress_last = flooredProgress
-			print_time = None
-			lines_total = None
-			lines_read = None
-			lines_remaining = None
-			lines_recovered = None
-			if self._printer and self._printer._comm is not None:
-				print_time = self._printer._comm.getPrintTime()
-				lines_recovered = self._printer._comm._lines_recoverd_total
-				if self._printer._comm._currentFile:
-					lines_total = self._printer._comm._currentFile.getLinesTotal()
-					lines_read = self._printer._comm._currentFile.getLinesRead()
-					lines_remaining = self._printer._comm._currentFile.getLinesRemaining()
-			payload = dict(progress=self.print_progress_last,
-			               time=print_time,
-			               file_lines_total=lines_total,
-			               file_lines_read=lines_read,
-			               file_lines_remaining=lines_remaining,
-			               lines_recovered=lines_recovered,
-			               )
-			self._event_bus.fire(MrBeamEvents.PRINT_PROGRESS, payload)
-
-	def on_slicing_progress(self, slicer, source_location, source_path, destination_location, destination_path, progress):
-		# TODO: this method should be moved into printer.py or comm_acc2 or so.
-		flooredProgress = progress - (progress % 10)
-		if flooredProgress != self.slicing_progress_last:
-			self.slicing_progress_last = flooredProgress
-			payload = dict(progress=self.slicing_progress_last)
-			self._event_bus.fire(MrBeamEvents.SLICING_PROGRESS, payload)
-
-	##~~ Softwareupdate hook
-
-	def get_update_information(self):
-		# calling from .software_update_information import get_update_information
-		return get_update_information(self)
-
-	def get_update_branch_info(self):
-		"""
-		Gets you a list of plugins which are currently not configured to be updated from their default branch.
-		Why do we need this? Frontend injects these data into SWupdate settings. So we can see if we put
-		a component like Mr Beam Plugin to a special branch (for development.)
-		:return: dict
-		"""
-		result = dict()
-		configured_checks = None
-		try:
-			pluginInfo = self._plugin_manager.get_plugin_info("softwareupdate")
-			if pluginInfo is not None:
-				impl = pluginInfo.implementation
-				configured_checks = impl._configured_checks
-			else:
-				self._logger.error("get_branch_info() Can't get pluginInfo.implementation")
-		except Exception as e:
-			self._logger.exception("Exception while reading configured_checks from softwareupdate plugin. ")
-
-		for name, config in configured_checks.iteritems():
-			if name == 'octoprint':
-				continue
-			if config.get('branch', None) != config.get('branch_default', None):
-				result[name] = config['branch']
-		return result
-
-	# inject a Laser object instead the original Printer from standard.py
-	def laser_factory(self, components, *args, **kwargs):
-		from octoprint_mrbeam.printing.printer import Laser
-		return Laser(components['file_manager'], components['analysis_queue'], laserCutterProfileManager())
-
-	def laser_filemanager(self, *args, **kwargs):
-		def _image_mime_detector(path):
-			p = path.lower()
-			if p.endswith('.jpg') or p.endswith('.jpeg') or p.endswith('.jpe'):
-				return 'image/jpeg'
-			elif p.endswith('.png'):
-				return 'image/png'
-			elif p.endswith('.gif'):
-				return 'image/gif'
-			elif p.endswith('.bmp'):
-				return 'image/bmp'
-			elif p.endswith('.pcx'):
-				return 'image/x-pcx'
-			elif p.endswith('.webp'):
-				return 'image/webp'
-
-		return dict(
-			# extensions for image / 3d model files
-			model=dict(
-				# TODO enable once 3d support is ready
-				# stl=ContentTypeMapping(["stl"], "application/sla"),
-				image=ContentTypeDetector(['jpg', 'jpeg', 'jpe', 'png', 'gif', 'bmp', 'pcx', 'webp'], _image_mime_detector),
-				svg=ContentTypeMapping(["svg"], "image/svg+xml"),
-				dxf=ContentTypeMapping(["dxf"], "application/dxf"),
-			),
-			# .mrb files are svgs, representing the whole working area of a job
-			recentjob=dict(
-				svg=ContentTypeMapping(["mrb"], "image/svg+xml"),
-			),
-			# extensions for printable machine code
-			machinecode=dict(
-				gcode=ContentTypeMapping(["nc"], "text/plain")  # already defined by OP: "gcode", "gco", "g"
-			)
-		)
-
-	def get_mrb_state(self):
-		"""
-		Returns the data set 'mrb_state' which we add to the periodic status messages
-		and almost all events which are sent to the frontend.
-		Called (among others) by LaserStateMonitor.get_current_data in printer.py
-		:return: mrb_state
-		:rtype: dict
-		"""
-		if self.mrbeam_plugin_initialized:
-			try:
-				return dict(
-					laser_temp=self.temperature_manager.get_temperature(),
-					fan_connected=self.dust_manager.is_fan_connected(),
-					fan_state=self.dust_manager.get_fan_state(),
-					fan_rpm=self.dust_manager.get_fan_rpm(),
-					fan_dust=self.dust_manager.get_dust(),
-					compressor_state=self.compressor_handler.get_current_state(),
-					lid_fully_open=self.lid_handler.is_lid_open(),
-					interlocks_closed=self.iobeam.is_interlock_closed(),
-					interlocks_open=self.iobeam.open_interlocks(),
-					rtl_mode=self.onebutton_handler.is_ready_to_laser(),
-					pause_mode=self._printer.is_paused(),
-					cooling_mode=self.temperature_manager.is_cooling(),
-					dusting_mode=self.dust_manager.is_final_extraction_mode,
-					state=self._printer.get_state_string(),
-					is_homed=self._printer.is_homed(),
-				)
-			except:
-				self._logger.exception("Exception while collecting mrb_state data.")
-		else:
-			return None
-
-	def _getCurrentFile(self):
-		currentJob = self._printer.get_current_job()
-		if currentJob is not None and "file" in currentJob.keys() and "name" in currentJob["file"] and "origin" in \
-				currentJob["file"]:
-			return currentJob["file"]["origin"], currentJob["file"]["name"]
-		else:
-			return None, None
-
-	def _fixEmptyUserManager(self):
-		if len(self._user_manager._users) <= 0 and (self._user_manager._customized or not self.isFirstRun()):
-			self._logger.debug("_fixEmptyUserManager")
-			self._user_manager._customized = False
-			self._settings.global_set(["server", "firstRun"], True)
-
-	def getHostname(self):
-		"""
-		Returns device hostname like 'MrBeam2-F930'.
-		If system hostname (/etc/hostname) is different it'll be set (overwritten!!) to the value from device_info
-		:return: String hostname
-		"""
-		if self._hostname is None:
-			hostname_dev_info = self._device_info.get_hostname()
-			hostname_socket = None
-			try:
-				hostname_socket = socket.gethostname()
-			except:
-				self._logger.exception("Exception while reading hostname from socket.")
-				pass
-
-			# yes, let's go with the actual host name until changes have applied.
-			self._hostname = hostname_socket
-
-			if hostname_dev_info != hostname_socket and not IS_X86:
-				self._logger.warn("getHostname() Hostname from device_info file does NOT match system hostname. device_info: {dev_info}, system hostname: {sys}. Setting system hostname to {dev_info}"
-				                  .format(dev_info=hostname_dev_info, sys=hostname_socket))
-				exec_cmd("sudo /root/scripts/change_hostname {}".format(hostname_dev_info))
-				exec_cmd("sudo /root/scripts/change_apname {}".format(hostname_dev_info))
-				self._logger.warn("getHostname() system hostname got changed to: {}. Requires reboot to take effect!".format(hostname_dev_info))
-		return self._hostname
-
-	def get_product_name(self):
-		if self.is_mrbeam2():
-			return "Mr Beam II"
-		elif self.is_mrbeam2_dreamcut():
-			return "Mr Beam II dreamcut"
-		elif self.is_mrbeam2_dreamcut_ready1() or self.is_mrbeam2_dreamcut_ready2():
-			return "Mr Beam II dreamcut ready"
-		else:
-			return "Mr Beam"
-
-	def getSerialNum(self):
-		"""
-		Gives you the device's Mr Beam serieal number eg "00000000E79B0313-2C"
-		The value is soley read from device_info file (/etc/mrbeam)
-		and it's cached once read.
-		:return: serial number
-		:rtype: String
-		"""
-		if self._serial_num is None:
-			self._serial_num = self._device_info.get_serial()
-		return self._serial_num
-
-	def get_model_id(self):
-		"""
-		Gives you the device's model id liek MRBEAM2 or MRBEAM2-DC
-		The value is soley read from device_info file (/etc/mrbeam)
-		and it's cached once read.
-		:return: model id
-		:rtype: String
-		"""
-		if self._model_id is None:
-			self._model_id = self._device_info.get_model()
-		return self._model_id
-
-	def get_production_date(self):
-		"""
-		Gives you the device's production date as string
-		The value is soley read from device_info file (/etc/mrbeam)
-		and it's cached once read.
-		:return: production date
-		:rtype: String
-		"""
-		return self._device_info.get_production_date()
-
-	def getBranch(self):
-		"""
-		DEPRECATED
-		:return:
-		"""
-		branch = ''
-		try:
-			command = "git branch | grep '*'"
-			output = check_output(command, shell=True)
-			branch = output[1:].strip()
-		except Exception as e:
-			# 	self._logger.debug("getBranch: unable to execute 'git branch' due to exception: %s", e)
-			pass
-
-		if not branch:
-			try:
-				command = "cd /home/pi/MrBeamPlugin/; git branch | grep '*'"
-				output = check_output(command, shell=True)
-				branch = output[1:].strip()
-			except Exception as e:
-				# 	self._logger.debug("getBranch: unable to execute 'cd /home/pi/MrBeamPlugin/; git branch' due to exception: %s", e)
-				pass
-
-		return branch
-
-	def get_plugin_version(self):
-		return self._plugin_version
-
-	def get_octopi_info(self):
-		return self._device_info.get('octopi')
-
-	def isFirstRun(self):
-		return self._settings.global_get(["server", "firstRun"])
-
-	def is_boot_grace_period(self):
-		return self._boot_grace_period_counter < self.BOOT_GRACE_PERIOD
-
-	def _start_boot_grace_period_thread(self, *args, **kwargs):
-		my_timer = threading.Timer(1.0, self._callback_boot_grace_period_thread)
-		my_timer.daemon = True
-		my_timer.name = "boot_grace_period_timer"
-		my_timer.start()
-
-	def _callback_boot_grace_period_thread(self):
-		try:
-			self._boot_grace_period_counter += 1
-			if self._boot_grace_period_counter < self.BOOT_GRACE_PERIOD:
-				self._start_boot_grace_period_thread()
-			else:
-				self._logger.debug("BOOT_GRACE_PERIOD ended")
-				self.fire_event(MrBeamEvents.BOOT_GRACE_PERIOD_END)
-		except:
-			self._logger.exception("Exception in _callback_boot_grace_period_thread()")
-
-	def is_prod_env(self, type=None):
-		return self.get_env(type) == self.ENV_PROD
-
-	def is_dev_env(self, type=None):
-		return self.get_env(type) == self.ENV_DEV
-
-	def get_env(self, type=None):
-		result = self._settings.get(["dev", "env"])
-		if type is not None:
-			if type == self.ENV_LASER_SAFETY:
-				type_env = self._settings.get(["dev", "cloud_env"])  # deprecated flag
-			else:
-				type_env = self._settings.get(["dev", "env_overrides", type])
-			if type_env is not None:
-				result = type_env
-		if result is None:
-			result = self.ENV_PROD
-		result = result.upper()
-		return result
-
-	def get_beta_label(self):
-		chunks = []
-		if self._settings.get(['beta_label']):
-			chunks.append(self._settings.get(['beta_label']))
-		if self.is_beta_channel():
-			chunks.append('<a href="https://mr-beam.freshdesk.com/support/solutions/articles/43000507827" target="_blank">BETA</a>')
-		elif self.is_develop_channel():
-			chunks.append("develop")
-		if self.support_mode:
-			chunks.append("SUPPORT")
-
-		return " | ".join(chunks)
-
-	def is_time_ntp_synced(self):
-		return self._time_ntp_synced
-
-	def start_time_ntp_timer(self):
-		self.__calc_time_ntp_offset(log_out_of_sync=True)
-
-	def __calc_time_ntp_offset(self, log_out_of_sync=False):
-		"""
-		Checks if we have a NTP time and if the offset is < 1min.
-		- If not, this function is called again. The first times with 10s delay, then 120sec.
-		- If yes, this fact is logged with a shift_time which indicates the time the device was off from ntp utc time
-		    Technically it's the difference in time between the time that should have passed theoretically and
-		    that actually passed due to invisible ntp corrections.
-		:param log_out_of_sync: do not log if time is not synced
-		"""
-		ntp_offset = None
-		max_offset = 60000  # miliseconds
-		now = time.time()
-		try:
-			# ntpq_out, code = exec_cmd_output("ntpq -p", shell=True, log=False)
-			# self._logger.debug("ntpq -p:\n%s", ntpq_out)
-			cmd = "ntpq -pn | /usr/bin/awk 'BEGIN { ntp_offset=%s } $1 ~ /^\*/ { ntp_offset=$9 } END { print ntp_offset }'" % max_offset
-			output, code = exec_cmd_output(cmd, shell=True, log=False)
-			try:
-				ntp_offset = float(output)
-			except:
-				# possible output: "ntpq: read: Connection refused"
-				ntp_offset = None
-				pass
-			if ntp_offset == max_offset:
-				ntp_offset = None
-		except:
-			self._logger.exception("__calc_time_ntp_offset() Exception while reading ntpq data.")
-
-		local_time_shift = 0.0
-		interval_last = self.TIME_NTP_SYNC_CHECK_INTERVAL_FAST if self._time_ntp_check_count <= self.TIME_NTP_SYNC_CHECK_FAST_COUNT else self.TIME_NTP_SYNC_CHECK_INTERVAL_SLOW
-		interval_next = self.TIME_NTP_SYNC_CHECK_INTERVAL_FAST if self._time_ntp_check_count < self.TIME_NTP_SYNC_CHECK_FAST_COUNT else self.TIME_NTP_SYNC_CHECK_INTERVAL_SLOW
-		if self._time_ntp_check_last_ts > 0.0:
-			local_time_shift = now - self._time_ntp_check_last_ts - interval_last  # if there was no shift, this should sum up to zero
-		self._time_ntp_shift += local_time_shift
-		self._time_ntp_synced = ntp_offset is not None
-		during_realtime = self.TIME_NTP_SYNC_CHECK_INTERVAL_FAST * min(self._time_ntp_check_count, self.TIME_NTP_SYNC_CHECK_FAST_COUNT) \
-						  + self.TIME_NTP_SYNC_CHECK_INTERVAL_SLOW * max(0,self._time_ntp_check_count - self.TIME_NTP_SYNC_CHECK_FAST_COUNT)
-
-		msg = "is_time_ntp_synced: {synced}, time_shift: {time_shift:.2f}s, during_realtime: {during_realtime:.2f}s (checks: {checks}, local_time_shift: {local_time_shift:.2f})".format(
-			synced=self._time_ntp_synced,
-			time_shift=self._time_ntp_shift,
-			during_realtime=during_realtime,
-			checks=self._time_ntp_check_count,
-			local_time_shift=local_time_shift)
-
-		if self._time_ntp_synced or log_out_of_sync:
-			self._logger.info(msg)
-
-		self._time_ntp_check_last_ts = now
-		self._time_ntp_check_count += 1
-
-		if not self._time_ntp_synced:
-			if not self._shutting_down:
-				real_wait_time = interval_next - (time.time() - now)
-				timer = threading.Timer(real_wait_time, self.__calc_time_ntp_offset)
-				timer.daemon = True
-				timer.start()
-
-	def is_beta_channel(self):
-		return self._settings.get(["dev", "software_tier"]) == SW_UPDATE_TIER_BETA
-
-	def is_develop_channel(self):
-		return self._settings.get(["dev", "software_tier"]) == SW_UPDATE_TIER_DEV
-
-	def is_mrbeam2(self):
-		return self._model_id == self.MODEL_MRBEAM2
-
-	def is_mrbeam2_dreamcut_ready1(self):
-		return self._model_id == self.MODEL_MRBEAM2_DC_R1
-
-	def is_mrbeam2_dreamcut_ready2(self):
-		return self._model_id == self.MODEL_MRBEAM2_DC_R2
-
-	def is_mrbeam2_dreamcut(self):
-		return self._model_id == self.MODEL_MRBEAM2_DC
-
-	def _get_mac_addresses(self):
-		if not self._mac_addrs:
-			nw_base = '/sys/class/net'
-			# Get name of the Ethernet interface
-			interfaces = dict()
-			try:
-				for root, dirs, files in os.walk(nw_base):
-					for ifc in dirs:
-						if ifc != 'lo':
-							mac = open('%s/%s/address' % (nw_base, ifc)).read()
-							interfaces[ifc] = mac[0:17]
-			except:
-				self._logger.exception("_get_mag_addresses Exception while reading %s." % nw_base)
-
-			self._logger.debug("_get_mac_addresses() found %s" % interfaces)
-			self._mac_addrs = interfaces
-		return self._mac_addrs
-=======
 class MrBeamPlugin(
     octoprint.plugin.SettingsPlugin,
     octoprint.plugin.AssetPlugin,
@@ -2709,8 +290,8 @@
         self._logger.info(msg, terminal=True)
 
         msg = (
-            "MrBeam Lasercutter Profile: %s"
-            % self.laserCutterProfileManager.get_current_or_default()
+                "MrBeam Lasercutter Profile: %s"
+                % self.laserCutterProfileManager.get_current_or_default()
         )
         self._logger.info(msg, terminal=True)
         self._frontend_logger.info(msg)
@@ -2789,8 +370,9 @@
             terminal=False,
             terminal_show_checksums=True,
             converter_min_required_disk_space=100
-            * 1024
-            * 1024,  # 100MB, in theory 371MB is the maximum expected file size for full working area engraving at highest resolution.
+                                              * 1024
+                                              * 1024,
+            # 100MB, in theory 371MB is the maximum expected file size for full working area engraving at highest resolution.
             dev=dict(
                 debug=False,  # deprecated
                 terminalMaxLines=2000,
@@ -2954,9 +536,9 @@
                     data["terminal_show_checksums"]
                 )
             if (
-                "gcode_nextgen" in data
-                and isinstance(data["gcode_nextgen"], collections.Iterable)
-                and "clip_working_area" in data["gcode_nextgen"]
+                    "gcode_nextgen" in data
+                    and isinstance(data["gcode_nextgen"], collections.Iterable)
+                    and "clip_working_area" in data["gcode_nextgen"]
             ):
                 self._settings.set_boolean(
                     ["gcode_nextgen", "clip_working_area"],
@@ -3080,6 +662,7 @@
                 "js/user_notification_viewmodel.js",
                 "js/lib/load-image.all.min.js",  # to load custom material images
                 "js/settings/custom_material.js",
+                "js/messages.js",
                 "js/design_store.js",
                 "js/settings/dev_design_store.js",
                 "js/settings_menu_navigation.js",
@@ -3102,6 +685,7 @@
                 "css/sliders.css",
                 "css/hopscotch.min.css",
                 "css/wizard.css",
+                "css/tab_messages.css",
             ],
             less=["less/mrbeam.less"],
         )
@@ -3140,14 +724,14 @@
         language = g.locale.language if g.locale else "en"
 
         if (
-            request.headers.get("User-Agent")
-            != self.analytics_handler._timer_handler.SELF_CHECK_USER_AGENT
+                request.headers.get("User-Agent")
+                != self.analytics_handler._timer_handler.SELF_CHECK_USER_AGENT
         ):
             self._track_ui_render_calls(request, language)
 
         enable_accesscontrol = self._user_manager.enabled
         accesscontrol_active = (
-            enable_accesscontrol and self._user_manager.hasBeenCustomized()
+                enable_accesscontrol and self._user_manager.hasBeenCustomized()
         )
 
         selectedProfile = self.laserCutterProfileManager.get_current_or_default()
@@ -3326,6 +910,13 @@
                 suffix="_custom_material",
                 custom_bindings=True,
             ),
+            dict(
+                type='settings',
+                name=gettext("Messages"),
+                template='settings/messages_settings.jinja2',
+                suffix="_messages",
+                custom_bindings=True
+            ),
             # disabled in appearance
             # dict(type='settings', name="Serial Connection DEV", template='settings/serialconnection_settings.jinja2', suffix='_serialconnection', custom_bindings=False, replaces='serial')
         ]
@@ -3375,9 +966,9 @@
     @octoprint.plugin.BlueprintPlugin.route("/acl", methods=["POST"])
     def acl_wizard_api(self):
         if not (
-            self.isFirstRun()
-            and self._user_manager.enabled
-            and not self._user_manager.hasBeenCustomized()
+                self.isFirstRun()
+                and self._user_manager.enabled
+                and not self._user_manager.hasBeenCustomized()
         ):
             return make_response("Forbidden", 403)
 
@@ -3388,10 +979,10 @@
             return make_response("Unable to interprete request", 400)
 
         if (
-            "user" in data.keys()
-            and "pass1" in data.keys()
-            and "pass2" in data.keys()
-            and data["pass1"] == data["pass2"]
+                "user" in data.keys()
+                and "pass1" in data.keys()
+                and "pass2" in data.keys()
+                and data["pass1"] == data["pass2"]
         ):
             # configure access control
             self._logger.debug("acl_wizard_api() creating admin user: %s", data["user"])
@@ -3464,11 +1055,11 @@
         # check if username is ok
         username = data.get("username", "")
         if (
-            current_user is None
-            or current_user.is_anonymous()
-            or not current_user.is_user()
-            or not current_user.is_active()
-            or current_user.get_name() != username
+                current_user is None
+                or current_user.is_anonymous()
+                or not current_user.is_user()
+                or not current_user.is_active()
+                or current_user.get_name() != username
         ):
             return make_response("Invalid user", 403)
 
@@ -3596,6 +1187,26 @@
         # self._logger.info("custom_material(): response: %s", data)
         return make_response(jsonify(res), 200)
 
+    # simpleApiCommand: messages;
+    def messages(self, data):
+
+        res = dict(
+            messages=[],
+            put=0)
+
+        try:
+            if 'put' in data and isinstance(data['put'], dict):
+                for key, m in data['put'].iteritems():
+                    messages(self).put_custom_message(key, m)
+
+            res['messages'] = messages(self).get_custom_messages()
+
+        except:
+            self._logger.exception("Exception while handling messages(): ")
+            return make_response("Error while handling messages request.", 500)
+
+        return make_response(jsonify(res), 200)
+
     # simpleApiCommand: leds;
     def set_leds_update(self, data):
         self._logger.info("leds() request: %s", data)
@@ -3626,8 +1237,8 @@
     # simpleApiCommand: generate_backlash_compenation_pattern_gcode
     def generate_backlash_compenation_pattern_gcode(self, data):
         srcFile = (
-            __builtin__.__package_path__
-            + "/static/gcode/backlash_compensation_x@cardboard.gco"
+                __builtin__.__package_path__
+                + "/static/gcode/backlash_compensation_x@cardboard.gco"
         )
         with open(srcFile, "r") as fh:
             gcoString = fh.read()
@@ -3832,7 +1443,7 @@
         )
 
         if not "result" in json_data or not all(
-            k in json_data["result"].keys() for k in ["newCorners", "newMarkers"]
+                k in json_data["result"].keys() for k in ["newCorners", "newMarkers"]
         ):
             # TODO correct error message
             return make_response("No profile included in request", 400)
@@ -3862,10 +1473,10 @@
 
         # validate input
         if (
-            i < JobParams.Min.INTENSITY
-            or i > JobParams.Max.INTENSITY
-            or f < JobParams.Min.SPEED
-            or f > JobParams.Max.SPEED
+                i < JobParams.Min.INTENSITY
+                or i > JobParams.Max.INTENSITY
+                or f < JobParams.Min.SPEED
+                or f > JobParams.Max.SPEED
         ):
             return make_response("Invalid parameters", 400)
         cm = CalibrationMarker(
@@ -3883,7 +1494,7 @@
 
         seconds = 0
         while (
-            self._printer.get_state_id() != "OPERATIONAL" and seconds <= 26
+                self._printer.get_state_id() != "OPERATIONAL" and seconds <= 26
         ):  # homing cycle 20sec worst case, rescue from home ~ 6 sec total (?)
             time.sleep(1.0)  # wait a second
             seconds += 1
@@ -4034,7 +1645,7 @@
         # edit width and depth in grbl firmware
         ### TODO queue the commands if not in locked or operational mode
         if make_default or (
-            self.laserCutterProfileManager.get_current_or_default()["id"] == identifier
+                self.laserCutterProfileManager.get_current_or_default()["id"] == identifier
         ):
             if self._printer.is_locked() or self._printer.is_operational():
                 if "volume" in new_profile:
@@ -4138,10 +1749,10 @@
                 "refs": {
                     "resource": location,
                     "download": url_for("index", _external=True)
-                    + "downloads/files/"
-                    + FileDestinations.LOCAL
-                    + "/"
-                    + file_name,
+                                + "downloads/files/"
+                                + FileDestinations.LOCAL
+                                + "/"
+                                + file_name,
                 },
             }
 
@@ -4193,9 +1804,9 @@
                 slicer = "svgtogcode"
                 slicer_instance = self._slicing_manager.get_slicer(slicer)
                 if slicer_instance.get_slicer_properties()["same_device"] and (
-                    self._printer.is_printing()
-                    or self._printer.is_paused()
-                    or self.lid_handler.lensCalibrationStarted
+                        self._printer.is_printing()
+                        or self._printer.is_paused()
+                        or self.lid_handler.lensCalibrationStarted
                 ):
                     # slicer runs on same device as OctoPrint, slicing while printing is hence disabled
                     _while = (
@@ -4222,7 +1833,7 @@
                 name, ext = os.path.splitext(gcode_name)
                 i = 1
                 while self.mrb_file_manager.file_exists(
-                    FileDestinations.LOCAL, gcode_name
+                        FileDestinations.LOCAL, gcode_name
                 ):
                     gcode_name = name + "." + str(i) + ext
                     i += 1
@@ -4230,9 +1841,9 @@
                 # prohibit overwriting the file that is currently being printed
                 currentOrigin, currentFilename = self._getCurrentFile()
                 if (
-                    currentFilename == gcode_name
-                    and currentOrigin == FileDestinations.LOCAL
-                    and (self._printer.is_printing() or self._printer.is_paused())
+                        currentFilename == gcode_name
+                        and currentOrigin == FileDestinations.LOCAL
+                        and (self._printer.is_printing() or self._printer.is_paused())
                 ):
                     msg = "Trying to slice into file that is currently being printed: {}".format(
                         gcode_name
@@ -4258,10 +1869,10 @@
 
                 # callback definition
                 def slicing_done(
-                    gcode_name,
-                    select_after_slicing,
-                    print_after_slicing,
-                    append_these_files,
+                        gcode_name,
+                        select_after_slicing,
+                        print_after_slicing,
+                        append_these_files,
                 ):
                     try:
                         # append additional gcodes
@@ -4327,10 +1938,10 @@
                     "refs": {
                         "resource": location,
                         "download": url_for("index", _external=True)
-                        + "downloads/files/"
-                        + FileDestinations.LOCAL
-                        + "/"
-                        + gcode_name,
+                                    + "downloads/files/"
+                                    + FileDestinations.LOCAL
+                                    + "/"
+                                    + gcode_name,
                     },
                 }
 
@@ -4362,10 +1973,12 @@
             ready_to_laser=[],
             cli_event=["event"],
             custom_materials=[],
+            messages=[],
             analytics_init=[],  # user's analytics choice from welcome wizard
             gcode_deletion_init=[],  # user's gcode deletion choice from welcome wizard
             analytics_upload=[],  # triggers an upload of analytics files
-            take_undistorted_picture=[],  # see also takeUndistortedPictureForInitialCalibration() which is a BluePrint route
+            take_undistorted_picture=[],
+            # see also takeUndistortedPictureForInitialCalibration() which is a BluePrint route
             focus_reminder=[],
             remember_markers_across_sessions=[],
             review_data=[],
@@ -4394,7 +2007,7 @@
     def on_api_command(self, command, data):
         if command == "position":
             if isinstance(data["x"], (int, long, float)) and isinstance(
-                data["y"], (int, long, float)
+                    data["y"], (int, long, float)
             ):
                 self._printer.position(data["x"], data["y"])
             else:
@@ -4409,6 +2022,8 @@
             return self.lasersafety_wizard_api(data)
         elif command == "custom_materials":
             return self.custom_materials(data)
+        elif command == "messages":
+            return self.messages(data)
         elif command == "ready_to_laser":
             return self.ready_to_laser(data)
         elif command == "send_corner_calibration":
@@ -4492,7 +2107,7 @@
                 jsonify(
                     {
                         "alive": self.lid_handler.boardDetectorDaemon is not None
-                        and self.lid_handler.boardDetectorDaemon.is_alive(),
+                                 and self.lid_handler.boardDetectorDaemon.is_alive(),
                     }
                 ),
                 200,
@@ -4522,8 +2137,8 @@
         # Everytime the gcode auto deletion is enabled, it will be triggered
         if enable_deletion:
             if (
-                self._gcode_deletion_thread is None
-                or not self._gcode_deletion_thread.is_alive()
+                    self._gcode_deletion_thread is None
+                    or not self._gcode_deletion_thread.is_alive()
             ):
                 self._logger.info(
                     "set_gcode_deletion: Starting threaded bulk deletion of gcode files."
@@ -4828,15 +2443,15 @@
         self._save_profile(path, new_profile, allow_overwrite=allow_overwrite)
 
     def do_slice(
-        self,
-        model_path,
-        printer_profile,
-        machinecode_path=None,
-        profile_path=None,
-        position=None,
-        on_progress=None,
-        on_progress_args=None,
-        on_progress_kwargs=None,
+            self,
+            model_path,
+            printer_profile,
+            machinecode_path=None,
+            profile_path=None,
+            position=None,
+            on_progress=None,
+            on_progress_args=None,
+            on_progress_kwargs=None,
     ):
         if not profile_path:
             profile_path = self._settings.get(["default_profile"])
@@ -5049,13 +2664,13 @@
             self._event_bus.fire(MrBeamEvents.PRINT_PROGRESS, payload)
 
     def on_slicing_progress(
-        self,
-        slicer,
-        source_location,
-        source_path,
-        destination_location,
-        destination_path,
-        progress,
+            self,
+            slicer,
+            source_location,
+            source_path,
+            destination_location,
+            destination_path,
+            progress,
     ):
         # TODO: this method should be moved into printer.py or comm_acc2 or so.
         flooredProgress = progress - (progress % 10)
@@ -5185,10 +2800,10 @@
     def _getCurrentFile(self):
         currentJob = self._printer.get_current_job()
         if (
-            currentJob is not None
-            and "file" in currentJob.keys()
-            and "name" in currentJob["file"]
-            and "origin" in currentJob["file"]
+                currentJob is not None
+                and "file" in currentJob.keys()
+                and "name" in currentJob["file"]
+                and "origin" in currentJob["file"]
         ):
             return currentJob["file"]["origin"], currentJob["file"]["name"]
         else:
@@ -5196,9 +2811,9 @@
 
     def _fixEmptyUserManager(self):
         if (
-            hasattr(self, "_user_manager")
-            and len(self._user_manager._users) <= 0
-            and (self._user_manager._customized or not self.isFirstRun())
+                hasattr(self, "_user_manager")
+                and len(self._user_manager._users) <= 0
+                and (self._user_manager._customized or not self.isFirstRun())
         ):
             self._logger.debug("_fixEmptyUserManager")
             self._user_manager._customized = False
@@ -5396,8 +3011,8 @@
             # ntpq_out, code = exec_cmd_output("ntpq -p", shell=True, log=False)
             # self._logger.debug("ntpq -p:\n%s", ntpq_out)
             cmd = (
-                "ntpq -pn | /usr/bin/awk 'BEGIN { ntp_offset=%s } $1 ~ /^\*/ { ntp_offset=$9 } END { print ntp_offset }'"
-                % max_offset
+                    "ntpq -pn | /usr/bin/awk 'BEGIN { ntp_offset=%s } $1 ~ /^\*/ { ntp_offset=$9 } END { print ntp_offset }'"
+                    % max_offset
             )
             output, code = exec_cmd_output(cmd, shell=True, log=False)
             try:
@@ -5426,7 +3041,7 @@
         )
         if self._time_ntp_check_last_ts > 0.0:
             local_time_shift = (
-                now - self._time_ntp_check_last_ts - interval_last
+                    now - self._time_ntp_check_last_ts - interval_last
             )  # if there was no shift, this should sum up to zero
         self._time_ntp_shift += local_time_shift
         self._time_ntp_synced = ntp_offset is not None
@@ -5494,7 +3109,6 @@
             self._logger.debug("_get_mac_addresses() found %s" % interfaces)
             self._mac_addrs = interfaces
         return self._mac_addrs
->>>>>>> 8b935135
 
 
 # # MR_BEAM_OCTOPRINT_PRIVATE_API_ACCESS
