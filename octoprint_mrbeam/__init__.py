# coding=utf-8
from __future__ import absolute_import

import __builtin__
import copy
import json
import os
import pprint
import socket
import threading
import time
import shlex
import collections
import re
from subprocess import check_output

import octoprint.plugin
import requests
from flask import request, jsonify, make_response, url_for
from flask.ext.babel import gettext
from octoprint.filemanager import ContentTypeDetector, ContentTypeMapping
from octoprint.server import NO_CONTENT
from octoprint.server.util.flask import restricted_access, get_json_command_from_request, \
	add_non_caching_response_headers, firstrun_only_access
from octoprint.util import dict_merge
from octoprint.settings import settings, default_settings
from octoprint.events import Events as OctoPrintEvents

from octoprint_mrbeam.iobeam.iobeam_handler import ioBeamHandler, IoBeamEvents
from octoprint_mrbeam.iobeam.onebutton_handler import oneButtonHandler
from octoprint_mrbeam.iobeam.interlock_handler import interLockHandler
from octoprint_mrbeam.iobeam.lid_handler import lidHandler
from octoprint_mrbeam.iobeam.temperature_manager import temperatureManager
from octoprint_mrbeam.iobeam.dust_manager import dustManager
from octoprint_mrbeam.analytics.analytics_handler import analyticsHandler
from octoprint_mrbeam.analytics.usage_handler import usageHandler
from octoprint_mrbeam.led_events import LedEventListener
from octoprint_mrbeam.mrbeam_events import MrBeamEvents
from octoprint_mrbeam.mrb_logger import init_mrb_logger, mrb_logger
from octoprint_mrbeam.migrate import migrate
from octoprint_mrbeam.profile import laserCutterProfileManager, InvalidProfileError, CouldNotOverwriteError, Profile
from octoprint_mrbeam.software_update_information import get_update_information, SW_UPDATE_TIER_PROD
from octoprint_mrbeam.support import set_support_mode



# this is a easy&simple way to access the plugin and all injections everywhere within the plugin
__builtin__._mrbeam_plugin_implementation = None
__builtin__.__package_path__ = os.path.dirname(__file__)


class MrBeamPlugin(octoprint.plugin.SettingsPlugin,
                   octoprint.plugin.AssetPlugin,
				   octoprint.plugin.UiPlugin,
                   octoprint.plugin.TemplatePlugin,
				   octoprint.plugin.BlueprintPlugin,
				   octoprint.plugin.SimpleApiPlugin,
				   octoprint.plugin.EventHandlerPlugin,
				   octoprint.plugin.ProgressPlugin,
				   octoprint.plugin.WizardPlugin,
				   octoprint.plugin.SlicerPlugin,
				   octoprint.plugin.ShutdownPlugin,
				   octoprint.plugin.EnvironmentDetectionPlugin):

	# CONSTANTS
	DEVIE_INFO_FILE = '/etc/mrbeam'

	ENV_PROD =         "PROD"

	ENV_LOCAL =        "local"
	ENV_LASER_SAFETY = "laser_safety"
	ENV_ANALYTICS =    "analytics"

	LASERSAFETY_CONFIRMATION_STORAGE_URL = 'https://script.google.com/a/macros/mr-beam.org/s/AKfycby3Y1RLBBiGPDcIpIg0LHd3nwgC7GjEA4xKfknbDLjm3v9-LjG1/exec'
	USER_SETTINGS_KEY_MRBEAM = 'mrbeam'
	USER_SETTINGS_KEY_TIMESTAMP = 'ts'
	USER_SETTINGS_KEY_VERSION = 'version'
	USER_SETTINGS_KEY_LASERSAFETY_CONFIRMATION_SENT_TO_CLOUD = ['lasersafety', 'sent_to_cloud']
	USER_SETTINGS_KEY_LASERSAFETY_CONFIRMATION_SHOW_AGAIN = ['lasersafety', 'show_again']

	CUSTOM_MATERIAL_STORAGE_URL = 'https://script.google.com/a/macros/mr-beam.org/s...' # TODO


	def __init__(self):
		self._slicing_commands = dict()
		self._slicing_commands_mutex = threading.Lock()
		self._cancelled_jobs = []
		self._cancelled_jobs_mutex = threading.Lock()
		self._CONVERSION_PARAMS_PATH = "/tmp/conversion_parameters.json"  # TODO add proper path there
		self._cancel_job = False
		self.print_progress_last = -1
		self.slicing_progress_last = -1
		self._logger = mrb_logger("octoprint.plugins.mrbeam")
		self._hostname = None
		self._mbSerialnumber = None
		self._stored_frontend_notifications = []
		self._setHostname()
		self._setMbSerialnumber()
		self._device_series = self._get_val_from_device_info('device_series')  # '2C'

	# inside initialize() OctoPrint is already loaded, not assured during __init__()!
	def initialize(self):
		init_mrb_logger(self._printer)
		self._logger = mrb_logger("octoprint.plugins.mrbeam")
		self._branch = self.getBranch()
		self._octopi_info = self.get_octopi_info()
		self._serial = self.getMrBeamSerial()

		# do migration if needed
		migrate(self)

		# Enable or disable internal support user.
		self.support_mode = set_support_mode(self)

		self.laserCutterProfileManager = laserCutterProfileManager()

		self._do_initial_log()

		try:
			pluginInfo = self._plugin_manager.get_plugin_info("netconnectd")
			if pluginInfo is None:
				self._logger.warn("NetconnectdPlugin not available. Wifi configuration not possible.")
		except Exception as e:
			self._logger.exception("Exception while getting NetconnectdPlugin pluginInfo")

		self._oneButtonHandler = oneButtonHandler(self)
		self._interlock_handler = interLockHandler(self)
		self._lid_handler = lidHandler(self)
		self._analytics_handler = analyticsHandler(self)
		self._usageHandler = usageHandler(self)
		self._led_eventhandler = LedEventListener(self._event_bus, self._printer)
		# start iobeam socket only once other handlers are already inittialized so that we can handle info mesage
		self._ioBeam = ioBeamHandler(self._event_bus, self._settings.get(["dev", "sockets", "iobeam"]))
		self._temperatureManager = temperatureManager()
		self._dustManager = dustManager()


	def _do_initial_log(self):
		"""
		Kicks an identifying log line
		Was really important before we had
		@see self.get_additional_environment()
		"""
		msg = "MrBeam Plugin"
		msg += " version:{}".format(self._plugin_version)
		msg += ", host:{}".format(self._hostname)
		msg += ", serial:{}".format(self._serial)
		msg += ", software_tier:{}".format(self._settings.get(["dev", "software_tier"]))
		msg += ", env:{}".format(self.get_env())
		msg += " ({}:{}".format(self.ENV_LOCAL, self.get_env(self.ENV_LOCAL))
		msg += ",{}:{}".format(self.ENV_LASER_SAFETY, self.get_env(self.ENV_LASER_SAFETY))
		msg += ",{}:{})".format(self.ENV_ANALYTICS, self.get_env(self.ENV_ANALYTICS))
		msg += ", beamOS-image:{}".format(self._octopi_info)
		self._logger.info(msg, terminal=True)

		msg = "MrBeam Lasercutter Profile: %s" % self.laserCutterProfileManager.get_current_or_default()
		self._logger.info(msg, terminal=True)

		if self.is_vorlon_enabled():
			self._logger.warn("!!! VORLON is enabled !!!!", terminal=True)

	def _convert_profiles(self, profiles):
		result = dict()
		for identifier, profile in profiles.items():
			result[identifier] = self._convert_profile(profile)
		return result

	def _convert_profile(self, profile):
		default = self.laserCutterProfileManager.get_default()["id"]
		current = self.laserCutterProfileManager.get_current_or_default()["id"]

		converted = copy.deepcopy(profile)
		converted["resource"] = url_for(".laserCutterProfilesGet", identifier=profile["id"], _external=True)
		converted["default"] = (profile["id"] == default)
		converted["current"] = (profile["id"] == current)
		return converted

	def get_additional_environment(self):
		"""
		Mixin: octoprint.plugin.EnvironmentDetectionPlugin
		:return: dict of environment data
		"""
		return dict(version=self._plugin_version,
		            host=self._hostname,
		            serial=self._serial,
		            software_tier=self._settings.get(["dev", "software_tier"]),
		            env=self.get_env(),
		            beamOS_image=self._octopi_info)

	##~~ SettingsPlugin mixin
	def get_settings_version(self):
		return 2

	def get_settings_defaults(self):
		# Max img size: 2592x1944. Change requires rebuild of lens_correction_*.npz and machine recalibration.
		image_default_width = 2048
		image_default_height = 1536

		return dict(
			current_profile_id="_mrbeam_junior", # yea, this needs to be like this # 2018: not so sure anymore...
			svgDPI=90,
			dxfScale=1,
			beta_label="BETA",
			job_time = 0.0,
			terminal=False,
			vorlon=False,
			dev=dict(
				debug=False, # deprected
				terminalMaxLines = 2000,
				env = self.ENV_PROD,
				# env_overrides = dict(
				# 	analytics = "DEV",
				# 	laser_safety = "DEV",
				# 	local =  "DEV"
				# ),
				software_tier = SW_UPDATE_TIER_PROD,
				iobeam_disable_warnings = False, # for develpment on non-MrBeam devices
				suppress_migrations = False,     # for develpment on non-MrBeam devices
				support_mode = False
			),
			# TODO rename analyticsEnabled and put in analytics-dict
			analyticsEnabled=False,  # frontend analytics Mixpanel
			analytics=dict(
				job_analytics = False,
				cam_analytics = False,
				folder = 'analytics', # laser job analytics base folder (.octoprint/...)
				filename = 'analytics_log.json',
				usage_filename = 'usage.yaml',
				usage_backup_filename = 'usage_bak.yaml'
			),
			cam=dict(
				enabled=True,
				image_correction_enabled = True,
				cam_img_width = image_default_width,
				cam_img_height = image_default_height,
				frontendUrl="/downloads/files/local/cam/beam-cam.jpg",
				localFilePath="cam/beam-cam.jpg",
				localUndistImage="cam/undistorted.jpg",
				keepOriginals=False,
				# TODO: we nee a better and unified solution for our custom paths. Some day...
				correctionSettingsFile='{}/cam/pic_settings.yaml'.format(settings().getBaseFolder('base')),
				correctionTmpFile='{}/cam/last_markers.json'.format(settings().getBaseFolder('base')),
				lensCalibrationFile='{}/cam/lens_correction_{}x{}.npz'.format(settings().getBaseFolder('base'), image_default_width, image_default_height),
				saveCorrectionDebugImages=False,
			),
			gcode_nextgen = dict(
				enabled = True,
				precision = 0.05,
				optimize_travel = True,
				small_paths_first = True,
				clip_working_area = False # this is due a bug in clipping. Would be great if we could fix it an enable it again.
			),
<<<<<<< HEAD
			custom_materials = []
=======
>>>>>>> efced24c
		)

	def on_settings_load(self):
		return dict(
			svgDPI=self._settings.get(['svgDPI']),
			dxfScale=self._settings.get(['dxfScale']),
			terminal=self._settings.get(['terminal']),
			vorlon=self.is_vorlon_enabled(),
			analyticsEnabled=self._settings.get(['analyticsEnabled']),
			cam=dict(enabled=self._settings.get(['cam', 'enabled']),
					 frontendUrl=self._settings.get(['cam', 'frontendUrl'])),
			dev=dict(
				env = self._settings.get(['dev', 'env']),
				softwareTier = self._settings.get(["dev", "software_tier"]),
				terminalMaxLines = self._settings.get(['dev', 'terminalMaxLines'])),
			gcode_nextgen=dict(
				enabled = self._settings.get(['gcode_nextgen', 'enabled']),
				precision = self._settings.get(['gcode_nextgen', 'precision']),
				optimize_travel = self._settings.get(['gcode_nextgen', 'optimize_travel']),
				small_paths_first = self._settings.get(['gcode_nextgen', 'small_paths_first']),
				clip_working_area = self._settings.get(['gcode_nextgen', 'clip_working_area'])
			),
<<<<<<< HEAD
			custom_materials =  self._settings.get(['custom_materials'])
=======
			software_update_branches = self.get_update_branch_info()
>>>>>>> efced24c
		)

	def on_settings_save(self, data):
		if "svgDPI" in data:
			self._settings.set_int(["svgDPI"], data["svgDPI"])
		if "dxfScale" in data:
			self._settings.set_float(["dxfScale"], data["dxfScale"])
		if "terminal" in data:
			self._settings.set_boolean(["terminal"], data["terminal"])
		if "vorlon" in data:
			if data["vorlon"]:
				self._settings.set_float(["vorlon"], time.time())
				self._logger.warn("Enabling VORLON per user request.", terminal=True)
			else:
				self._settings.set_boolean(["vorlon"], False)
				self._logger.info("Disabling VORLON per user request.", terminal=True)

	def on_shutdown(self):
		self._logger.debug("Mr Beam Plugin stopping...")
		self._ioBeam.shutdown()
		self._lid_handler.shutdown()
		self._temperatureManager.shutdown()
		self._dustManager.shutdown()
		time.sleep(2)
		self._logger.info("Mr Beam Plugin stopped.")

	##~~ AssetPlugin mixin

	def get_assets(self):
		# Define your plugin's asset files to automatically include in the
		# core UI here.
		return dict(
			js=["js/lasercutterprofiles.js","js/mother_viewmodel.js", "js/mrbeam.js","js/color_classifier.js",
				"js/working_area.js", "js/camera.js", "js/lib/snap.svg-min.js", "js/snap-dxf.js", "js/render_fills.js", "js/path_convert.js",
				"js/matrix_oven.js", "js/drag_scale_rotate.js",	"js/convert.js", "js/snap_gc_plugin.js", "js/gcode_parser.js", "js/gridify.js",
				"js/lib/photobooth_min.js", "js/svg_cleaner.js", "js/loginscreen_viewmodel.js",
				"js/wizard_acl.js", "js/netconnectd_wrapper.js", "js/lasersaftey_viewmodel.js",
				"js/ready_to_laser_viewmodel.js", "js/lib/screenfull.min.js","js/settings/camera_calibration.js",
				"js/path_magic.js", "js/lib/simplify.js", "js/lib/clipper.js", "js/laser_job_done_viewmodel.js", "js/loadingoverlay_viewmodel.js"],
			css=["css/mrbeam.css", "css/svgtogcode.css", "css/ui_mods.css", "css/quicktext-fonts.css", "css/sliders.css"],
			less=["less/mrbeam.less"]
		)

	##~~ UiPlugin mixin

	def will_handle_ui(self, request):
		# returns True as Mr Beam Plugin should be always displayed
		return True

	def on_ui_render(self, now, request, render_kwargs):
		# if will_handle_ui returned True, we will now render our custom index
		# template, using the render_kwargs as provided by OctoPrint
		from flask import make_response, render_template

		firstRun = render_kwargs['firstRun']

		enable_accesscontrol = self._user_manager.enabled
		accesscontrol_active = enable_accesscontrol and self._user_manager.hasBeenCustomized()

		selectedProfile = self.laserCutterProfileManager.get_current_or_default()
		enable_focus = selectedProfile["focus"]
		safety_glasses = selectedProfile["glasses"]
		# render_kwargs["templates"]["settings"]["entries"]["serial"][1]["template"] = "settings/serialconnection.jinja2"

		wizard = render_kwargs["templates"] is not None and bool(render_kwargs["templates"]["wizard"]["order"])

		if render_kwargs["templates"]["wizard"]["entries"]:
			if render_kwargs["templates"]["wizard"]["entries"]["firstrunstart"]:
				render_kwargs["templates"]["wizard"]["entries"]["firstrunstart"][1]["template"] = "wizard/firstrun_start.jinja2"
			if render_kwargs["templates"]["wizard"]["entries"]["firstrunend"]:
				render_kwargs["templates"]["wizard"]["entries"]["firstrunend"][1]["template"] = "wizard/firstrun_end.jinja2"

		display_version_string = "{} on {}".format(self._plugin_version, self._hostname)
		if self._branch:
			display_version_string = "{} ({} branch) on {}".format(self._plugin_version, self._branch, self._hostname)

		render_kwargs.update(dict(
							 webcamStream=self._settings.get(["cam", "frontendUrl"]),
							 enableFocus=enable_focus,
							 safetyGlasses=safety_glasses,
							 enableTemperatureGraph=False,
							 enableAccessControl=enable_accesscontrol,
							 accessControlActive=accesscontrol_active,
							 enableSdSupport=False,
							 gcodeMobileThreshold=0,
							 gcodeThreshold=0,
							 wizard=wizard,
							 now=now,

							 beamosVersionNumber = self._plugin_version,
							 beamosVersionBranch = self._branch,
							 beamosVersionDisplayVersion = display_version_string,
							 beamosVersionImage = self._octopi_info,

							 env=self.get_env(),
							 env_local=self.get_env(self.ENV_LOCAL),
							 env_laser_safety=self.get_env(self.ENV_LASER_SAFETY),
							 env_analytics=self.get_env(self.ENV_ANALYTICS),

							 displayName=self.getDisplayName(self._hostname),
							 hostname=self._hostname,
							 serial=self._serial,
							 software_tier=self._settings.get(["dev", "software_tier"]),
							 analyticsEnabled=self._settings.get(["analyticsEnabled"]),
							 beta_label=self.get_beta_label(),
							 terminalEnabled=self._settings.get(['terminal']) or self.support_mode,
							 vorlonEnabled=self.is_vorlon_enabled(),
						 ))
		r = make_response(render_template("mrbeam_ui_index.jinja2", **render_kwargs))

		if firstRun:
			r = add_non_caching_response_headers(r)
		return r

	##~~ TemplatePlugin mixin

	def get_template_configs(self):
		result = [
			dict(type='settings', name="File Import Settings", template='settings/svgtogcode_settings.jinja2', suffix="_conversion", custom_bindings=False),
            dict(type='settings', name="Camera Calibration", template='settings/camera_settings.jinja2', suffix="_camera", custom_bindings=True),
            dict(type='settings', name="Debug", template='settings/debug_settings.jinja2', suffix="_debug", custom_bindings=False),
            dict(type='settings', name="About This Mr Beam", template='settings/about_settings.jinja2', suffix="_about", custom_bindings=False)
			# disabled in appearance
			# dict(type='settings', name="Serial Connection DEV", template='settings/serialconnection_settings.jinja2', suffix='_serialconnection', custom_bindings=False, replaces='serial')
		 ]
		if not self.is_prod_env('local'):
			result.extend([
				dict(type='settings', name="DEV Machine Profiles", template='settings/lasercutterprofiles_settings.jinja2', suffix="_lasercutterprofiles", custom_bindings=False)
			])
		result.extend(self._get_wizard_template_configs())
		return result


	def _get_wizard_template_configs(self):
		required = self._get_subwizard_attrs("_is_", "_wizard_required")
		names = self._get_subwizard_attrs("_get_", "_wizard_name")
		additional = self._get_subwizard_attrs("_get_", "_additional_wizard_template_data")

		result = list()
		for key, method in required.items():
			if not method():
				continue

			if not key in names:
				continue

			name = names[key]()
			if not name:
				continue

			config = dict(type="wizard", name=name, template="wizard/wizard_{}.jinja2".format(key), div="wizard_plugin_corewizard_{}".format(key))
			if key in additional:
				additional_result = additional[key]()
				if additional_result:
					config.update(additional_result)
			result.append(config)

		return result

	#~~ WizardPlugin API

	def is_wizard_required(self):
		# self._logger.info("ANDYTEST is_wizard_required")
        #
		# methods = self._get_subwizard_attrs("_is_", "_wizard_required")
        #
		# result = self._settings.global_get(["server", "firstRun"])
		# if result:
		# 	# don't even go here if firstRun is false
		# 	result = any(map(lambda m: m(), methods.values()))
		# if result:
		# 	self._logger.info("Setup Wizard showing")
		# return result
		return self.isFirstRun()

	def get_wizard_details(self):
		return dict()

	def get_wizard_version(self):
		return 12 #random number. but we can't go down anymore, just up.

	def on_wizard_finish(self, handled):
		self._logger.info("Setup Wizard finished.")
		# map(lambda m: m(handled), self._get_subwizard_attrs("_on_", "_wizard_finish").values())


	# ~~ Wifi subwizard

	def _is_wifi_wizard_required(self):
		result = False
		try:
			pluginInfo = self._plugin_manager.get_plugin_info("netconnectd")
			if pluginInfo is not None:
				status = pluginInfo.implementation._get_status()
				result = not status["connections"]["wifi"]
		except Exception as e:
			self._logger.exception("Exception while reading wifi state from netconnectd:")

		self._logger.debug("_is_wifi_wizard_required() %s", result)
		return result

	def _get_wifi_wizard_details(self):
		return dict()

	def _get_wifi_additional_wizard_template_data(self):
		return dict(mandatory=False, suffix="_wifi")

	def _get_wifi_wizard_name(self):
		return gettext("Wifi Setup")

	# def _on_wifi_wizard_finish(self, handled):
	# 	self._log.info("ANDYTEST _on_wifi_wizard_finish() handled: " + str(handled));

	#~~ ACL subwizard

	def _is_acl_wizard_required(self):
		result = self._user_manager.enabled and not self._user_manager.hasBeenCustomized()
		self._logger.debug("_is_acl_wizard_required() %s", result)
		return result

	def _get_acl_wizard_details(self):
		return dict()

	def _get_acl_additional_wizard_template_data(self):
		return dict(mandatory=False, suffix="_acl")


	def _get_acl_wizard_name(self):
		return gettext("Access Control")

	# def _on_acl_wizard_finish(self, handled):
	# 	self._log.info("ANDYTEST _on_acl_wizard_finish() test handled: " + str(handled));


	# ~~ Saftey subwizard

	def _is_lasersafety_wizard_required(self):
		return True

	def _get_lasersafety_wizard_details(self):
		return dict()

	def _get_lasersafety_additional_wizard_template_data(self):
		return dict(mandatory=False, suffix="_lasersafety")

	def _get_lasersafety_wizard_name(self):
		return gettext("Laser Safety")

	# def _on_acl_wizard_finish(self, handled):
	# 	self._log.info("ANDYTEST _on_acl_wizard_finish() test handled: " + str(handled));

	@octoprint.plugin.BlueprintPlugin.route("/acl", methods=["POST"])
	def acl_wizard_api(self):
		from flask import request
		from octoprint.server.api import NO_CONTENT

		if not(self.isFirstRun() and self._user_manager.enabled and not self._user_manager.hasBeenCustomized()):
			return make_response("Forbidden", 403)

		data = request.values
		if hasattr(request, "json") and request.json:
			data = request.json
		else:
			return make_response("Unable to interprete request", 400)

		if 	"user" in data.keys() and "pass1" in data.keys() and \
				"pass2" in data.keys() and data["pass1"] == data["pass2"]:
			# configure access control
			self._logger.debug("acl_wizard_api() creating admin user: %s", data["user"])
			self._settings.global_set_boolean(["accessControl", "enabled"], True)
			self._user_manager.enable()
			self._user_manager.addUser(data["user"], data["pass1"], True, ["user", "admin"], overwrite=True)
		else:
			return make_response("Unable to interprete request", 400)

		self._settings.save()
		return NO_CONTENT


	@octoprint.plugin.BlueprintPlugin.route("/wifi", methods=["POST"])
	def wifi_wizard_api(self):
		from flask import request
		from octoprint.server.api import NO_CONTENT

		# accept requests only while setup wizard is active
		if not self.isFirstRun() or not self._is_wifi_wizard_required():
			return make_response("Forbidden", 403)

		data = None
		command = None
		try:
			data = request.json
			command = data["command"]
		except:
			return make_response("Unable to interprete request", 400)

		self._logger.debug("wifi_wizard_api() command: %s, data: %s", command,  pprint.pformat(data))

		result = None
		try:
			pluginInfo = self._plugin_manager.get_plugin_info("netconnectd")
			if pluginInfo is None:
				self._logger.warn("wifi_wizard_api() NetconnectdPlugin not available.")
			else:
				result = pluginInfo.implementation.on_api_command(command, data, adminRequired=False)
		except Exception as e:
			self._logger.exception("Exception while executing wifi command '%s' in netconnectd: " +
					   "(This might be totally ok since this plugin throws an exception if we were rejected by the " +
					   "wifi for invalid password or other non-exceprional things.)", command)
			return make_response(e.message, 500)

		self._logger.debug("wifi_wizard_api() result: %s", result)
		if result is None:
			return NO_CONTENT
		return result

	# simpleApiCommand: lasersafety_confirmation; simpleApiCommand: lasersafety_confirmation;
	def lasersafety_wizard_api(self, data):
		from flask.ext.login import current_user
		from octoprint.server.api import NO_CONTENT

		# get JSON from request data, or send user back home
		data = request.values
		if hasattr(request, "json") and request.json:
			data = request.json
		else:
			return make_response("Unable to interprete request", 400)

		# check if username is ok
		username = data.get('username', '')
		if current_user is None \
				or current_user.is_anonymous() \
				or not current_user.is_user() \
				or not current_user.is_active() \
				or current_user.get_name() != username:
			return make_response("Invalid user", 403)

		showAgain = bool(data.get('showAgain', True))

		# see if we nee to send this to the cloud
		submissionDate = self.getUserSetting(username, self.USER_SETTINGS_KEY_LASERSAFETY_CONFIRMATION_SENT_TO_CLOUD, -1)
		force = bool(data.get('force', False))
		needSubmission = submissionDate <= 0 or force
		if needSubmission:
			# get cloud env to use
			debug = self.get_env(self.ENV_LASER_SAFETY)

			payload = {'ts': data.get('ts', ''),
					   'email': data.get('username', ''),
					   'serial': self._serial,
					   'hostname': self._hostname}

			if debug is not None and debug.upper() != self.ENV_PROD:
				payload['debug'] = debug
				self._logger.debug("LaserSafetyNotice - debug flag: %s", debug)

			if force:
				payload['force'] = force
				self._logger.debug("LaserSafetyNotice - force flag: %s", force)

			self._logger.debug("LaserSafetyNotice - cloud request: url: %s, payload: %s",
							   self.LASERSAFETY_CONFIRMATION_STORAGE_URL, payload)

			# actual request
			successfullySubmitted = False
			responseCode = ''
			responseFull = ''
			httpCode = -1
			try:
				r = requests.post(self.LASERSAFETY_CONFIRMATION_STORAGE_URL, data=payload)
				responseCode = r.text.lstrip().split(' ', 1)[0]
				responseFull = r.text
				httpCode = r.status_code
				if responseCode == 'OK' or responseCode == 'OK_DEBUG':
					successfullySubmitted = True
			except Exception as e:
				responseCode = "EXCEPTION"
				responseFull = str(e.args)

			submissionDate = time.time() if successfullySubmitted else -1
			showAgain = showAgain if successfullySubmitted else True
			self.setUserSetting(username, self.USER_SETTINGS_KEY_LASERSAFETY_CONFIRMATION_SENT_TO_CLOUD, submissionDate)
			self.setUserSetting(username, self.USER_SETTINGS_KEY_LASERSAFETY_CONFIRMATION_SHOW_AGAIN, showAgain)

			# and drop a line into the log on info level this is important
			self._logger.info("LaserSafetyNotice: confirmation response: (%s) %s, submissionDate: %s, showAgain: %s, full response: %s",
							  httpCode, responseCode, submissionDate, showAgain, responseFull)
		else:
			self._logger.info("LaserSafetyNotice: confirmation already sent. showAgain: %s", showAgain)
			self.setUserSetting(username, self.USER_SETTINGS_KEY_LASERSAFETY_CONFIRMATION_SHOW_AGAIN, showAgain)

		if needSubmission and not successfullySubmitted:
			return make_response("Failed to submit laser safety confirmation to cloud.", 901)
		else:
			return NO_CONTENT

	# simpleApiCommand: custom_materials;
	def custom_materials(self, data):
		from flask.ext.login import current_user
		from octoprint.server.api import NO_CONTENT

		self._logger.info("ANDYTEST custom_material(): %s", data)

		try:
			if 'addMaterials' in data:
				for nuMaterial in data['addMaterials']:
					custom_materials = self._settings.get(['custom_materials'])
					custom_materials.append(nuMaterial)
					self._settings.set(['custom_materials'], custom_materials)
				self._settings.save(force=True)
		except:
			self._logger.exception("Exception while handling custom_materials() with 'addMaterials': ")
			return make_response("Error while handling your request.", 500)

		return NO_CONTENT



		# # get JSON from request data, or send user back home
		# data = request.values
		# if hasattr(request, "json") and request.json:
		# 	data = request.json
		# else:
		# 	return make_response("Unable to interprete request", 400)
		#
		# # check if username is ok
		# if current_user is None \
		# 		or current_user.is_anonymous() \
		# 		or not current_user.is_user() \
		# 		or not current_user.is_active():
		# 	return make_response("Invalid user", 403)
		#
		# # TODO store material locally / merge into yaml
		#
		# # see if we nee to send this to the cloud
		# needSubmission = True
		# if needSubmission:
		# 	# get cloud env to use
		# 	debug = self.get_env(self.ENV_LASER_SAFETY)
		#
		# 	payload = {'ts': time.time(),
		# 			   'email': current_user.get_name(),
		# 			   'serial': self._serial,
		# 			   'hostname': self._hostname,
		# 			   'material': data }
		#
		# 	if debug is not None and debug.upper() != self.ENV_PROD:
		# 		payload['debug'] = debug
		#
		# 	self._logger.debug("SaveCustomMaterial - cloud request: url: %s, payload: %s", self.CUSTOM_MATERIAL_STORAGE_URL, payload)
		#
		# 	# actual request
		# 	successfullySubmitted = False
		# 	responseCode = ''
		# 	responseFull = ''
		# 	httpCode = -1
		# 	try:
		# 		r = requests.post(self.CUSTOM_MATERIAL_STORAGE_URL, data=payload)
		# 		responseCode = r.text.lstrip().split(' ', 1)[0]
		# 		responseFull = r.text
		# 		httpCode = r.status_code
		# 		if responseCode == 'OK' or responseCode == 'OK_DEBUG':
		# 			successfullySubmitted = True
		# 	except Exception as e:
		# 		responseCode = "EXCEPTION"
		# 		responseFull = str(e.args)
		#
		# 	submissionDate = time.time() if successfullySubmitted else -1
		# 	showAgain = showAgain if successfullySubmitted else True
		#
		# 	# and drop a line into the log on info level this is important
		# 	self._logger.info("CustomMaterial: confirmation response: (%s) %s, submissionDate: %s, showAgain: %s, full response: %s",
		# 					  httpCode, responseCode, submissionDate, showAgain, responseFull)
		# else:
		# 	self._logger.info("CustomMaterial: custom material already sent. showAgain: %s", showAgain)
		# 	self.setUserSetting(username, self.USER_SETTINGS_KEY_LASERSAFETY_CONFIRMATION_SHOW_AGAIN, showAgain)
		#
		# if needSubmission and not successfullySubmitted:
		# 	return make_response("Failed to submit custom material to cloud.", 901)
		# else:
		# 	return NO_CONTENT

	#~~ helpers

	def _get_subwizard_attrs(self, start, end, callback=None):
		result = dict()

		for item in dir(self):
			if not item.startswith(start) or not item.endswith(end):
				continue

			key = item[len(start):-len(end)]
			if not key:
				continue

			attr = getattr(self, item)
			if callable(callback):
				callback(key, attr)
			result[key] = attr

		return result


	# helper method to write data to user settings
	# this makes sure it's always written into a mrbeam folder and
	# a last updated timestamp as well as the mrbeam pluin version are added
	def setUserSetting(self, username, key, value):
		if not isinstance(key, list):
			key = [key]
		self._user_manager.changeUserSetting(username, [self.USER_SETTINGS_KEY_MRBEAM] + key, value)
		self._user_manager.changeUserSetting(username, [self.USER_SETTINGS_KEY_MRBEAM, self.USER_SETTINGS_KEY_TIMESTAMP], time.time())
		self._user_manager.changeUserSetting(username, [self.USER_SETTINGS_KEY_MRBEAM, self.USER_SETTINGS_KEY_VERSION], self._plugin_version)

	# reads a value from usersettings mrbeam category
	def getUserSetting(self, username, key, default):
		if not isinstance(key, list):
			key = [key]
		result = self._user_manager.getUserSetting(username, [self.USER_SETTINGS_KEY_MRBEAM] + key)

		if result is None:
			result = default
		return result


	##~~ BlueprintPlugin mixin

	# disable default api key check for all blueprint routes.
	# use @restricted_access, @firstrun_only_access to check permissions
	def is_blueprint_protected(self):
		return False


	@octoprint.plugin.BlueprintPlugin.route("/calibration", methods=["GET"])
	#@firstrun_only_access
	def calibration_wrapper(self):
		from flask import request
		from octoprint.server.api import NO_CONTENT
		from flask import make_response, render_template
		from octoprint.server import debug, LOCALES, VERSION, DISPLAY_VERSION, UI_API_KEY, BRANCH

		display_version_string = "{} on {}".format(self._plugin_version, self._hostname)
		if self._branch:
			display_version_string = "{} ({} branch) on {}".format(self._plugin_version, self._branch, self._hostname)

		render_kwargs = dict(debug=debug,
							firstRun=self.isFirstRun(),
							version=dict(number=VERSION, display=DISPLAY_VERSION, branch=BRANCH),
							uiApiKey=UI_API_KEY,
							templates=dict(tab=[]),
							pluginNames=dict(),
							locales=dict(),
							supportedExtensions=[],
							# beamOS version
							beamosVersionNumber=self._plugin_version,
							beamosVersionBranch=self._branch,
							beamosVersionDisplayVersion=display_version_string,
							beamosVersionImage=self._octopi_info,
							# environement
							env=self.get_env(),
							env_local=self.get_env(self.ENV_LOCAL),
							env_laser_safety=self.get_env(self.ENV_LASER_SAFETY),
							env_analytics=self.get_env(self.ENV_ANALYTICS),
							#
							displayName=self.getDisplayName(self._hostname),
							hostname=self._hostname,
							serial=self._serial,
							beta_label=self.get_beta_label(),
							e='null',
							gcodeThreshold=0, #legacy
							gcodeMobileThreshold=0, #legacy
						 )
		r = make_response(render_template("initial_calibration.jinja2", **render_kwargs))

		r = add_non_caching_response_headers(r)
		return r

	### Initial Camera Calibration - START ###
	# The next two calls are needed for first-run and initial camera calibration

	@octoprint.plugin.BlueprintPlugin.route("/take_undistorted_picture", methods=["GET"])
	#@firstrun_only_access
	def takeUndistortedPictureForInitialCalibration(self):
		self._logger.info("INITIAL_CALIBRATION TAKE PICTURE")
		self.take_undistorted_picture(is_initial_calibration=True)
		return NO_CONTENT


	@octoprint.plugin.BlueprintPlugin.route("/send_calibration_markers", methods=["POST"])
	#@firstrun_only_access
	def sendInitialCalibrationMarkers(self):
		if not "application/json" in request.headers["Content-Type"]:
			return make_response("Expected content-type JSON", 400)

		try:
			json_data = request.json
		except JSONBadRequest:
			return make_response("Malformed JSON body in request", 400)

		self._logger.debug("INITIAL camera_calibration_markers() data: {}".format(json_data))


		if not "result" in json_data or not all(k in json_data['result'] for k in ['newCorners','newMarkers']):
			return make_response("No profile included in request", 400)

		self.camera_calibration_markers(json_data)
		return NO_CONTENT

	### Initial Camera Calibration - END ###

	# Laser cutter profiles
	@octoprint.plugin.BlueprintPlugin.route("/profiles", methods=["GET"])
	def laserCutterProfilesList(self):
		all_profiles = self.laserCutterProfileManager.get_all()
		return jsonify(dict(profiles=self._convert_profiles(all_profiles)))

	@octoprint.plugin.BlueprintPlugin.route("/profiles", methods=["POST"])
	@restricted_access
	def laserCutterProfilesAdd(self):
		if not "application/json" in request.headers["Content-Type"]:
			return make_response("Expected content-type JSON", 400)

		try:
			json_data = request.json
		except JSONBadRequest:
			return make_response("Malformed JSON body in request", 400)

		if not "profile" in json_data:
			return make_response("No profile included in request", 400)

		base_profile = self.laserCutterProfileManager.get_default()
		if "basedOn" in json_data and isinstance(json_data["basedOn"], basestring):
			other_profile = self.laserCutterProfileManager.get(json_data["basedOn"])
			if other_profile is not None:
				base_profile = other_profile

		if "id" in base_profile:
			del base_profile["id"]
		if "name" in base_profile:
			del base_profile["name"]
		if "default" in base_profile:
			del base_profile["default"]

		new_profile = json_data["profile"]
		make_default = False
		if "default" in new_profile:
			make_default = True
			del new_profile["default"]

		profile = dict_merge(base_profile, new_profile)
		try:
			saved_profile = self.laserCutterProfileManager.save(profile, allow_overwrite=False, make_default=make_default)
		except InvalidProfileError:
			return make_response("Profile is invalid", 400)
		except CouldNotOverwriteError:
			return make_response("Profile already exists and overwriting was not allowed", 400)
		else:
			return jsonify(dict(profile=self._convert_profile(saved_profile)))

	@octoprint.plugin.BlueprintPlugin.route("/profiles/<string:identifier>", methods=["GET"])
	def laserCutterProfilesGet(self, identifier):
		profile = self.laserCutterProfileManager.get(identifier)
		if profile is None:
			return make_response("Unknown profile: %s" % identifier, 404)
		else:
			return jsonify(self._convert_profile(profile))

	@octoprint.plugin.BlueprintPlugin.route("/profiles/<string:identifier>", methods=["DELETE"])
	@restricted_access
	def laserCutterProfilesDelete(self, identifier):
		self.laserCutterProfileManager.remove(identifier)
		return NO_CONTENT

	@octoprint.plugin.BlueprintPlugin.route("/profiles/<string:identifier>", methods=["PATCH"])
	@restricted_access
	def laserCutterProfilesUpdate(self, identifier):
		if not "application/json" in request.headers["Content-Type"]:
			return make_response("Expected content-type JSON", 400)

		try:
			json_data = request.json
		except JSONBadRequest:
			return make_response("Malformed JSON body in request", 400)

		if not "profile" in json_data:
			return make_response("No profile included in request", 400)

		profile = self.laserCutterProfileManager.get(identifier)
		if profile is None:
			profile = self.laserCutterProfileManager.get_default()

		new_profile = json_data["profile"]
		new_profile = dict_merge(profile, new_profile)

		make_default = False
		if "default" in new_profile:
			make_default = True
			del new_profile["default"]

		# edit width and depth in grbl firmware
		### TODO queue the commands if not in locked or operational mode
		if make_default or (self.laserCutterProfileManager.get_current_or_default()['id'] == identifier):
			if self._printer.is_locked() or self._printer.is_operational():
				if "volume" in new_profile:
					if "width" in new_profile["volume"]:
						width = float(new_profile['volume']['width'])
						if identifier == "_mrbeam_senior":
							width *= 2
						width += float(new_profile['volume']['origin_offset_x'])
						self._printer.commands('$130=' + str(width))
						time.sleep(0.1) ### TODO find better solution then sleep
					if "depth" in new_profile["volume"]:
						depth = float(new_profile['volume']['depth'])
						if identifier == "_mrbeam_senior":
							depth *= 2
						depth += float(new_profile['volume']['origin_offset_y'])
						self._printer.commands('$131=' + str(depth))

		new_profile["id"] = identifier

		try:
			saved_profile = self.laserCutterProfileManager.save(new_profile, allow_overwrite=True, make_default=make_default)
		except InvalidProfileError:
			return make_response("Profile is invalid", 400)
		except CouldNotOverwriteError:
			return make_response("Profile already exists and overwriting was not allowed", 400)
		else:
			return jsonify(dict(profile=self._convert_profile(saved_profile)))


	@octoprint.plugin.BlueprintPlugin.route("/generate_calibration_markers_svg", methods=["GET"])
	@restricted_access
	def generateCalibrationMarkersSvg(self):
		profile = self.laserCutterProfileManager.get_current_or_default()
		print profile
		xmin = '0'
		ymin = '0'
		xmax = str(profile['volume']['width'])
		ymax = str(profile['volume']['depth'])
		svg = """<svg id="calibration_markers-0" viewBox="%(xmin)s %(ymin)s %(xmax)s %(ymax)s" height="%(ymax)smm" width="%(xmax)smm">
		<path id="NE" d="M%(xmax)s %(ymax)sl-20,0 5,-5 -10,-10 10,-10 10,10 5,-5 z" style="stroke:#000000; stroke-width:1px; fill:none;" />
		<path id="NW" d="M%(xmin)s %(ymax)sl20,0 -5,-5 10,-10 -10,-10 -10,10 -5,-5 z" style="stroke:#000000; stroke-width:1px; fill:none;" />
		<path id="SW" d="M%(xmin)s %(ymin)sl20,0 -5,5 10,10 -10,10 -10,-10 -5,5 z" style="stroke:#000000; stroke-width:1px; fill:none;" />
		<path id="SE" d="M%(xmax)s %(ymin)sl-20,0 5,5 -10,10 10,10 10,-10 5,5 z" style="stroke:#000000; stroke-width:1px; fill:none;" />
		</svg>"""  % {'xmin': xmin, 'xmax': xmax, 'ymin': ymin, 'ymax': ymax}

#'name': 'Dummy Laser',
#'volume': {'width': 500.0, 'depth': 390.0, 'height': 0.0, 'origin_offset_x': 1.1, 'origin_offset_y': 1.1},
#'model': 'X', 'id': 'my_default', 'glasses': False}

		target = 'local'
		filename = 'CalibrationMarkers.svg'

		class Wrapper(object):
			def __init__(self, filename, content):
				self.filename = filename
				self.content = content

			def save(self, absolute_dest_path):
				with open(absolute_dest_path, "w") as d:
					d.write(self.content)
					d.close()
		fileObj = Wrapper(filename, svg)
		try:
			self._file_manager.add_file(target, filename, fileObj, links=None, allow_overwrite=True)
		except Exception, e:
			return make_response("Failed to write file. Disk full?", 400)
		else:
			return jsonify(dict(calibration_marker_svg=filename, target=target))


	@octoprint.plugin.BlueprintPlugin.route("/convert", methods=["POST"])
	@restricted_access
	def gcodeConvertCommand(self):
		target = "local"

		# valid file commands, dict mapping command name to mandatory parameters
		valid_commands = {
			"convert": []
		}
		command, data, response = get_json_command_from_request(request, valid_commands)
		if response is not None:
			return response

		appendGcodeFiles = data['gcodeFilesToAppend']
		del data['gcodeFilesToAppend']

		if command == "convert":
			# TODO stripping non-ascii is a hack - svg contains lots of non-ascii in <text> tags. Fix this!
			svg = ''.join(i for i in data['svg'] if ord(i) < 128)  # strip non-ascii chars like €
			del data['svg']
			filename = target + "/temp.svg"

			class Wrapper(object):
				def __init__(self, filename, content):
					self.filename = filename
					self.content = content

				def save(self, absolute_dest_path):
					with open(absolute_dest_path, "w") as d:
						d.write(self.content)
						d.close()

			fileObj = Wrapper(filename, svg)
			self._file_manager.add_file(target, filename, fileObj, links=None, allow_overwrite=True)

			slicer = "svgtogcode"
			slicer_instance = self._slicing_manager.get_slicer(slicer)
			if slicer_instance.get_slicer_properties()["same_device"] and (
						self._printer.is_printing() or self._printer.is_paused()):
				# slicer runs on same device as OctoPrint, slicing while printing is hence disabled
				return make_response("Cannot convert while lasering due to performance reasons".format(**locals()), 409)

			import os
			if "gcode" in data.keys() and data["gcode"]:
				gcode_name = data["gcode"]
				del data["gcode"]
			else:
				name, _ = os.path.splitext(filename)
				gcode_name = name + ".gco"

			# append number if file exists
			name, ext = os.path.splitext(gcode_name)
			i = 1
			while self._file_manager.file_exists(target, gcode_name):
				gcode_name = name + '.' + str(i) + ext
				i += 1

			# prohibit overwriting the file that is currently being printed
			currentOrigin, currentFilename = self._getCurrentFile()
			if currentFilename == gcode_name and currentOrigin == target and (
						self._printer.is_printing() or self._printer.is_paused()):
				make_response("Trying to slice into file that is currently being printed: %s" % gcode_name, 409)

			select_after_slicing = False
			print_after_slicing = False

			#get job params out of data json
			overrides = dict()
			overrides['vector'] = data['vector']
			overrides['raster'] = data['raster']

			with open(self._CONVERSION_PARAMS_PATH, 'w') as outfile:
				json.dump(data, outfile)
				self._logger.info('Wrote job parameters to %s', self._CONVERSION_PARAMS_PATH)

			self._printer.set_colors(currentFilename, data['vector'])

			# callback definition
			def slicing_done(target, gcode_name, select_after_slicing, print_after_slicing, append_these_files):
				# append additioal gcodes
				output_path = self._file_manager.path_on_disk(target, gcode_name)
				with open(output_path, 'ab') as wfd:
					for f in append_these_files:
						path = self._file_manager.path_on_disk(f['origin'], f['name'])
						wfd.write("\n; " + f['name'] + "\n")

						with open(path, 'rb') as fd:
							shutil.copyfileobj(fd, wfd, 1024 * 1024 * 10)

						wfd.write("\nM05\n")  # ensure that the laser is off.
						self._logger.info("Slicing finished: %s" % path)

				if select_after_slicing or print_after_slicing:
					sd = False
					filenameToSelect = self._file_manager.path_on_disk(target, gcode_name)
					printer.select_file(filenameToSelect, sd, True)

			try:
				self._file_manager.slice(slicer, target, filename, target, gcode_name,
										 profile=None,#profile,
										 printer_profile_id=None, #printerProfile,
										 position=None, #position,
										 overrides=overrides,
										 callback=slicing_done,
										 callback_args=[target, gcode_name, select_after_slicing, print_after_slicing,
														appendGcodeFiles])
			except octoprint.slicing.UnknownProfile:
				return make_response("Profile {profile} doesn't exist".format(**locals()), 400)

			location = "test"  # url_for(".readGcodeFile", target=target, filename=gcode_name, _external=True)
			result = {
				"name": gcode_name,
				"origin": "local",
				"refs": {
					"resource": location,
					"download": url_for("index", _external=True) + "downloads/files/" + target + "/" + gcode_name
				}
			}

			r = make_response(jsonify(result), 202)
			r.headers["Location"] = location
			return r

		return NO_CONTENT

	@octoprint.plugin.BlueprintPlugin.route("/cancel", methods=["POST"])
	@restricted_access
	def cancelSlicing(self):
		self._cancel_job = True
		return NO_CONTENT

	##~~ SimpleApiPlugin mixin

	def get_api_commands(self):
		return dict(
			position=["x", "y"],
			feedrate=["value"],
			intensity=["value"],
			passes=["value"],
			lasersafety_confirmation=[],
			camera_calibration_markers=["result"],
			ready_to_laser=["ready"],
			debug_event=["event"],
			custom_materials=[], #TODO ANDY set required params
			take_undistorted_picture=[]  # see also takeUndistortedPictureForInitialCalibration() which is a BluePrint route
		)

	def on_api_command(self, command, data):
		if command == "position":
			if isinstance(data["x"], (int, long, float)) and isinstance(data["y"], (int, long, float)):
				self._printer.position(data["x"], data["y"])
			else:
				return make_response("Not a number for one of the parameters", 400)
		elif command == "feedrate":
			self._printer.commands("/feedrate " + str(data["value"]))
		elif command == "intensity":
			self._printer.commands("/intensity " + str(data["value"]))
		elif command == "passes":
			self._printer.set_passes(data["value"])
		elif command == "lasersafety_confirmation":
			return self.lasersafety_wizard_api(data)
		elif command == "custom_materials":
			return self.custom_materials(data)
		elif command == "ready_to_laser":
			return self.ready_to_laser(data)
		elif command == "camera_calibration_markers":
			return self.camera_calibration_markers(data)
		elif command == "take_undistorted_picture":
			# see also takeUndistortedPictureForInitialCalibration() which is a BluePrint route
			return self.take_undistorted_picture(is_initial_calibration=False)
		elif command == "debug_event":
			return self.debug_event(data)
		return NO_CONTENT


	def debug_event(self, data):
		event = data['event']
		payload = data['payload'] if 'payload' in data else None
		self._logger.info("Firing debug event: %s, payload: %s", event, payload)
		self._event_bus.fire(event, payload)
		return NO_CONTENT


	def ready_to_laser(self, data):
		self._logger.debug("ready_to_laser() data: %s", data)
		if 'dev_start_button' in data and data['dev_start_button']:
			if self.get_env(self.ENV_LOCAL).lower() == 'dev':
				self._logger.info("DEV dev_start_button pressed.")
				self._event_bus.fire(IoBeamEvents.ONEBUTTON_RELEASED, 1.1)
			else:
				self._logger.warn("DEV dev_start_button used while we're not in DEV mode. (ENV_LOCAL)")
				return make_response("BAD REQUEST - DEV mode only.", 400)
		elif 'ready' not in data or not data['ready']:
			self._oneButtonHandler.unset_ready_to_laser()

		return NO_CONTENT

	def take_undistorted_picture(self, is_initial_calibration):
		self._logger.debug("New undistorted image is requested. is_initial_calibration: %s", is_initial_calibration)
		image_response = self._lid_handler.take_undistorted_picture(is_initial_calibration)
		self._logger.debug("Image_Response: {}".format(image_response))
		return image_response

	def camera_calibration_markers(self, data):
		self._logger.debug("camera_calibration_markers() data: {}".format(data))

		# transform dict
		# todo replace/do better
		newCorners = {}
		for qd in data['result']['newCorners']:
			newCorners[qd] = [data['result']['newCorners'][qd]['x'],data['result']['newCorners'][qd]['y']]

		newMarkers = {}
		for qd in data['result']['newMarkers']:
			newMarkers[qd] = [data['result']['newMarkers'][qd]['x'],data['result']['newMarkers'][qd]['y']]

		pic_settings_path = self._settings.get(["cam", "correctionSettingsFile"])
		pic_settings = self._load_profile(pic_settings_path)

		pic_settings['cornersFromImage'] = newCorners
		pic_settings['calibMarkers'] = newMarkers
		pic_settings['calibration_updated'] = True

		self._analytics_handler.write_cam_update(newMarkers,newCorners)

		self._logger.debug('picSettings new to save: {}'.format(pic_settings))
		self._save_profile(pic_settings_path,pic_settings)

		# todo delete old undistorted image, still needed?

		return NO_CONTENT


	##~~ SlicerPlugin API

	def is_slicer_configured(self):
		return True

	def get_slicer_properties(self):
		return dict(
			type="svgtogcode",
			name="svgtogcode",
			same_device=True,
			progress_report=True
		)

	def get_slicer_default_profile(self):
		path = self._settings.get(["default_profile"])
		if not path:
			path = os.path.join(os.path.dirname(os.path.realpath(__file__)), "profiles", "default.profile.yaml")
		return self.get_slicer_profile(path)

	def get_slicer_profile(self, path):
		profile_dict = self._load_profile(path)

		display_name = None
		description = None
		if "_display_name" in profile_dict:
			display_name = profile_dict["_display_name"]
			del profile_dict["_display_name"]
		if "_description" in profile_dict:
			description = profile_dict["_description"]
			del profile_dict["_description"]

		properties = self.get_slicer_properties()
		return octoprint.slicing.SlicingProfile(properties["type"], "unknown", profile_dict,
												display_name=display_name, description=description)

	def save_slicer_profile(self, path, profile, allow_overwrite=True, overrides=None):
		if os.path.exists(path) and not allow_overwrite:
			raise octoprint.slicing.ProfileAlreadyExists("cura", profile.name)

		new_profile = Profile.merge_profile(profile.data, overrides=overrides)

		if profile.display_name is not None:
			new_profile["_display_name"] = profile.display_name
		if profile.description is not None:
			new_profile["_description"] = profile.description

		self._save_profile(path, new_profile, allow_overwrite=allow_overwrite)

	def do_slice(self, model_path, printer_profile, machinecode_path=None, profile_path=None, position=None,
				 on_progress=None, on_progress_args=None, on_progress_kwargs=None):
		if not profile_path:
			profile_path = self._settings.get(["default_profile"])
		if not machinecode_path:
			path, _ = os.path.splitext(model_path)
			machinecode_path = path + ".gco"

		self._logger.info("Slicing %s to %s using profile stored at %s, %s" % (model_path, machinecode_path, profile_path, self._CONVERSION_PARAMS_PATH))

		# TODO remove profile dependency completely
		#profile = Profile(self._load_profile(profile_path))
		#params = profile.convert_to_engine2()

		def is_job_cancelled():
			if self._cancel_job:
				self._cancel_job = False
				self._logger.info("Conversion canceled")
				raise octoprint.slicing.SlicingCancelled

		# READ PARAMS FROM JSON
		params = dict()
		with open(self._CONVERSION_PARAMS_PATH) as data_file:
			params = json.load(data_file)
			# self._logger.debug("Read multicolor params %s" % params)

		dest_dir, dest_file = os.path.split(machinecode_path)
		params['directory'] = dest_dir
		params['file'] = dest_file
		params['noheaders'] = "true"  # TODO... booleanify

		if self._settings.get(["debug_logging"]):
			log_path = homedir + "/.octoprint/logs/svgtogcode.log"
			params['log_filename'] = log_path
		else:
			params['log_filename'] = ''

		try:
			from .gcodegenerator.converter import Converter

			is_job_cancelled() #check before conversion started

			#TODO implement cancelled_Jobs, to check if this particular Job has been canceled
			#TODO implement check "_cancel_job"-loop inside engine.convert(...), to stop during conversion, too
			engine = Converter(params, model_path)
			engine.convert(on_progress, on_progress_args, on_progress_kwargs)

			is_job_cancelled() #check if canceled during conversion

			return True, None  # TODO add analysis about out of working area, ignored elements, invisible elements, text elements
		except octoprint.slicing.SlicingCancelled as e:
			self._logger.info("Conversion cancelled")
			raise e
		except Exception as e:
			print e.__doc__
			print e.message
			self._logger.exception("Conversion error ({0}): {1}".format(e.__doc__, e.message))
			return False, "Unknown error, please consult the log file"

		finally:
			with self._cancelled_jobs_mutex:
				if machinecode_path in self._cancelled_jobs:
					self._cancelled_jobs.remove(machinecode_path)
			with self._slicing_commands_mutex:
				if machinecode_path in self._slicing_commands:
					del self._slicing_commands[machinecode_path]

			self._logger.info("-" * 40)

	def cancel_slicing(self, machinecode_path):
		self._logger.info("Canceling Routine: {}".format(machinecode_path))
		with self._slicing_commands_mutex:
			if machinecode_path in self._slicing_commands:
				with self._cancelled_jobs_mutex:
					self._cancelled_jobs.append(machinecode_path)
				self._slicing_commands[machinecode_path].terminate()
				self._logger.info("Cancelled slicing of %s" % machinecode_path)

	def _load_profile(self, path):
		import yaml
		profile_dict = dict()
		with open(path, "r") as f:
			try:
				profile_dict = yaml.safe_load(f)
			except:
				raise IOError("Couldn't read profile from {path}".format(path=path))
		return profile_dict

	def _save_profile(self, path, profile, allow_overwrite=True):
		import yaml
		with open(path, "wb") as f:
			yaml.safe_dump(profile, f, default_flow_style=False, indent="  ", allow_unicode=True)

	def _convert_to_engine(self, profile_path):
		profile = Profile(self._load_profile(profile_path))
		return profile.convert_to_engine()


	##~~ Event Handler Plugin API

	def on_event(self, event, payload):
		if payload is None or not isinstance(payload, collections.Iterable) or not 'log' in payload or payload['log']:
			self._logger.info("on_event() %s: %s", event, payload)

		if event == OctoPrintEvents.ERROR:
			self._logger.error("on_event() Error Event! Message: %s", payload['error'])

		if event == OctoPrintEvents.CLIENT_OPENED:
			self._replay_stored_frontend_notification()


	##~~ Progress Plugin API

	def on_print_progress(self, storage, path, progress):
		# TODO: this method should be moved into printer.py or comm_acc2 or so.
		flooredProgress = progress - (progress % 10)
		if (flooredProgress != self.print_progress_last):
			self.print_progress_last = flooredProgress
			print_time = None
			if self._printer._comm is not None:
				print_time = self._printer._comm.getPrintTime()
			payload = dict(progress=self.print_progress_last,
			               time=print_time)
			self._event_bus.fire(MrBeamEvents.PRINT_PROGRESS, payload)

	def on_slicing_progress(self, slicer, source_location, source_path, destination_location, destination_path, progress):
		# TODO: this method should be moved into printer.py or comm_acc2 or so.
		flooredProgress = progress - (progress % 10)
		if (flooredProgress != self.slicing_progress_last):
			self.slicing_progress_last = flooredProgress
			payload = dict(progress=self.slicing_progress_last)
			self._event_bus.fire(MrBeamEvents.SLICING_PROGRESS, payload)

	##~~ Softwareupdate hook

	def get_update_information(self):
		# calling from .software_update_information import get_update_information
		return get_update_information(self)

	def get_update_branch_info(self):
		"""
		Gets you a list of plugins which are currently not configured to be updated from their default branch.
		Why do we need this? Frontend injects these data into SWupdate settings. So we can see if we put
		a component like Mr Beam Plugin to a special branch (for development.)
		:return: dict
		"""
		result = dict()
		configured_checks = None
		try:
			pluginInfo = self._plugin_manager.get_plugin_info("softwareupdate")
			if pluginInfo is not None:
				impl = pluginInfo.implementation
				configured_checks = impl._configured_checks
			else:
				self._logger.error("get_branch_info() Can't get pluginInfo.implementation")
		except Exception as e:
			self._logger.exception("Exception while reading configured_checks from softwareupdate plugin. ")

		for name, config in configured_checks.iteritems():
			if name == 'octoprint':
				continue
			if 'branch' in config and \
					(('branch_default' in config and config['branch'] != config['branch_default'])
					or (not 'branch_default' in config)):
				result[name] = config['branch']
		return result

	# inject a Laser object instead the original Printer from standard.py
	def laser_factory(self, components, *args, **kwargs):
		from .printer import Laser
		return Laser(components['file_manager'], components['analysis_queue'], laserCutterProfileManager())

	def laser_filemanager(self, *args, **kwargs):
		def _image_mime_detector(path):
			p = path.lower()
			if p.endswith('.jpg') or p.endswith('.jpeg') or p.endswith('.jpe'):
				return 'image/jpeg'
			elif p.endswith('.png'):
				return 'image/png'
			elif p.endswith('.gif'):
				return 'image/gif'
			elif p.endswith('.bmp'):
				return 'image/bmp'
			elif p.endswith('.pcx'):
				return 'image/x-pcx'
			elif p.endswith('.'):
				return 'image/webp'

		return dict(
			# extensions for image / 3d model files
			model=dict(
				# TODO enable once 3d support is ready
				#stl=ContentTypeMapping(["stl"], "application/sla"),
				image=ContentTypeDetector(['jpg', 'jpeg', 'jpe', 'png', 'gif', 'bmp', 'pcx', 'webp'], _image_mime_detector),
				svg=ContentTypeMapping(["svg"], "image/svg+xml"),
				dxf=ContentTypeMapping(["dxf"], "application/dxf"),
			),
			# extensions for printable machine code
			machinecode=dict(
				gcode=ContentTypeMapping(["gcode", "gco", "g", "nc"], "text/plain")
			)
		)

	def bodysize_hook(self, current_max_body_sizes, *args, **kwargs):
		return [("POST", r"/convert", 10 * 1024 * 1024)]

	def notify_frontend(self, title, text, type=None, sticky=False, replay_when_new_client_connects=False):
		"""
		Show a frontend notification to the user. (PNotify)
		:param title: title of your mesasge
		:param text: the actual text
		:param type: inft, success, error, ... (default is info)
		:param sticky: True | False (default is False)
		:param replay_when_new_client_connects: If True the notification well be sent to all clients when a new client connects.
				If you send the same notification (all params have identical values) it won't be sent again.
		:return:
		"""
		notification = dict(
			title= title,
			text= text,
			type=type,
			sticky=sticky
		)

		send = True
		if replay_when_new_client_connects:
			my_hash = hash(frozenset(notification.items()))
			existing = next((item for item in self._stored_frontend_notifications if item["h"] == my_hash), None)
			if existing is None:
				notification['h'] = my_hash
				self._stored_frontend_notifications.append(notification)
			else:
				send =False

		if send:
			self._plugin_manager.send_plugin_message("mrbeam", dict(frontend_notification = notification))

	def _replay_stored_frontend_notification(self):
		# all currently connected clients will get this notification again
		for n in self._stored_frontend_notifications:
			self.notify_frontend(title = n['title'], text = n['text'], type= n['type'], sticky = n['sticky'], replay_when_new_client_connects=False)

	def _getCurrentFile(self):
		currentJob = self._printer.get_current_job()
		if currentJob is not None and "file" in currentJob.keys() and "name" in currentJob["file"] and "origin" in \
				currentJob["file"]:
			return currentJob["file"]["origin"], currentJob["file"]["name"]
		else:
			return None, None

	def _setHostname(self):
		try:
			self._hostname = socket.gethostname()
		except:
			self._logger.exception("Exception while reading hostname.")
			pass

	def getHostname(self):
		"""
		Returns device hostname like 'MrBeam2-F930'.
		:return: String hostname
		"""
		if self._hostname is None:
			self._logger.warning('Hostname was not initialized. Doing it now.')
			self._setHostname()
		return self._hostname

	def getDisplayName(self, hostName):
		code = None
		name = "Mr Beam II {}"
		preFix = "MrBeam2-"
		if hostName.startswith(preFix):
			code = hostName.replace(preFix, "")
			return name.format(code)
		else:
			return name.format(hostName)

	def _setMbSerialnumber(self):
		self._mbSerialnumber = "{pi_serial}-{device_series}".format(
			pi_serial=self._getPiSerial_not_mrb_serial(),
			device_series=self._get_val_from_device_info('device_series'))

	def getMrBeamSerial(self):
		if self._mbSerialnumber is None:
			self._logger.warning('Serial Number was not initialized. Doing it now.')
			self._setMbSerialnumber()
		return self._mbSerialnumber

	def _getPiSerial_not_mrb_serial(self):
		"""
		:deprecated: use getMrBeamSerial() instead
		Get RaspberryPi's serial number from cpuinfo file
		:return: String serial or ('0000000000000000' or 'ERROR000000000')
		"""
		# Extract serial from cpuinfo file
		cpuserial = "0000000000000000"
		try:
			f = open('/proc/cpuinfo', 'r')
			for line in f:
				if line[0:6] == 'Serial':
					cpuserial = line[10:26]
			f.close()
			cpuserial = cpuserial.upper()
		except Exception as e:
			cpuserial = "ERROR000000000"

		return cpuserial

	def getBranch(self):
		"""
		DEPRECATED
		:return:
		"""
		branch = ''
		try:
			command = "git branch | grep '*'"
			output = check_output(command, shell=True)
			branch = output[1:].strip()
		except Exception as e:
			# 	self._logger.debug("getBranch: unable to exceute 'git branch' due to exception: %s", e)
			pass

		if not branch:
			try:
				command = "cd /home/pi/MrBeamPlugin/; git branch | grep '*'"
				output = check_output(command, shell=True)
				branch = output[1:].strip()
			except Exception as e:
				# 	self._logger.debug("getBranch: unable to exceute 'cd /home/pi/MrBeamPlugin/; git branch' due to exception: %s", e)
				pass

		return branch

	def get_octopi_info(self):
		return self._get_val_from_device_info('octopi')
		# try:
		# 	with open('/etc/octopi_flavor', 'r') as myfile:
		# 		flavor = myfile.read().replace('\n', '')
		# 	with open('/etc/octopi_datetime', 'r') as myfile:
		# 		datetime = myfile.read().replace('\n', '')
		# 	return "{} {}".format(flavor, datetime)
		# except Exception as e:
		# 	# self._logger.exception("Can't read OctoPi image info due to exception:", e)
		# 	pass
		# return None

	def _get_val_from_device_info(self, key):
		try:
			with open(self.DEVIE_INFO_FILE, 'r') as f:
				for line in f:
					line = line.strip()
					token = line.split('=')
					if len(token) >= 2 and token[0] == key:
						return token[1]
		except Exception as e:
			self._logger.error("Can't read device_info_file '%s' due to exception: %s", self.DEVIE_INFO_FILE, e)
		return None


	def isFirstRun(self):
		return self._settings.global_get(["server", "firstRun"])

	def is_prod_env(self, type=None):
		return self.get_env(type).upper() == self.ENV_PROD

	def get_env(self, type=None):
		result = self._settings.get(["dev", "env"])
		if type is not None:
			if type == self.ENV_LASER_SAFETY:
				type_env = self._settings.get(["dev", "cloud_env"]) # deprected flag
			else:
				type_env = self._settings.get(["dev", "env_overrides", type])
			if type_env is not None:
				result = type_env
		return result

	def get_beta_label(self):
		chunks = []
		chunks.append(self._settings.get(['beta_label']))
		if self.is_vorlon_enabled():
			chunks.append("VORLON")
		if self.support_mode:
			chunks.append("SUPPORT")

		return " | ".join(chunks)

	def is_vorlon_enabled(self):
		vorlon = self._settings.get(['vorlon'])
		ts = -1
		if vorlon == True:
			# usually we get a timestamp here. if it's a true-Boolean, it was entered manually and we keep it forever.
			return True
		if not vorlon:
			return False
		try:
			ts = float(vorlon)
		except:
			pass
		if ts > 0 and time.time() - ts < float(60 * 60 * 6):
			return True
		else:
			self._settings.set_boolean(['vorlon'], False, force=True)
			return False


# # this is for the command line interface we're providing
# def clitest_commands(cli_group, pass_octoprint_ctx, *args, **kwargs):
# 	import click
# 	import sys
# 	import requests.exceptions
# 	import octoprint_client as client
#
# 	# > octoprint plugins mrbeam:debug_event MrBeamDebugEvent -p 42
# 	# remember to activate venv where MrBeamPlugin is installed in
# 	@click.command("debug_event")
# 	@click.argument("event", default="MrBeamDebugEvent")
# 	@click.option("--payload", "-p", default=None, help="optinal payload string")
# 	@click.pass_context
# 	def debug_event_command(ctx, event, payload):
# 		if payload is not None:
# 			payload_numer = None
# 			try:
# 				payload_numer = int(payload)
# 			except:
# 				try:
# 					payload_numer = float(payload)
# 				except:
# 					pass
# 			if payload_numer is not None:
# 				payload = payload_numer
#
# 		params = dict(command="debug_event", event=event, payload=payload)
# 		# client.init_client(cli_group.settings)
#
# 		click.echo("Firing debug event - params: {}".format(params))
# 		r = client.post_json("/api/plugin/mrbeam", data=params)
# 		try:
# 			r.raise_for_status()
# 		except requests.exceptions.HTTPError as e:
# 			click.echo("Could not fire event, got {}".format(e))
# 			sys.exit(1)
#
# 	return [debug_event_command]


# If you want your plugin to be registered within OctoPrint under a different name than what you defined in setup.py
# ("OctoPrint-PluginSkeleton"), you may define that here. Same goes for the other metadata derived from setup.py that
# can be overwritten via __plugin_xyz__ control properties. See the documentation for that.

__plugin_name__ = "Mr Beam Laser Cutter"

def __plugin_load__():
	global __plugin_implementation__
	__plugin_implementation__ = MrBeamPlugin()
	__builtin__._mrbeam_plugin_implementation = __plugin_implementation__
	# MRBEAM_PLUGIN_IMPLEMENTATION = __plugin_implementation__

	global __plugin_settings_overlay__
	__plugin_settings_overlay__ = dict(
		plugins=dict(
			_disabled=['cura', 'pluginmanager', 'announcements', 'corewizard', 'octopi_support']   # accepts dict | pfad.yml | callable
			# _disabled=['cura', 'pluginmanager', 'announcements', 'corewizard', 'mrbeam']  # accepts dict | pfad.yml | callable
		),
		terminalFilters = [
			dict(name="Filter beamOS messages", regex="^([0-9,.: ]+ [A-Z]+ mrbeam)", activated=True),
			dict(name="Filter _COMM_ messages", regex="^([0-9,.: ]+ _COMM_)", activated=False),
			dict(name="Filter _COMM_ except Gcode", regex="^([0-9,.: ]+ _COMM_: (Send: \?|Recv: ok|Recv: <))", activated=False),
		],
		appearance=dict(components=dict(
			order=dict(
				wizard=["plugin_mrbeam_wifi", "plugin_mrbeam_acl", "plugin_mrbeam_lasersafety"],
				settings = ['plugin_softwareupdate', 'accesscontrol', 'plugin_netconnectd', 'plugin_mrbeam_conversion',
				            'plugin_mrbeam_camera', 'logs', 'plugin_mrbeam_debug', 'plugin_mrbeam_about']
			),
			disabled=dict(
				wizard=['plugin_softwareupdate'],
				settings=['serial', 'webcam', 'terminalfilters']
			)
		)),
		server = dict(commands=dict(
			serverRestartCommand = "sudo systemctl restart octoprint.service",
			systemRestartCommand = "sudo shutdown -r now",
			systemShutdownCommand = "sudo shutdown -h now"
		))
		# )),
		# system=dict(actions=[
		# 	dict(action="fan auto", name="fan auto", command="iobeam_info fan:auto"),
		# 	dict(action="fan off", name="fan off", command="iobeam_info fan:off")
		# ])
	)

	global __plugin_hooks__
	__plugin_hooks__ = {
		"octoprint.plugin.softwareupdate.check_config": __plugin_implementation__.get_update_information,
		"octoprint.printer.factory": __plugin_implementation__.laser_factory,
		"octoprint.filemanager.extension_tree": __plugin_implementation__.laser_filemanager,
		"octoprint.plugin.softwareupdate.check_config": __plugin_implementation__.get_update_information,
		"octoprint.server.http.bodysize": __plugin_implementation__.bodysize_hook
		# "octoprint.cli.commands": clitest_commands

	}
<|MERGE_RESOLUTION|>--- conflicted
+++ resolved
@@ -250,10 +250,7 @@
 				small_paths_first = True,
 				clip_working_area = False # this is due a bug in clipping. Would be great if we could fix it an enable it again.
 			),
-<<<<<<< HEAD
 			custom_materials = []
-=======
->>>>>>> efced24c
 		)
 
 	def on_settings_load(self):
@@ -276,11 +273,8 @@
 				small_paths_first = self._settings.get(['gcode_nextgen', 'small_paths_first']),
 				clip_working_area = self._settings.get(['gcode_nextgen', 'clip_working_area'])
 			),
-<<<<<<< HEAD
-			custom_materials =  self._settings.get(['custom_materials'])
-=======
+			custom_materials =  self._settings.get(['custom_materials']),
 			software_update_branches = self.get_update_branch_info()
->>>>>>> efced24c
 		)
 
 	def on_settings_save(self, data):
