--- conflicted
+++ resolved
@@ -5,45 +5,22 @@
 import subprocess
 
 
-<<<<<<< HEAD
-=======
-
->>>>>>> b7f88dcc
+
 SW_UPDATE_TIER_PROD =      "PROD"
 SW_UPDATE_TIER_DEV =       "DEV"
 SW_UPDATE_TIER_ANDY =      "ANDY"
 SW_UPDATE_TIER_NO_UPDATE = "NO_UPDATE"
-<<<<<<< HEAD
+
+sw_update_config = dict()
 
 
 def get_update_information(self):
-
-
 	result = dict()
-=======
-
-sw_update_config = dict()
-
-
-def get_update_information(self):
-	# sw_update_config = dict()
->>>>>>> b7f88dcc
 
 	tier = self._settings.get(["dev", "software_tier"])
 	_logger(self).info("SoftwareUpdate using tier: %s", tier)
 
-<<<<<<< HEAD
-	if tier in [SW_UPDATE_TIER_NO_UPDATE]:
-		return result
-
-	# configure OctoPrint
-	octoprint_configured = octoprint_checkout_folder(self, tier)
-
-	# mrbeam plugin
-	result['mrbeam'] = get_info_mrbeam_plugin(self, tier)
-=======
 	if not tier in [SW_UPDATE_TIER_NO_UPDATE]:
->>>>>>> b7f88dcc
 
 		octoprint_configured = octoprint_checkout_folder(self, tier)
 
@@ -99,11 +76,7 @@
 		pip="https://github.com/mrbeam/MrBeamPlugin/archive/{target_version}.zip")
 
 	if tier in [SW_UPDATE_TIER_DEV]:
-<<<<<<< HEAD
-		result = dict(
-=======
-		sw_update_config[module_id] = dict(
->>>>>>> b7f88dcc
+		sw_update_config[module_id] = dict(
 			displayName=_get_display_name(self, name, tier),
 			displayVersion=self._plugin_version,
 			type="github_commit",
@@ -113,11 +86,7 @@
 			pip="https://github.com/mrbeam/MrBeamPlugin/archive/{target_version}.zip")
 
 	if tier in [SW_UPDATE_TIER_ANDY]:
-<<<<<<< HEAD
-		result = dict(
-=======
-		sw_update_config[module_id] = dict(
->>>>>>> b7f88dcc
+		sw_update_config[module_id] = dict(
 			displayName=_get_display_name(self, name, tier),
 			displayVersion=self._plugin_version,
 			type="github_commit",
@@ -169,11 +138,7 @@
 		restart="octoprint")
 
 	if tier in [SW_UPDATE_TIER_DEV, SW_UPDATE_TIER_ANDY]:
-<<<<<<< HEAD
-		result = dict(
-=======
-		sw_update_config[module_id] = dict(
->>>>>>> b7f88dcc
+		sw_update_config[module_id] = dict(
 			displayName=_get_display_name(self, name, tier),
 			displayVersion=current_version,
 			type="github_commit",
@@ -193,16 +158,7 @@
 	_logger(self).debug("MrBeam LEDs - returncode: %s, output: %s", returncode, output)
 	if returncode == 127: return
 
-<<<<<<< HEAD
-	installed = _sys_command(self, "mrbeam_ledstrips_cli")
-	self._logger.debug("MrBeam LEDs version output: %s", installed)
-	if not installed:
-		return None
-
-	result = dict(
-=======
-	sw_update_config[module_id] = dict(
->>>>>>> b7f88dcc
+	sw_update_config[module_id] = dict(
 		displayName=_get_display_name(self, name),
 		type="github_commit",
 		user="mrbeam",
@@ -212,11 +168,7 @@
 		restart="environment")
 
 	if tier in [SW_UPDATE_TIER_DEV, SW_UPDATE_TIER_ANDY]:
-<<<<<<< HEAD
-		result = dict(
-=======
-		sw_update_config[module_id] = dict(
->>>>>>> b7f88dcc
+		sw_update_config[module_id] = dict(
 			displayName=_get_display_name(self, name),
 			type="github_commit",
 			user="mrbeam",
@@ -263,24 +215,6 @@
 		return name
 
 
-<<<<<<< HEAD
-# Executes a system command in shell-mode
-# @Return If the command quit with returncode 0 this method returns the command's output or True if the output was empty
-#         If the command's returncode was anything other that 0, this method returns False; no exception will be raised.
-#		  In other words: The return value of this method will be True-ish if the command returned 0, False otherwise.
-def _sys_command(self, command):
-	result = None
-	try:
-		output = subprocess.check_output(command, shell=True)
-		if output:
-			result = output
-		else:
-			result = True
-	except subprocess.CalledProcessError as e:
-		result = False
-		self._logger.warn("System command quit with error %s. Command: '%s', output: %s ", e.returncode, e.cmd, e.output)
-	return result
-=======
 def _is_override_in_settings(self, module_id):
 	settings_path = ["plugins", "softwareupdate", "checks", module_id, "override"]
 	is_override = self._settings.global_get(settings_path)
@@ -302,7 +236,6 @@
 		returncode = e.returncode
 		_logger(self).warn("System command quit with error %s. Command: '%s', output: %s ", e.returncode, e.cmd, e.output)
 	return (returncode, output)
->>>>>>> b7f88dcc
 
 
 def _logger(self):
