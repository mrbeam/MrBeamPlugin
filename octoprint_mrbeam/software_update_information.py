--- conflicted
+++ resolved
@@ -190,11 +190,7 @@
 
 def _set_info_netconnectd_daemon(plugin, tier, beamos_date):
     if beamos_date > BEAMOS_LEGACY_DATE:
-<<<<<<< HEAD
-        branch = "mrbeam-buster"
-=======
         branch = "master"
->>>>>>> 40d0ecf5
         pip_command = "sudo /usr/local/netconnectd/venv/bin/pip"
     else:
         branch = "mrbeam2-stable"
