--- conflicted
+++ resolved
@@ -13,11 +13,8 @@
 
 from octoprint_mrbeam.mrb_logger import mrb_logger
 from octoprint_mrbeam.lib.rwlock import RWLock
-<<<<<<< HEAD
-=======
 from flask.ext.babel import gettext
 from octoprint_mrbeam.mrbeam_events import MrBeamEvents
->>>>>>> 7385ec24
 
 # singleton
 _instance = None
@@ -841,15 +838,8 @@
 				if ok:
 					self._logger.info("Received iobeam version: %s - version OK", self.iobeam_version)
 				else:
-<<<<<<< HEAD
-					self._logger.error("Received iobeam version: %s - version OUTDATED. IOBEAM_MIN_REQUIRED_VERSION: %s", self.iobeam_version, self.IOBEAM_MIN_REQUIRED_VERSION)
-					_mrbeam_plugin_implementation.notify_frontend(title="Software Update required",
-					                                              text="Module 'iobeam' is outdated. Please run Software Update from 'Settings' > 'Software Update' before you start a laser job.",
-																  type="error", sticky=True, replay_when_new_client_connects=True)
-=======
 					self.notify_user_old_iobeam()
 
->>>>>>> 7385ec24
 				return 0
 			else:
 				self._logger.warn("_handle_iobeam(): Received iobeam:version message without version number. Counting as error. Message: %s", dataset)
@@ -862,22 +852,6 @@
 				self._logger.info("iobeam init ok: '%s'", dataset)
 			else:
 				# ANDYTEST add analytics=True to next log line
-<<<<<<< HEAD
-				self._logger.info("iobeam init error: '%s' - requesting iobeam_debug...", message)
-				self._send_command('debug')
-				text = '<br/>A possible hardware malfunction has been detected on this device. ' \
-				       'Please contact our support team immediately at:<br/>' \
-				       '<a href="https://mr-beam.org/support" target="_blank">mr-beam.org/support</a><br/><br/>' \
-				       '<strong>Error:</strong><br/>{}'.format(message)
-				_mrbeam_plugin_implementation.notify_frontend(title="Hardware malfunction",
-				                                              text=text,
-				                                              type="error", sticky=True,
-				                                              replay_when_new_client_connects=True)
-		elif action == 'debug':
-			self._logger.info("iobeam debug message: '%s'", message)
-		else:
-			self._logger.info("iobeam message: '%s'", message)
-=======
 				self._logger.info("iobeam init error: '%s' - requesting iobeam_debug...", dataset)
 				# Add request id to the command
 				self._send_command(self.get_request_msg(["debug"]))
@@ -948,7 +922,6 @@
 		if name not in self._unknown_datasets:
 			self._unknown_datasets.append(name)
 			self._logger.warn("Received unknown dataset %s: %s", name, dataset)
->>>>>>> 7385ec24
 		return 0
 
 	def _handle_invalid_message(self, message):
