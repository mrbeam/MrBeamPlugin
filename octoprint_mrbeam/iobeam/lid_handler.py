import copy
import json
import numpy as np
import time
import cv2
import base64
import threading
from threading import Event, Timer, Lock
import os
from os import path
import shutil
import logging
import re


from flask.ext.babel import gettext
# from typing import Dict, Any, Union, Callable

from octoprint_mrbeam.mrbeam_events import MrBeamEvents

# don't crash on a dev computer where you can't install picamera
from octoprint_mrbeam.camera import gaussBlurDiff, QD_KEYS, PICAMERA_AVAILABLE
from octoprint_mrbeam.camera import calibration as calibration
from octoprint_mrbeam.camera.calibration import BoardDetectorDaemon, MIN_BOARDS_DETECTED
from octoprint_mrbeam.util import json_serialisor, logme, get_thread, makedirs
import octoprint_mrbeam.camera.exc as exc
import octoprint_mrbeam.camera as camera
if PICAMERA_AVAILABLE:
	from octoprint_mrbeam.camera.mrbcamera import MrbCamera
	from octoprint_mrbeam.camera.undistort import prepareImage, MAX_OBJ_HEIGHT, \
		CAMERA_HEIGHT, _getCamParams, _getPicSettings, DIST_KEY, MTX_KEY

SIMILAR_PICS_BEFORE_UPSCALE = 1
LOW_QUALITY = 65 # low JPEG quality for compressing bigger pictures
OK_QUALITY = 75 # default JPEG quality served to the user
TOP_QUALITY = 90 # best compression quality we want to serve the user
DEFAULT_MM_TO_PX = 1 # How many pixels / mm is used for the output image

SIMILAR_PICS_BEFORE_REFRESH = 20
MAX_PIC_THREAD_RETRIES = 2


from octoprint_mrbeam.iobeam.iobeam_handler import IoBeamEvents
from octoprint.events import Events as OctoPrintEvents
from octoprint_mrbeam.mrb_logger import mrb_logger
import octoprint_mrbeam

# singleton
_instance = None


def lidHandler(plugin):
	global _instance
	if _instance is None:
		_instance = LidHandler(plugin)
	return _instance


# This guy handles lid Events
class LidHandler(object):
	def __init__(self, plugin):
		self._plugin = plugin
		self._event_bus = plugin._event_bus
		self._settings = plugin._settings
		self._printer = plugin._printer
		self._plugin_manager = plugin._plugin_manager
		self._laserCutterProfile = plugin.laserCutterProfileManager.get_current_or_default()
		self._logger = mrb_logger("octoprint.plugins.mrbeam.iobeam.lidhandler",
								  logging.INFO)
		self._lid_closed = True
		self._interlock_closed = True
		self._is_slicing = False
		self._client_opened = False
		self.lensCalibrationStarted = False
		self.force_taking_picture = Event()
		self.force_taking_picture.clear()
		self.board_calibration_number_pics_taken_in_session = 0
		self.saveRawImgThread = None

		if PICAMERA_AVAILABLE:
			self.imagePath = self._settings.getBaseFolder("uploads") + '/' + self._settings.get(["cam", "localFilePath"])
			makedirs(self.imagePath, parent=True)
			self._photo_creator = PhotoCreator(self._plugin,
			                                   self._plugin_manager,
			                                   self.imagePath,
			                                   debug=False)
		else:
			self._photo_creator = None
			self.imagePath = None
		self.refresh_pic_settings = Event() # TODO placeholder for when we delete PhotoCreator

		self._analytics_handler = self._plugin.analytics_handler
		self._event_bus.subscribe(MrBeamEvents.MRB_PLUGIN_INITIALIZED, self._subscribe)

		# TODO carefull if photocreator is None
		self.boardDetectorDaemon = BoardDetectorDaemon(self._settings.get(["cam", "lensCalibrationFile"]),
							       runCalibrationAsap=True,
							       stateChangeCallback=self.updateFrontendCC,
		                                               event_bus = self._event_bus,
							       rawImgLock = self._photo_creator.rawLock)
		# self.removeAllTmpPictures() # clean up from the latest calibraton session

	def _subscribe(self, event, payload):
		self._event_bus.subscribe(IoBeamEvents.LID_OPENED, self.onEvent)
		self._event_bus.subscribe(IoBeamEvents.INTERLOCK_OPEN, self.onEvent)
		self._event_bus.subscribe(IoBeamEvents.INTERLOCK_CLOSED, self.onEvent)
		self._event_bus.subscribe(IoBeamEvents.LID_CLOSED, self.onEvent)
		self._event_bus.subscribe(IoBeamEvents.ONEBUTTON_RELEASED, self.onEvent)
		self._event_bus.subscribe(OctoPrintEvents.CLIENT_OPENED, self.onEvent)
		self._event_bus.subscribe(OctoPrintEvents.SHUTDOWN, self.onEvent)
		self._event_bus.subscribe(OctoPrintEvents.CLIENT_CLOSED,self.onEvent)
		self._event_bus.subscribe(OctoPrintEvents.SLICING_STARTED,self._onSlicingEvent)
		self._event_bus.subscribe(OctoPrintEvents.SLICING_DONE,self._onSlicingEvent)
		self._event_bus.subscribe(OctoPrintEvents.SLICING_FAILED,self._onSlicingEvent)
		self._event_bus.subscribe(OctoPrintEvents.SLICING_CANCELLED, self._onSlicingEvent)
		self._event_bus.subscribe(OctoPrintEvents.PRINTER_STATE_CHANGED,self._printerStateChanged)

	def onEvent(self, event, payload):
		self._logger.debug("onEvent() event: %s, payload: %s", event, payload)
		if event == IoBeamEvents.LID_OPENED:
			self._logger.debug("onEvent() LID_OPENED")
			self._lid_closed = False
			self._startStopCamera(event)
		if event == IoBeamEvents.INTERLOCK_OPEN:
			self._logger.debug("onEvent() INTERLOCK_OPEN")
			self._interlock_closed = False
		if event == IoBeamEvents.INTERLOCK_CLOSED:
			self._logger.debug("onEvent() INTERLOCK_CLOSED")
			self._interlock_closed = True
		elif event == IoBeamEvents.LID_CLOSED:
			self._logger.debug("onEvent() LID_CLOSED")
			self._lid_closed = True
			self._startStopCamera(event)
		elif event == OctoPrintEvents.CLIENT_OPENED:
			self._logger.debug("onEvent() CLIENT_OPENED sending client lidClosed: %s", self._lid_closed)
			self._client_opened = True
			self._startStopCamera(event)
		elif event == OctoPrintEvents.CLIENT_CLOSED:
			self._client_opened = False
			self._startStopCamera(event)
		elif event == OctoPrintEvents.SHUTDOWN:
			self.shutdown()
		elif event == IoBeamEvents.ONEBUTTON_RELEASED \
		     and self.lensCalibrationStarted \
		     and payload < 5.0:
			self._logger.info("onEvent() ONEBUTTON_RELEASED - payload : %s" % payload)
			if self.saveRawImgThread is not None and self.saveRawImgThread.is_alive():
				self._logger.info("save Img Thread still alive, ignoring request")
			else:
				self.saveRawImgThread = get_thread(daemon=True)(self.saveRawImg)()

	def is_lid_open(self):
		return not self._lid_closed

	def on_front_end_pic_received(self):
		self._logger.debug("Front End finished downloading the picture")
		if self._photo_creator is not None:
			self._photo_creator.send_pic_asap()

	def send_camera_image_to_analytics(self):
		if self._photo_creator:
			self._photo_creator.send_last_img_to_analytics()

	def _printerStateChanged(self, event, payload):
		if payload['state_string'] == 'Operational':
			# TODO CHECK IF CLIENT IS CONNECTED FOR REAL, with PING METHOD OR SIMILAR
			self._client_opened = True
			self._startStopCamera(event)

	def _onSlicingEvent(self, event, payload):
		self._is_slicing = (event == OctoPrintEvents.SLICING_STARTED)
		self._startStopCamera(event)

	def _startStopCamera(self, event):
		if self._photo_creator is not None:
			status = ' - event: {}\nclient_opened {}, is_slicing: {}\nlid_closed: {}, printer.is_locked(): {}, save_debug_images: {}'.format(
						event,
						self._client_opened,
						self._is_slicing,
						self._lid_closed,
						self._printer.is_locked() if self._printer else None,
						self._photo_creator.save_debug_images
					)
			if event in (IoBeamEvents.LID_CLOSED, OctoPrintEvents.SLICING_STARTED, OctoPrintEvents.CLIENT_CLOSED):
				self._logger.info('Camera stopping' + status)
				self._end_photo_worker()
			elif event == "initial_calibration":
				# See self._photo_creator.is_initial_calibration if it used from /plugin/mrbeam/calibration
				self._logger.info('Camera starting: initial_calibration. event: {}'.format(event))
				self._start_photo_worker()
			else:
				# TODO get the states from _printer or the global state, instead of having local state as well!
				if self._client_opened and not self._is_slicing and not self._interlock_closed and not self._printer.is_locked():
					self._logger.info('Camera starting' + status)
					self._start_photo_worker()
				else:
					self._logger.debug('Camera not supposed to start now.' + status)

	def shutdown(self):
		self._logger.info("Shutting down")
		self.boardDetectorDaemon.stopAsap()
		if self.boardDetectorDaemon.started:
			self._logger.info("shutdown() stopping board detector daemon")
			self.boardDetectorDaemon.join()
		if self._photo_creator is not None:
			self._logger.debug("shutdown() stopping _photo_creator")
			self._end_photo_worker()

	def _start_photo_worker(self):
		path_to_cam_params = self._settings.get(["cam", "lensCalibrationFile"])
		path_to_pic_settings = self._settings.get(["cam", "correctionSettingsFile"])

		mrb_volume = self._laserCutterProfile['volume']
		out_pic_size = mrb_volume['width'], mrb_volume['depth']
		self._logger.debug("Will send images with size %s", out_pic_size)

		# load cam_params from file
		cam_params = _getCamParams(path_to_cam_params)
		self._logger.debug('Loaded cam_params: {}'.format(cam_params))

		# load pic_settings json
		pic_settings = _getPicSettings(path_to_pic_settings)
		self._logger.debug('Loaded pic_settings: {}'.format(pic_settings))
		if not self._photo_creator.active:
			if self._photo_creator.stopping:
				self._photo_creator.restart(pic_settings=pic_settings, cam_params=cam_params, out_pic_size=out_pic_size)
			else:
				self._photo_creator.start(pic_settings=pic_settings, cam_params=cam_params, out_pic_size=out_pic_size)
		else:
			self._logger.debug("Another PhotoCreator thread is already active! Not starting a new one.")

	def _end_photo_worker(self):
		if self._photo_creator is not None:
			self._photo_creator.stop()
			self._photo_creator.save_debug_images = False
			self._photo_creator.undistorted_pic_path = None

	def restart_worker(self):
		raise NotImplementedError()
		# if self._photo_creator:
		# 	self._photo_creator.restart()

	def refresh_settings(self):
		# Let's the worker know to refresh the picture settings while running
		self._photo_creator.refresh_pic_settings.set()

	def compensate_for_obj_height(self, compensate=False):
		if self._photo_creator is not None:
			self._photo_creator.zoomed_out = compensate

	def onLensCalibrationStart(self):
		"""
		When pressing the button 'start lens calibration'
		Doesn't run the cv2 lens calibration at that point.
		"""
		self.getRawImg()
		self._photo_creator.is_initial_calibration = True
		self._start_photo_worker()
		if not self.lensCalibrationStarted and \
		   self.boardDetectorDaemon.load_dir(self.debugFolder):
			self._logger.info("Found pictures from previous session")
		self.lensCalibrationStarted = True
		self._event_bus.fire(MrBeamEvents.LENS_CALIB_START)
		self._logger.warning("EVENT LENS CALIBRATION STARTING")
		self._logger.warning("Lens calibration Started : %s" % self.lensCalibrationStarted)

	def getRawImg(self):
		# Sends the current state to the front end
		self.boardDetectorDaemon.state.onChange()

	def saveRawImg(self):
		imgName = self.boardDetectorDaemon.next_tmp_img_name()
		# TODO debug/raw.jpg -> copy image over
		# TODO careful when deleting pic + setting new name -> hash
		if self._photo_creator and \
			self._photo_creator.active and \
			not self._photo_creator.stopping:
			self._logger.warning("Saving new picture %s" % imgName)
			# take a new picture and save to the specific path
			self._photo_creator.saveRaw = imgName
			if len(self.boardDetectorDaemon) - 1 == MIN_BOARDS_DETECTED:
				self._event_bus.fire(MrBeamEvents.RAW_IMG_TAKING_LAST)
			elif len(self.boardDetectorDaemon) >= MIN_BOARDS_DETECTED:
				# TODO Only fail for Waterott
				self._event_bus.fire(MrBeamEvents.RAW_IMG_TAKING_FAIL)
				self._logger.info("Ignoring this picture")
				return
			else:
				self._event_bus.fire(MrBeamEvents.RAW_IMAGE_TAKING_START)
			self.takeNewPic()
			imgPath = path.join(self.debugFolder, imgName)
			# Tell the boardDetector to listen for this file
			self.boardDetectorDaemon.add(imgPath)
			_s = self.boardDetectorDaemon.state
			# n = len(_s.getAllPending()) + len(_s.getSuccesses()) + len(_s.getProcessing()) # Does not include STATE_PENDING_CAMERA
			# if n >= MIN_BOARDS_DETECTED - 1: # not suitable for waterott
			if not self.boardDetectorDaemon.is_alive():
				self.boardDetectorDaemon.start()
			else:
				self.boardDetectorDaemon.waiting.clear()
			# if n >= MIN_BOARDS_DETECTED - 1:
			if len(self.boardDetectorDaemon) >= MIN_BOARDS_DETECTED:
				self.startLensCalibration()
				# TODO If possible, ask the led cli to chain two LED states
				t = Timer(1.2, self._event_bus.fire, args=(MrBeamEvents.LENS_CALIB_PROCESSING_BOARDS,))
				t.start()
		# except:
		# 	self._logger.exception("Exception in _saveRawImgThreaded(): ")
		# self._logger.info("ANDYTEST _saveRawImgThreaded() thread started")

	@logme(True)
	def delRawImg(self, path):
		try:
			os.remove(path)
		except OSError as e:
			self._logger.warning("Error trying to delete file: %s\n%s" % (path, e))
		finally:
			self.boardDetectorDaemon.remove(path)
		return self.boardDetectorDaemon.state.keys() # TODO necessary? Frontend update now happens via plugin message

	def removeAllTmpPictures(self):
		if os.path.isdir(self.debugFolder):
			for filename in os.listdir(self.debugFolder):
				if re.match(calibration.TMP_RAW_FNAME_RE, filename):
					my_path = path.join(self.debugFolder, filename)
					self._logger.debug("Removing tmp calibration file %s" % my_path)
					os.remove(my_path)

	def stopLensCalibration(self):
		self.boardDetectorDaemon.stopAsap()
		try:
			self.boardDetectorDaemon.join()
		except RuntimeError:
			self._logger.debug("Board Detector wasn't started or had already exited.")
		self.boardDetectorDaemon = BoardDetectorDaemon(self._settings.get(["cam", "lensCalibrationFile"]),
							       runCalibrationAsap=True,
							       stateChangeCallback=self.updateFrontendCC,
		                                               event_bus = self._event_bus)
		# self.removeAllTmpPictures()

	def ignoreCalibrationImage(self, path):
		myPath  = path.join(self.debugFolder, "debug", path)
		if myPath in self.boardDetectorDaemon.state.keys():
			self.boardDetectorDaemon.state.ignore(path)

	def takeNewPic(self):
		"""Forces agent to take a new picture."""
		if self.force_taking_picture.isSet():
			self._logger.info("Already analysing a picture, please wait")
			return False
		else:
			if self._photo_creator and \
			   self._photo_creator.active and \
			   not self._photo_creator.stopping:
				self._photo_creator.forceNewPic.set()
				self._logger.info("Force take new picture.")
				return True
			else:
				return False

	def startLensCalibration(self):
		if not self.boardDetectorDaemon.is_alive() and not self.boardDetectorDaemon.stopping:
			self._logger.info("Board detector not alive, starting now")
			self.boardDetectorDaemon.start()

		self.boardDetectorDaemon.startCalibrationWhenIdle = True
		self.boardDetectorDaemon.scaleProcessors(4)
		return True

	def updateFrontendCC(self, data):
		if data['lensCalibration'] == calibration.STATE_SUCCESS:
			self.refresh_settings()
		self._plugin_manager.send_plugin_message("mrbeam", dict(chessboardCalibrationState=data))

	@property
	def debugFolder(self):
		return path.join(path.dirname(self.imagePath),"debug")

class PhotoCreator(object):
	def __init__(self, _plugin, _plugin_manager, path, debug=False):
		self._plugin = _plugin
		self._plugin_manager = _plugin_manager
		self.final_image_path = path
		self._settings = _plugin._settings
		self._analytics_handler = _plugin.analytics_handler
		self.stopEvent = Event()
		self.stopEvent.set()
		self.activeFlag = Event()
		self.pause = Event()
		self.pause.clear()
		self._pic_available = Event()
		self._pic_available.clear()
		self.refresh_pic_settings = Event()
		self.zoomed_out = True
		self.last_photo = 0
		self.is_initial_calibration = False
		self.undistorted_pic_path = None
		self.save_debug_images = self._settings.get(['cam', 'saveCorrectionDebugImages'])
		self.undistorted_pic_path = self._settings.getBaseFolder("uploads") + '/' + self._settings.get(['cam', 'localUndistImage'])
		self.debug = debug
		self._front_ready = Event()
		self.forceNewPic = Event()
		self.last_correction_result = None
		self.worker = None
		self.saveRaw = True
		self.rawLock = Lock()
		self._flag_send_img_to_analytics = None

		if debug:
			self._logger = mrb_logger("octoprint.plugins.mrbeam.iobeam.lidhandler.PhotoCreator", logging.DEBUG)
		else:
			self._logger = mrb_logger("octoprint.plugins.mrbeam.iobeam.lidhandler.PhotoCreator", logging.INFO)
		if self._settings.get(["cam", "keepOriginals"]):
			self.tmp_img_raw = self.final_image_path.replace('.jpg', "-tmp{}.jpg".format(time.time()))
			self.tmp_img_prepared = self.final_image_path.replace('.jpg', '-tmp2.jpg')
		else:
			self.tmp_img_raw = self.final_image_path.replace('.jpg', '-tmp.jpg')
			self.tmp_img_prepared = self.final_image_path.replace('.jpg', '-tmp2.jpg')
		map(self._createFolder_if_not_existing, [self.final_image_path, self.tmp_img_raw, self.tmp_img_prepared])

	@property
	def active(self):
		return not self.stopEvent.isSet()

	@active.setter
	def active(self, val):
		# @type val: bool
		if val: self.activeFlag.set()
		else:   self.activeFlag.clear()

	def start(self, pic_settings=None, cam_params=None, out_pic_size=None, blocking=True):
		if self.active and not self.stopping:
			self._logger.debug("PhotoCreator worker already running.")
			return
		elif self.active:
			self._logger.debug("worker shutting down but still active, waiting for it to stop before restart.")
			self.stop(blocking)
		self.stopEvent.clear()
		self.active = True
		self.worker = threading.Thread(target=self.work, name='Photo-Worker',
									   kwargs={'pic_settings': pic_settings,
											   'cam_params': cam_params,
											   'out_pic_size': out_pic_size})
		self.worker.daemon = True
		self.worker.start()

	def stop(self, blocking=True):
		if not self.active: self._logger.debug("Worker already stopped")
		self.stopEvent.set()
		if blocking and self.worker is not None and self.worker.is_alive():
			self.worker.join()
		self.active = False
		self._flag_send_img_to_analytics = None

	@property
	def stopping(self):
		return self.stopEvent.isSet()

	def restart(self, pic_settings=None, cam_params=None, out_pic_size=None, blocking=True):
		if self.active:
			self.stop(blocking)
		self.start(pic_settings=pic_settings, cam_params=cam_params, out_pic_size=out_pic_size, blocking=blocking)

	def work(self, pic_settings=None, cam_params=None, out_pic_size=None, recurse_nb=0):
		try:
			if self.is_initial_calibration:
				self.save_debug_images = True

			if not PICAMERA_AVAILABLE:
				self._logger.warn("Camera disabled. Not all required modules could be loaded at startup. ")
				self.stopEvent.set()
				return

			self._logger.debug("Starting the camera now.")
			try:
				with MrbCamera(octoprint_mrbeam.camera.MrbPicWorker(maxSize=2, debug=self.debug),
							   # framerate=8,
							   resolution=octoprint_mrbeam.camera.LEGACY_STILL_RES,  # TODO camera.DEFAULT_STILL_RES,
							   stopEvent=self.stopEvent,) as cam:
					self.serve_pictures(cam, pic_settings=pic_settings, cam_params=cam_params, out_pic_size=out_pic_size)
				if recurse_nb > 0:
					self._logger.info("Camera recovered")
					self._analytics_handler.add_camera_session_details(exc.msgForAnalytics(exc.CAM_CONNRECOVER))
			except exc.CameraConnectionException as e:
				self._logger.warning(" %s, %s : %s" % (e.__class__.__name__, e, exc.msg(exc.CAM_CONN)),
									   analytics=exc.CAM_CONN)
				if recurse_nb < MAX_PIC_THREAD_RETRIES:
					self._logger.info("Restarting work() after some sleep")
					self._plugin.user_notification_system.show_notifications(
						self._plugin.user_notification_system.get_notification(
							notification_id='warn_cam_conn_err',
							replay=True))
					self.stopEvent.clear()
					if not self.stopEvent.wait(5.0):
						self.work(recurse_nb=recurse_nb+1)
				else:
					self._logger.exception(" %s, %s : Recursive restart : too many times, displaying Error message." % (e.__class__.__name__, e),
										   analytics=exc.CAM_CONN)
					self._plugin.user_notification_system.show_notifications(
						self._plugin.user_notification_system.get_notification(
							notification_id='err_cam_conn_err',
							replay=True))
				return
			except Exception as e:
				if e.__class__.__name__.startswith('PiCamera'):
					self._logger.exception("PiCamera_Error_while_preparing_camera_%s_%s", e.__class__.__name__, e)
				else:
					self._logger.exception("Exception_while_preparing_camera_%s_%s", e.__class__.__name__, e)
			self.stopEvent.set()
		except:
			self._logger.exception("Exception in PhotoCreator thread: ")

	def serve_pictures(self, cam, pic_settings=None, cam_params=None, out_pic_size=None):
		"""
		Takes pictures, isolates the work area and serves it to the user at progressively better resolutions.
		After a certain number of similar pictures, Mr Beam serves a better quality pictures
		As of writing this doc, it will go through these settings:
		# 500 x 390, 75% JPEG quality ~ 60 kB
		1000 x 780, 65% JPEG quality ~ 45 kB
		# 1000 x 780, 75% JPEG quality ~ 200 kB
		2000 x 1560, 65% JPEG quality ~ 400 kB
		# 2000 x 1560, 75% JPEG quality ~ 600 kB
		# 2000 x 1560, 90% JPEG quality (lossless) ~ 1 MB

		Data used to compare the two algorithms is also retrieved and sent over at the end of this session

		:param cam: The camera that will record
		:type cam: MrbCamera
		:return: None
		:rtype: NoneType
		"""

		cam.start_preview()
		time.sleep(1.5) # camera warmup + prevent quick switch to pic capture

		session_details = blank_session_details()
		self._front_ready.set()
		try:
			cam.start()  # starts capture to the cam.worker
		except exc.CameraConnectionException as e:
			self._logger.exception(" %s, %s", e.__class__.__name__, e)
			cam.stop(1)
			raise
		# --- Decide on the picture quality to give to the user and whether the pic is different ---
		prev = None # previous image
		nb_consecutive_similar_pics = 0
		# Output image has a resolution based on the physical size of the workspace
		# JPEG compression quality of output image
		# Doubling the upscale factor will quadruple the image resolution while and
		# multiply file size by around 2.8 (depending on image quality)
		pic_qualities = [
			[1 * DEFAULT_MM_TO_PX, LOW_QUALITY],
			[4 * DEFAULT_MM_TO_PX, LOW_QUALITY]
		]
		pic_qual_index = 0
		# Marker positions detected on the last loop
		markers = None
		# waste the first picture : doesn't matter how long we wait to warm up, the colors will be off.
		cam.wait()
		while self._plugin.lid_handler._lid_closed:
			# Wait for the lid to be completely open
			if self._plugin.lid_handler._interlock_closed or self.stopping:
				return
			time.sleep(.2)
		# The lid didn't open during waiting time
		cam.async_capture()
		saveNext = False # Lens calibration : save the next picture instead of this one
<<<<<<< HEAD
		prev_img_sent_to_analytics = False
		min_pix_amount = self._settings.get(['cam', 'markerRecognitionMinPixel'])
		loop_counter = 0
		count_sent_pictures_analytics = 0
=======

		prev_img_sent_to_analytics = False
		min_pix_amount = self._settings.get(['cam', 'markerRecognitionMinPixel'])
		i = 0
		j = 0
>>>>>>> 273731ce
		while not self.stopping:
			while self.pause.isSet():
				time.sleep(.5)
			if self.refresh_pic_settings.isSet():
				self.refresh_pic_settings.clear()
				path_to_pic_settings = self._settings.get(["cam", "correctionSettingsFile"])
				path_to_lens_calib = self._settings.get(["cam", "lensCalibrationFile"])
				self._logger.info("Refreshing picture settings from %s" % path_to_pic_settings)
				pic_settings = _getPicSettings(path_to_pic_settings)
				cam_params = _getCamParams(path_to_lens_calib)
				prev=None # Forces to take a new picture
			cam.wait()  # waits until the next picture is ready
			if self.stopping: break

			# send image to analytics
			if prev is not None and self._flag_send_img_to_analytics and not prev_img_sent_to_analytics:
				self._send_last_img_to_analytics(prev, 'user', markers, missed,
								 min_pix_amount, analytics,
								 force_upload=True, notify_user=True)
				prev_img_sent_to_analytics = True

			latest = cam.lastPic() # gets last picture given by cam.worker
			cam.async_capture()  # starts capture with new settings
			if latest is None:
				# The first picture will be empty, should wait for the 2nd one.
				self._logger.info("The last picture is empty")
				continue
			if self.stopping: break  # check if still active...
			# TODO start capture with different brightness if we think we need it
			#     TODO apply shutter speed adjustment from preliminary measurements

			if self.saveRaw:
				if isinstance(self.saveRaw, str) and not saveNext:
					saveNext = True
				elif isinstance(self.saveRaw, str) and saveNext:
					# FIXME Not perfect. This is the case during the lens calibration where
					# a new raw picture is requested. Do the save during the next round.
					self.rawLock.acquire()
					if camera.save_debug_img(latest,
								 self.saveRaw,
								 folder=path.join(path.dirname(self.final_image_path),"debug")):
						rawSaved = self.saveRaw
					else:
						rawSaved = False
					self.rawLock.release()
					saveNext = False
				else:
					self.rawLock.acquire()
					rawSaved = camera.save_debug_img(latest,
									 "raw.jpg",
									 folder=path.join(path.dirname(self.final_image_path),"debug"))
					self.rawLock.release()

			# Compare previous image with the current one.
			if self.forceNewPic.isSet() or prev is None \
			   or gaussBlurDiff(latest, prev, resize=.5):
				self.forceNewPic.clear()
				# The 2 images are different, try to work on this one.
				prev = latest # no need to copy because latest should be immutable
				nb_consecutive_similar_pics = 0
				pic_qual_index = 0
				# TODO change the upscale factor depending on how fast the connection is
			else:
				# Picture too similar to the previous, discard or upscale it
				nb_consecutive_similar_pics += 1
				if nb_consecutive_similar_pics % SIMILAR_PICS_BEFORE_UPSCALE == 0 \
						and pic_qual_index < len(pic_qualities) - 1:
					# TODO don't upscale if the connection is too bad
					# TODO check connection through netconnectd ?
					# TODO use response from front-end
					pic_qual_index += 1
					prev = latest
				elif nb_consecutive_similar_pics % SIMILAR_PICS_BEFORE_REFRESH == 0 \
						and not self._front_ready.isSet():
					# Try to send a picture despite the client not responding / being ready
					prev = latest
					self._front_ready.set()
				else:
					time.sleep(.8) # Let the raspberry breathe a bit (prevent overheating)
					continue
			loop_counter += 1
			prev_img_sent_to_analytics = False
			# Get the desired scale and quality of the picture to serve
			upscale_factor , quality = pic_qualities[pic_qual_index]
			scaled_output_size = tuple(int(upscale_factor * i) for i in out_pic_size)
			# --- Correct captured image ---
			self._logger.debug("Starting with correction...")
			if cam_params is not None:
				dist, mtx = cam_params[DIST_KEY], cam_params[MTX_KEY]
			else:
				dist, mtx = None, None
			color = {}
			marker_size = {}
			min_pix_amount = self._settings.get(['cam', 'markerRecognitionMinPixel'])
			# NOTE -- prepareImage is bloat, TODO spill content here
			saveLensCorrected = True
			workspaceCorners, markers, missed, err, analytics, savedPics = prepareImage(
				input_image=latest,
				path_to_output_image=self.tmp_img_prepared,
				pic_settings=pic_settings,
				cam_dist=dist,
				cam_matrix=mtx,
				last_markers=markers,
				size=scaled_output_size,
				quality=quality,
				zoomed_out=self.zoomed_out,
				debug_out=self.save_debug_images,  # self.save_debug_images,
				undistorted=saveLensCorrected,
				stopEvent=self.stopEvent,
				min_pix_amount=min_pix_amount,
				threads=4
			)
			if self.stopping: return False, None, None, None, None
			success = workspaceCorners is not None
			# Conform to the legacy result to be sent to frontend
			savedPics['raw'] = rawSaved
			correction_result = {
				'markers_found': list(filter(lambda q: q not in missed, QD_KEYS)),
				# {k: v.astype(int) for k, v in markers.items()},
				'markers_recognised': 4 - len(missed),
				'corners_calculated': None if workspaceCorners is None else list(workspaceCorners),
				# {k: v.astype(int) for k, v in workspaceCorners.items()},
				'markers_pos': {qd: pos.tolist() for qd, pos in markers.items()},
				'successful_correction': success,
				'undistorted_saved': True,
				'workspace_corner_ratio': float(MAX_OBJ_HEIGHT) / CAMERA_HEIGHT / 2,
				'avg_color': color,
				'marker_px_size': marker_size,
				'error': err,
				'available': savedPics
			}
			# revert to normal debug path
			if isinstance(self.saveRaw, str) and self.saveRaw == savedPics['raw']:
				self.saveRaw=True
			# Send result to fronted ASAP
			if success:
				self._ready_to_send_pic(correction_result)
			else:
				# Just tell front end that there was an error
				self._send_frontend_picture_metadata(correction_result)
			self._add_result_to_analytics(
				session_details,
				markers,
				increment_pic=True,
				error=err,
				extra=analytics
			)

			# upload image to analytics if env is dev
			if self._plugin.is_dev_env() and self._settings.get(['dev', 'automatic_camera_image_upload'])\
					and latest is not None \
					and (loop_counter <= 10 \
					or  (loop_counter > 10 and loop_counter % 10 == 0)):
				count_sent_pictures_analytics += 1
				self._send_last_img_to_analytics(latest, 'dev_auto',
								 markers, missed,
								 min_pix_amount,
								 analytics,
								 force_upload=(count_sent_pictures_analytics%10==0),
								 notify_user=False)

		cam.stop_preview()
		if session_details['num_pics'] > 0:
			session_details.update(
				{'settings_min_marker_size': self._settings.get(['cam', 'markerRecognitionMinPixel'])}
			)
			self._analytics_handler.add_camera_session_details(session_details)
		self._logger.debug("PhotoCreator_stopping")

	# @logme(True)
	def _add_result_to_analytics(self,
					 session_details,
					 markers,
					 colors={},
					 marker_size={},
					 increment_pic=False,
					 colorspace='hsv',
					 upload_speed=None,
					 error=None,
					 extra=None):
		if extra is None: extra={}
		assert(type(markers) is dict)
		def add_to_stat(pos, avg, std, mass):
			# gives a new avg value and approximate std when merging the new position value.
			# mass is the weight given to the previous avg and std.
			if avg is not None and std is not None:
				avg, std = np.asarray(avg), np.asarray(std)
				_new_avg = (mass * avg + pos) / (mass + 1)
				_new_std = np.sqrt((mass * std) ** 2 + (pos - _new_avg) ** 2) / (mass + 1)
			else:
				_new_avg = np.array(pos, dtype=float)
				_new_std = np.zeros(2, dtype=float)
			return _new_avg, _new_std

		_s = session_details
		try:
			if increment_pic: _s['num_pics'] += 1
			for qd in octoprint_mrbeam.camera.QD_KEYS:
				_s_marker = _s['markers'][qd]
				if qd in markers.keys() and markers[qd] is not None:
					_marker = np.asarray(markers[qd])
					_n_avg, _n_std = add_to_stat(_marker,
												 _s_marker['avg_pos'],
												 _s_marker['std_pos'],
												 _s_marker['found'])
					_s_marker['avg_pos'] = _n_avg.tolist()
					_s_marker['std_pos'] = _n_std.tolist()
					_s_marker['found'] += 1
				else:
					_s_marker['missed'] += 1
			if error:
				error = error.replace(".","-").replace(",","-")
				if error in _s['errors']:
					_s['errors'][error] += 1
				else:
					_s['errors'][error] = 1

		except Exception as ex:
			self._logger.exception('Exception_in-_save__s_for_analytics-_{}'.format(ex))

	def send_last_img_to_analytics(self):
		self._flag_send_img_to_analytics = True

	def _send_last_img_to_analytics(self, img, trigger, markers, missed, min_pix_amount, analytics, force_upload=False, notify_user=False):
		self._flag_send_img_to_analytics = False
		t = threading.Thread(target=self._send_last_img_to_analytics_threaded,
							 name='send_last_img_to_analytics',
							 kwargs={'img': img,
									 'trigger': trigger,
									 'markers': markers,
									 'missed': missed,
									 'min_pix_amount': min_pix_amount,
									 'analytics_data': analytics,
									 'force_upload': force_upload,
									 'notify_user': notify_user,
									 })
		t.daemon = True
		t.start()

	def _send_last_img_to_analytics_threaded(self, img, trigger, markers, missed, min_pix_amount, analytics_data, force_upload=False, notify_user=False):
		try:
			if img is not None:
				img_format = 'jpg'
				_, img = cv2.imencode('.{}'.format(img_format), img, [int(cv2.IMWRITE_JPEG_QUALITY), 80])
				img = base64.b64encode(img)

				analytics_str = ''
				try:
					analytics_str = str(analytics_data)
				except:
					self._logger.warn("_send_last_img_to_analytics_threaded() Can not convert analytics_data to json: %s", analytics_data)

				dist = ''
				path_to_cam_params = self._settings.get(["cam", "lensCalibrationFile"])
				try:
					with open(path_to_cam_params, 'r') as f:
						dist = base64.b64encode(f.read())
				except:
					self._logger.warn("_send_last_img_to_analytics_threaded() Can not read npz file: %s", path_to_cam_params)

				payload = {'img_base64': img,
						   'img_type': img_format,
						   'distortion_matrix_base64': dist,
						   'trigger': trigger,
						   'metadata': {
							   'markers_found': ', '.join(markers.keys()),
							   'markers_missed': ', '.join(missed),
							   'min_pix_amount': min_pix_amount,
							   'analytics': analytics_str,
							   'trigger': trigger},
						   }
				self._logger.info("_send_last_img_to_analytics_threaded() trigger: %s, img_base64 len: %s, force_upload: %s, metadata: %s",
								  trigger, len(img), force_upload, payload['metadata'])
				self._analytics_handler.add_camera_image(payload)
				if force_upload:
					self._analytics_handler.upload()

				if notify_user:
					self._plugin.user_notification_system.show_notifications(
						self._plugin.user_notification_system.get_notification(
							notification_id='msg_cam_image_analytics_sent'))
			else:
				self._logger.info("_send_last_img_to_analytics_threaded() no image available")
		except:
			self._logger.exception("Exception in _send_last_img_to_analytics_threaded()")

	def _ready_to_send_pic(self, correction_result, force=False):
		self.last_correction_result = correction_result
		self._pic_available.set()
		self.send_pic_asap(force=force)

	def send_pic_asap(self, force=False):
		if force or self._pic_available.isSet() and self._front_ready.isSet():
			# Both front and backend sould be ready to send/receive a new picture
			self._move_img(self.tmp_img_prepared, self.final_image_path)
			self._send_frontend_picture_metadata(self.last_correction_result)
			self._pic_available.clear()
			self._front_ready.clear()
		else:
			# Front end finished loading the picture
			self._front_ready.set()

	def _send_frontend_picture_metadata(self, meta_data):
		self._logger.debug("Sending results to front-end :\n%s" % json.dumps(dict(beam_cam_new_image=meta_data), default=json_serialisor))
		self._plugin_manager.send_plugin_message("mrbeam", dict(beam_cam_new_image=meta_data))

	def _createFolder_if_not_existing(self, filename):
		path = os.path.dirname(filename)
		if not os.path.exists(path):
			os.makedirs(path)
			self._logger.debug("Created folder '%s' for camera images.", path)

	def _move_img(self, src, dest):
		try:
			if os.path.exists(dest):
				os.remove(dest)
			shutil.move(src, dest)
		except Exception as e:
			self._logger.warn("exception_while_moving_file-_%s", e)

def blank_session_details():
	"""
	Add to these session details when taking the pictures.
	Do not send back as-is (won't convert to JSON)
	"""
	_init_marker = {
		'missed':  0,
		'found':   0,
		'avg_pos': None,
		'std_pos': None,
		# 'colorspace': 'hsv',
		'avg_color': [],
		#'median_color': [],
		'marker_px_size': []
	}
	session_details = {'num_pics': 0,
					   'markers': {'NW': copy.deepcopy(_init_marker),
								   'SE': copy.deepcopy(_init_marker),
								   'SW': copy.deepcopy(_init_marker),
								   'NE': copy.deepcopy(_init_marker)},
					   'errors': {},
					   'avg_upload_speed': None,
					   'settings_min_marker_size': None}
	return session_details<|MERGE_RESOLUTION|>--- conflicted
+++ resolved
@@ -565,18 +565,10 @@
 		# The lid didn't open during waiting time
 		cam.async_capture()
 		saveNext = False # Lens calibration : save the next picture instead of this one
-<<<<<<< HEAD
 		prev_img_sent_to_analytics = False
 		min_pix_amount = self._settings.get(['cam', 'markerRecognitionMinPixel'])
 		loop_counter = 0
 		count_sent_pictures_analytics = 0
-=======
-
-		prev_img_sent_to_analytics = False
-		min_pix_amount = self._settings.get(['cam', 'markerRecognitionMinPixel'])
-		i = 0
-		j = 0
->>>>>>> 273731ce
 		while not self.stopping:
 			while self.pause.isSet():
 				time.sleep(.5)
