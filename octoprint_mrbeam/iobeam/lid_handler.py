import time
import threading
from threading import Event
import os
import shutil
import logging
from os.path import isfile

import cv2
from flask.ext.babel import gettext
# from typing import Dict, Any, Union, Callable

from octoprint_mrbeam.mrbeam_events import MrBeamEvents

# don't crash on a dev computer where you can't install picamera
import octoprint_mrbeam.util.camera as camera
from octoprint_mrbeam.util.camera import MrbCamera, mse, diff
# TODO mb pic does not rely on picamera, should not use a Try catch.
try:
    import mb_picture_preparation as mb_pic
    PICAMERA_AVAILABLE = True
except ImportError as e:
    PICAMERA_AVAILABLE = False
    logging.getLogger("octoprint.plugins.mrbeam.iobeam.lidhandler").error(
        "Could not import module 'mb_picture_preparation'. Disabling camera integration. (%s: %s)", e.__class__.__name__, e)

from octoprint_mrbeam.iobeam.iobeam_handler import IoBeamEvents
from octoprint.events import Events as OctoPrintEvents
from octoprint_mrbeam.mrb_logger import mrb_logger

# singleton
_instance = None


def lidHandler(plugin):
    global _instance
    if _instance is None:
        _instance = LidHandler(plugin)
    return _instance


# This guy handles lid Events
class LidHandler(object):
<<<<<<< HEAD
    def __init__(self, plugin):
        self._plugin = plugin
        self._event_bus = plugin._event_bus
        self._settings = plugin._settings
        self._printer = plugin._printer
        self._plugin_manager = plugin._plugin_manager
        self._logger = mrb_logger("octoprint.plugins.mrbeam.iobeam.lidhandler")

        self._lid_closed = True
        self._is_slicing = False
        self._client_opened = False

        self.camEnabled = self._settings.get(["cam", "enabled"])

        self._photo_creator = None
        self.image_correction_enabled = self._settings.get(['cam', 'image_correction_enabled'])

        self._event_bus.subscribe(MrBeamEvents.MRB_PLUGIN_INITIALIZED, self._on_mrbeam_plugin_initialized)

    def _on_mrbeam_plugin_initialized(self, event, payload):
        self._temperature_manager = self._plugin.temperature_manager
        self._iobeam = self._plugin.iobeam
        self._analytics_handler = self._plugin.analytics_handler

        if self.camEnabled:
            #imagePath = self._settings.getBaseFolder("uploads") + '/' + self._settings.get(["cam", "localFilePath"])
            imagePath = self._settings.getBaseFolder("uploads") + '/' + self._settings.get(["cam", "localFilePath"])
            self._photo_creator = PhotoCreator(self._plugin, self._plugin_manager, imagePath, self.image_correction_enabled)

        self._subscribe()

    def _subscribe(self):
        self._event_bus.subscribe(IoBeamEvents.LID_OPENED, self.onEvent)
        self._event_bus.subscribe(IoBeamEvents.LID_CLOSED, self.onEvent)
        self._event_bus.subscribe(OctoPrintEvents.CLIENT_OPENED, self.onEvent)
        self._event_bus.subscribe(OctoPrintEvents.SHUTDOWN, self.onEvent)
        self._event_bus.subscribe(OctoPrintEvents.CLIENT_CLOSED,self.onEvent)
        self._event_bus.subscribe(OctoPrintEvents.SLICING_STARTED,self._onSlicingEvent)
        self._event_bus.subscribe(OctoPrintEvents.SLICING_DONE,self._onSlicingEvent)
        self._event_bus.subscribe(OctoPrintEvents.SLICING_FAILED,self._onSlicingEvent)
        self._event_bus.subscribe(OctoPrintEvents.SLICING_CANCELLED, self._onSlicingEvent)
        self._event_bus.subscribe(OctoPrintEvents.PRINTER_STATE_CHANGED,self._printerStateChanged)

    def onEvent(self, event, payload):
        self._logger.debug("onEvent() event: %s, payload: %s", event, payload)
        if event == IoBeamEvents.LID_OPENED:
            self._logger.debug("onEvent() LID_OPENED")
            self._lid_closed = False
            self._startStopCamera(event)
        elif event == IoBeamEvents.LID_CLOSED:
            self._logger.debug("onEvent() LID_CLOSED")
            self._lid_closed = True
            self._startStopCamera(event)
        elif event == OctoPrintEvents.CLIENT_OPENED:
            self._logger.debug("onEvent() CLIENT_OPENED sending client lidClosed: %s", self._lid_closed)
            self._client_opened = True
            self._startStopCamera(event)
        elif event == OctoPrintEvents.CLIENT_CLOSED:
            self._client_opened = False
            self._startStopCamera(event)
        elif event == OctoPrintEvents.SHUTDOWN:
            self.shutdown()

    def is_lid_open(self):
        return not self._lid_closed

    def _printerStateChanged(self, event, payload):
        if payload['state_string'] == 'Operational':
            # TODO CHECK IF CLIENT IS CONNECTED FOR REAL, with PING METHOD OR SIMILAR
            self._client_opened = True
            self._startStopCamera(event)

    def _onSlicingEvent(self, event, payload):
        self._is_slicing = (event == OctoPrintEvents.SLICING_STARTED)
        self._startStopCamera(event)

    def _startStopCamera(self, event):
        if self._photo_creator is not None and self.camEnabled:
            if event in (IoBeamEvents.LID_CLOSED, OctoPrintEvents.SLICING_STARTED, OctoPrintEvents.CLIENT_CLOSED):
                self._logger.info('Camera stopping...: event: {}, client_opened {}, is_slicing: {}, lid_closed: {}, printer.is_locked(): {}, save_debug_images: {}'.format(
                        event,
                        self._client_opened,
                        self._is_slicing,
                        self._lid_closed,
                        self._printer.is_locked() if self._printer else None,
                        self._photo_creator.save_debug_images
                    ))
                self._end_photo_worker()
            else:
                # TODO get the states from _printer or the global state, instead of having local state as well!
                if self._client_opened and not self._is_slicing and not self._lid_closed and not self._printer.is_locked():
                    self._logger.info('Camera starting: event: {}, client_opened {}, is_slicing: {}, lid_closed: {}, printer.is_locked(): {}, save_debug_images: {}, is_initial_calibration: {}'.format(
                            event,
                            self._client_opened,
                            self._is_slicing,
                            self._lid_closed,
                            self._printer.is_locked() if self._printer else None,
                            self._photo_creator.save_debug_images,
                            self._photo_creator.is_initial_calibration
                        ))
                    self._start_photo_worker()
                elif self._photo_creator.is_initial_calibration:
                    # camera is in first init mode
                    self._logger.info('Camera starting: initial_calibration. event: {}'.format(event))
                    self._start_photo_worker()
                else:
                    self._logger.info('Camera not starting...: event: {}, client_opened {}, is_slicing: {}, lid_closed: {}, printer.is_locked(): {}, save_debug_images: {}'.format(
                        event,
                        self._client_opened,
                        self._is_slicing,
                        self._lid_closed,
                        self._printer.is_locked() if self._printer else None,
                        self._photo_creator.save_debug_images
                    ))

    def _setClientStatus(self,event):
        if self._photo_creator is not None and self.camEnabled:
            if event == OctoPrintEvents.CLIENT_OPENED:
                self._start_photo_worker()
            else:
                self._end_photo_worker()

    def shutdown(self):
        if self._photo_creator is not None:
            self._logger.debug("shutdown() stopping _photo_creator")
            self._end_photo_worker()

    def take_undistorted_picture(self,is_initial_calibration=False):
        from flask import make_response
        if self._photo_creator is not None:
            if is_initial_calibration:
                self._photo_creator.is_initial_calibration = True
            else:
                self._photo_creator.set_undistorted_path()
            self._startStopCamera("take_undistorted_picture_request")
            # this will be accepted in the .done() method in frontend
            return make_response(gettext("Please make sure the lid of your Mr Beam II is open and wait a little..."), 200)
        else:
            return make_response('Error, no photocreator active, maybe you are developing and dont have a cam?', 503)

    def _start_photo_worker(self):
        if not self._photo_creator.active():
            worker = threading.Thread(target=self._photo_creator.work, name='Photo-Worker')
            worker.daemon = True
            worker.start()
        else:
            self._logger.info("Another PhotoCreator thread is already active! Not starting a new one.")

    def _end_photo_worker(self):
        if self._photo_creator:
            self._photo_creator.stop()
            self._photo_creator.save_debug_images = False
            self._photo_creator.undistorted_pic_path = None


class PhotoCreator(object):
    def __init__(self, _plugin, _plugin_manager, path, image_correction_enabled):
        self._plugin = _plugin
        self._plugin_manager = _plugin_manager
        self.final_image_path = path
        self.image_correction_enabled = image_correction_enabled
        self._settings = _plugin._settings
        self._analytics_handler = _plugin.analytics_handler
        self._laserCutterProfile = _plugin.laserCutterProfileManager.get_current_or_default()
        self.stopEvent = Event()
        self.stopEvent.set()
        self.last_photo = 0
        self.badQualityPicCount = 0
        self.is_initial_calibration = False
        self.undistorted_pic_path = None
        self.save_debug_images = True # self._settings.get(['cam', 'saveCorrectionDebugImages'])
        self.camera = None
        self._logger = logging.getLogger("octoprint.plugins.mrbeam.iobeam.lidhandler.PhotoCreator")

        if self._settings.get(["cam", "keepOriginals"]):
            self.tmp_img_raw = self.final_image_path.replace('.jpg', "-tmp{}.jpg".format(time.time()))
            self.tmp_img_prepared = self.final_image_path.replace('.jpg', '-tmp2.jpg')
        else:
            self.tmp_img_raw = self.final_image_path.replace('.jpg', '-tmp.jpg')
            self.tmp_img_prepared = self.final_image_path.replace('.jpg', '-tmp2.jpg')
        map(self._createFolder_if_not_existing, [self.final_image_path, self.tmp_img_raw, self.tmp_img_prepared])

    def active(self):
        return not self.stopEvent.isSet()

    def stop(self):
        return self.stopEvent.set()

    def set_undistorted_path(self):
        self.undistorted_pic_path = self._settings.getBaseFolder("uploads") + '/' + self._settings.get(['cam', 'localUndistImage'])

    def work(self):
        self.stopEvent.clear()
        session_details = dict(
            num_pics=0,
            errors=[],
            detected_markers={},
        )

        # todo find maximum of sleep in beginning that's not affecting UX
        time.sleep(0.8)

        if self.is_initial_calibration:
            self.set_undistorted_path()
            # set_debug_images_to = save_debug_images or self._photo_creator.save_debug_images
            self.save_debug_images = True

        if not PICAMERA_AVAILABLE:
            self._logger.warn("Camera disabled. Not all required modules could be loaded at startup. ")
            self.stopEvent.set()
            return

        self._logger.debug("Starting the camera now.")
        try:
            with MrbCamera(camera.MrbPicWorker(maxSize=2),
                           framerate=8,
                           resolution=camera.RESOLUTIONS['2000x1440'], #camera.DEFAULT_STILL_RES,
                           stopEvent=self.stopEvent,
                           image_correction=self.image_correction_enabled) as cam:
                self.serve_pictures(cam, session_details)
        except Exception as e:
            if e.__class__.__name__.startswith('PiCamera'):
                self._logger.error("PiCamera Error while preparing camera: %s: %s", e.__class__.__name__, e)
            else:
                self._logger.exception("Exception while preparing camera: %s: %s", e.__class__.__name__, e)
        self.stopEvent.set()

    def serve_pictures(self, cam, session_details):
        path_to_cam_params = self._settings.get(["cam", "lensCalibrationFile"])
        path_to_pic_settings = self._settings.get(["cam", "correctionSettingsFile"])
        path_to_last_markers = self._settings.get(["cam", "correctionTmpFile"])
        # TODO camera resolution and outpic res are independent
        detection_algo = {'new': lambda raw_pic: mb_pic.prepareImage2(raw_pic,
                                                                 self.tmp_img_prepared,
                                                                 path_to_cam_params,
                                                                 path_to_pic_settings,
                                                                 size=camera.RESOLUTIONS['2000x1440'],
                                                                 quality=95,
                                                                 debug_out=True, #self.save_debug_images,
                                                                 stopEvent=self.stopEvent),
                          'legacy': lambda: mb_pic.prepareImage(self.tmp_img_raw,
                                                                self.tmp_img_prepared,
                                                                path_to_cam_params,
                                                                path_to_pic_settings,
                                                                path_to_last_markers,
                                                                size=camera.RESOLUTIONS['2000x1440'],  # (h, w),
                                                                save_undistorted=self.undistorted_pic_path,
                                                                quality=75,
                                                                debug_out=self.save_debug_images,
                                                                stopEvent=self.stopEvent, )}
        self._logger.warning("debug state : %s", self.save_debug_images)
        try:
            if self.active():
                # TODO if first run (after open lid) : preliminary brightness measurement
                cam.start_preview()
                time.sleep(2)
                # bestShutterSpeeds = cam.apply_best_shutter_speed()  # Usually only 1 value, but there could be more
                # TODO keep pic in RAM before saving it (no need to save if it is going to be modified or thrown out before serving)

                cam.async_capture()  # starts capture to the cam.worker
            prev = None
            while self.active():
                cam.wait()  # waits until the next picture is ready
                if not self.active(): break  # check if still active...
                # TODO If difference high -> Correct and serve new picture (will save bandwidth)
                # TODO start capture with different brightness if we think we need it
                #     TODO apply shutter speed adjustment from preliminary measurements

                latest = cam.lastPic() # gets last picture given to cam.worker
                cam.async_capture()  # starts capture with new settings
                if latest is None:
                    self._logger.warning("The last picture is empty :O")
                    continue
                # Compare previous image with the current one.
                # Do not save the new img if too similar
                # prev = prev or cv2.imread(self.tmp_img_raw)
                # # TODO gauss blur Compare new and old raw img.
                # if diff(latest, prev) < 50:
                #     # Discard this picture
                #     continue
                # else:
                #     cv2.imwrite(self.tmp_img_raw, latest)
                #     # Write image to disk and continue
                #     del prev
                #     prev = None # free up RAM

                if self.image_correction_enabled:
                    self._logger.debug("Starting with correction...")
                    # TODO Toggle : choose which algo to run first ; only run on bad corners from previous run
                    workspaceCorners, markers = detection_algo['new'](latest)
                    # Do not convert between pixels and mm : calculate distances using a fraction of the corrected output img.
                    # mrb_volume = self._laserCutterProfile['volume']['width']
                    # h, w = mrb_volume['depth'], mrb_volume['width']
                    correction_result = {'markers_found':      markers,
                                         'markers_recognised': len(markers),
                                         'corners_calculated': workspaceCorners,
                                         'successful_correction': workspaceCorners is not None}
                    self._logger.info("New image correction result: {}".format(correction_result))
                    # Send result to fronted ASAP
                    if workspaceCorners is not None:
                        self._move_img(self.tmp_img_prepared, self.final_image_path)
                        self._send_frontend_picture_metadata(correction_result)
                        self.badQualityPicCount = 0

                    # Write the img to disk for the 2nd algo
                    cv2.imwrite(self.tmp_img_raw, latest)
                    # TODO launch other algo next on all the bad corners left from 1st algo
                    correction_result2 = detection_algo['legacy']()

                    # TODO join corner detection algo
                    self._logger.info("Legacy image correction result: {}".format(correction_result2))
                    # check if there was an error or not.
                    success = not correction_result2['error']
                    correction_result2['successful_correction'] = success
                    # TODO if this brightness was good enough for all the corner detection for this pic, then only use this for next pic.

                    # TODO tweak bestShutterSpeed if needed.

                    if success:
                        if workspaceCorners is None:
                            self._move_img(self.tmp_img_prepared, self.final_image_path)
                        self.badQualityPicCount = 0
                        # Use this picture
                    else:
                        errorID = correction_result2['error'].split(':')[0]
                        errorString = correction_result2['error'].split(':')[1]
                        if errorID == 'BAD_QUALITY':
                            self.badQualityPicCount += 1
                            self._logger.error(
                                    errorString + ' Number of bad quality pics: {}'.format(self.badQualityPicCount))
                            if self.badQualityPicCount > 10:
                                self._logger.error(
                                        'Too many bad pics! Show bad image now.'.format(self.badQualityPicCount))
                                self._move_img(self.tmp_img_raw, self.final_image_path)
                        elif errorID == 'NO_CALIBRATION' or errorID == 'NO_PICTURE_FOUND':
                            self._logger.error(errorString)
                        else:  # Unknown error
                            self._logger.error(errorID + errorString)
                    if not correction_result['successful_correction']:
                        self._send_frontend_picture_metadata(correction_result2)
                    # TODO Iratxe tweak analytics
                    # self._save_session_details_for_analytics(session_details, correction_result)
            # TODO compare with new algo result if good enough

            self._analytics_handler.add_camera_session_details(session_details)
            self._logger.debug("PhotoCreator stopping...")
        except Exception as worker_exception:
            self._logger.exception("Exception in worker thread of PhotoCreator: {}".format(worker_exception.message))

    def _save_session_details_for_analytics(self, session_details, correction_result):
        try:
            session_details['num_pics'] += 1

            error = correction_result['error']
            if error:
                session_details['errors'].append(error)

            num_detected = correction_result.get('markers_recognized', None)
            if num_detected in session_details['detected_markers']:
                session_details['detected_markers'][num_detected] += 1
            else:
                session_details['detected_markers'][num_detected] = 1
        except Exception as ex:
            self._logger.exception('Exception in _save_session_details_for_analytics: {}'.format(ex))

    def _send_frontend_picture_metadata(self, meta_data):
        self._plugin_manager.send_plugin_message("mrbeam", dict(beam_cam_new_image=meta_data))

    def _capture(self):
        try:
            now = time.time()
            # self.camera.capture(self.tmpPath, format='jpeg', resize=(1000, 800))
            self.camera.capture(self.tmp_img_raw, format='jpeg')

            self._logger.debug("_capture() captured picture in %ss", time.time() - now)
            return None

        except Exception as e:
            if e.__class__.__name__.startswith('PiCamera'):
                self._logger.error("PiCamera Error while capturing picture: %s: %s", e.__class__.__name__, e)
                self.stopEvent.set()
                self._plugin.notify_frontend(
                    title=gettext("Camera Error"),
                    text=gettext("Please try the following:<br>- Close and reopen the lid<br>- Reboot the device and reload this page"),
                    type='notice',
                    sticky=True,
                    replay_when_new_client_connects=True)
            else:
                self._logger.exception("Exception while taking picture from camera: %s: %s", e.__class__.__name__, e)

            return str(e)

    def _createFolder_if_not_existing(self, filename):
        try:
            path = os.path.dirname(filename)
            if not os.path.exists(path):
                os.makedirs(path)
                self._logger.debug("Created folder '%s' for camera images.", path)
        except:
            self._logger.exception("Exception while creating folder '%s' for camera images:", filename)

    def _move_img(self, src, dest):
        try:
            if os.path.exists(dest):
                os.remove(dest)
            shutil.move(src, dest)
        except Exception as e:
            self._logger.warn("exception while moving file: %s", e)

    def _close_cam(self):
        if self.camera is not None:
            self.camera.close()
            self._logger.debug("_close_cam() Camera closed ")

    def correct_image(self,pic_path_in,pic_path_out, algo='legacy', stopEvent=None):
        """
        :param pic_path_in:
        :param pic_path_out:
        :return: result dict with informations about picture preparation
        """
        self._logger.debug("Starting with correction...")
        path_to_input_image = pic_path_in
        path_to_output_img = pic_path_out

        path_to_cam_params = self._settings.get(["cam", "lensCalibrationFile"])
        path_to_pic_settings = self._settings.get(["cam", "correctionSettingsFile"])
        # TODO select new algo result if good enough
        # TODO camera resolution and outpic res are independent

        # TODO Toggle : choose which algo to run first ; only run on bad corners from previous run
        workspaceCorners, markers = mb_pic.prepareImage2(path_to_input_image,
                                                         path_to_output_img,
                                                         path_to_cam_params,
                                                         path_to_pic_settings,
                                                         size=mb_pic.mypicamera.RESOLUTIONS['2000x1440'],
                                                         quality=95,
                                                         stopEvent=stopEvent)
        # Do not convert between pixels and mm : calculate distances using a fraction of the corrected output img.
        mrb_volume = self._laserCutterProfile['volume']['width']
        h, w = mrb_volume['depth'], mrb_volume['width']

        if workspaceCorners:
            correction_result = {'markers_found': markers,
                                 'markers_recognised': len(markers),
                                 'corners_calculated': workspaceCorners}
        else:
            # TODO launch other algo next on all the bad corners left from 1st algo
            path_to_last_markers = self._settings.get(["cam", "correctionTmpFile"])

            # todo implement pixel2MM setting in _laserCutterProfile (the magic number 2 below)
            outputImageWidth = int(2 * self._laserCutterProfile['volume']['width'])
            outputImageHeight = int(2 * self._laserCutterProfile['volume']['depth'])
            correction_result = mb_pic.prepareImage(path_to_input_image,
                                                    path_to_output_img,
                                                    path_to_cam_params,
                                                    path_to_pic_settings,
                                                    path_to_last_markers,
                                                    size=(outputImageWidth,outputImageHeight),
                                                    save_undistorted=self.undistorted_pic_path,
                                                    quality=75,
                                                    debug_out=self.save_debug_images,
                                                    stopEvent=stopEvent,)

        # TODO stop the JSON bs, just use normal variables .....................................
        # TODO join corner detection algo
        if ('undistorted_saved' in correction_result and correction_result['undistorted_saved']
                and 'markers_recognized' in correction_result and correction_result['markers_recognized'] == 4):
                self.undistorted_pic_path = None
                self._logger.debug("Stopping to save undistorted picture, the last one is usable for calibration.")


        # TODO add up results
        # TODO run 2nd algo on remaining corners for analytics : not multicore ; don't impact other processes
        self._logger.info("Image correction result: {}".format(correction_result))
        # check if there was an error or not.
        if not correction_result['error']:
            correction_result['successful_correction'] = True
        else:
            correction_result['successful_correction'] = False

        return correction_result
=======
	def __init__(self, plugin):
		self._plugin = plugin
		self._event_bus = plugin._event_bus
		self._settings = plugin._settings
		self._printer = plugin._printer
		self._plugin_manager = plugin._plugin_manager
		self._logger = mrb_logger("octoprint.plugins.mrbeam.iobeam.lidhandler")

		self._lid_closed = True
		self._is_slicing = False
		self._client_opened = False

		self.camEnabled = self._settings.get(["cam", "enabled"])

		self._photo_creator = None
		self.image_correction_enabled = self._settings.get(['cam', 'image_correction_enabled'])

		self._event_bus.subscribe(MrBeamEvents.MRB_PLUGIN_INITIALIZED, self._on_mrbeam_plugin_initialized)

	def _on_mrbeam_plugin_initialized(self, event, payload):
		self._temperature_manager = self._plugin.temperature_manager
		self._iobeam = self._plugin.iobeam
		self._analytics_handler = self._plugin.analytics_handler

		if self.camEnabled:
			#imagePath = self._settings.getBaseFolder("uploads") + '/' + self._settings.get(["cam", "localFilePath"])
			imagePath = self._settings.getBaseFolder("uploads") + '/' + self._settings.get(["cam", "localFilePath"])
			self._photo_creator = PhotoCreator(self._plugin, self._plugin_manager, imagePath, self.image_correction_enabled)

		self._subscribe()

	def _subscribe(self):
		self._event_bus.subscribe(IoBeamEvents.LID_OPENED, self.onEvent)
		self._event_bus.subscribe(IoBeamEvents.LID_CLOSED, self.onEvent)
		self._event_bus.subscribe(OctoPrintEvents.CLIENT_OPENED, self.onEvent)
		self._event_bus.subscribe(OctoPrintEvents.SHUTDOWN, self.onEvent)
		self._event_bus.subscribe(OctoPrintEvents.CLIENT_CLOSED,self.onEvent)
		self._event_bus.subscribe(OctoPrintEvents.SLICING_STARTED,self._onSlicingEvent)
		self._event_bus.subscribe(OctoPrintEvents.SLICING_DONE,self._onSlicingEvent)
		self._event_bus.subscribe(OctoPrintEvents.SLICING_FAILED,self._onSlicingEvent)
		self._event_bus.subscribe(OctoPrintEvents.SLICING_CANCELLED, self._onSlicingEvent)
		self._event_bus.subscribe(OctoPrintEvents.PRINTER_STATE_CHANGED,self._printerStateChanged)

	def onEvent(self, event, payload):
		self._logger.debug("onEvent() event: %s, payload: %s", event, payload)
		if event == IoBeamEvents.LID_OPENED:
			self._logger.debug("onEvent() LID_OPENED")
			self._lid_closed = False
			self._startStopCamera(event)
		elif event == IoBeamEvents.LID_CLOSED:
			self._logger.debug("onEvent() LID_CLOSED")
			self._lid_closed = True
			self._startStopCamera(event)
		elif event == OctoPrintEvents.CLIENT_OPENED:
			self._logger.debug("onEvent() CLIENT_OPENED sending client lidClosed: %s", self._lid_closed)
			self._client_opened = True
			self._startStopCamera(event)
		elif event == OctoPrintEvents.CLIENT_CLOSED:
			self._client_opened = False
			self._startStopCamera(event)
		elif event == OctoPrintEvents.SHUTDOWN:
			self.shutdown()

	def is_lid_open(self):
		return not self._lid_closed

	def _printerStateChanged(self, event, payload):
		if payload['state_string'] == 'Operational':
			# TODO CHECK IF CLIENT IS CONNECTED FOR REAL, with PING METHOD OR SIMILAR
			self._client_opened = True
			self._startStopCamera(event)

	def _onSlicingEvent(self, event, payload):
		self._is_slicing = (event == OctoPrintEvents.SLICING_STARTED)
		self._startStopCamera(event)

	def _startStopCamera(self, event):
		if self._photo_creator is not None and self.camEnabled:
			if event in (IoBeamEvents.LID_CLOSED, OctoPrintEvents.SLICING_STARTED, OctoPrintEvents.CLIENT_CLOSED):
				self._logger.info('Camera stopping...: event: {}, client_opened {}, is_slicing: {}, lid_closed: {}, printer.is_locked(): {}, save_debug_images: {}'.format(
						event,
						self._client_opened,
						self._is_slicing,
						self._lid_closed,
						self._printer.is_locked() if self._printer else None,
						self._photo_creator.save_debug_images
					))
				self._end_photo_worker()
			else:
				# TODO get the states from _printer or the global state, instead of having local state as well!
				if self._client_opened and not self._is_slicing and not self._lid_closed and not self._printer.is_locked():
					self._logger.info('Camera starting: event: {}, client_opened {}, is_slicing: {}, lid_closed: {}, printer.is_locked(): {}, save_debug_images: {}, is_initial_calibration: {}'.format(
							event,
							self._client_opened,
							self._is_slicing,
							self._lid_closed,
							self._printer.is_locked() if self._printer else None,
							self._photo_creator.save_debug_images,
							self._photo_creator.is_initial_calibration
						))
					self._start_photo_worker()
				elif self._photo_creator.is_initial_calibration:
					# camera is in first init mode
					self._logger.info('Camera starting: initial_calibration. event: {}'.format(event))
					self._start_photo_worker()
				else:
					self._logger.info('Camera not starting...: event: {}, client_opened {}, is_slicing: {}, lid_closed: {}, printer.is_locked(): {}, save_debug_images: {}'.format(
						event,
						self._client_opened,
						self._is_slicing,
						self._lid_closed,
						self._printer.is_locked() if self._printer else None,
						self._photo_creator.save_debug_images
					))

	def _setClientStatus(self,event):
		if self._photo_creator is not None and self.camEnabled:
			if event == OctoPrintEvents.CLIENT_OPENED:
				self._start_photo_worker()
			else:
				self._end_photo_worker()

	def shutdown(self):
		if self._photo_creator is not None:
			self._logger.debug("shutdown() stopping _photo_creator")
			self._end_photo_worker()

	def take_undistorted_picture(self,is_initial_calibration=False):
		from flask import make_response, jsonify
		if self._photo_creator is not None:
			if is_initial_calibration:
				self._photo_creator.is_initial_calibration = True
			else:
				self._photo_creator.set_undistorted_path()
			self._startStopCamera("take_undistorted_picture_request")

			resp_text = {'msg': gettext("Please make sure the lid of your Mr Beam II is open and wait a little...")}
			return make_response(jsonify(resp_text), 200)
		else:
			return make_response('Error, no photocreator active, maybe you are developing and dont have a cam?', 503)

	def _start_photo_worker(self):
		if not self._photo_creator.active:
			worker = threading.Thread(target=self._photo_creator.work, name='Photo-Worker')
			worker.daemon = True
			worker.start()
		else:
			self._logger.info("Another PhotoCreator thread is already active! Not starting a new one.")

	def _end_photo_worker(self):
		if self._photo_creator:
			self._photo_creator.active = False
			self._photo_creator.save_debug_images = False
			self._photo_creator.undistorted_pic_path = None


class PhotoCreator(object):
	def __init__(self, _plugin, _plugin_manager, path, image_correction_enabled):
		self._plugin = _plugin
		self._plugin_manager = _plugin_manager
		self.final_image_path = path
		self.image_correction_enabled = image_correction_enabled
		self._settings = _plugin._settings
		self._analytics_handler = _plugin.analytics_handler
		self._laserCutterProfile = _plugin.laserCutterProfileManager.get_current_or_default()
		self.keepOriginals = self._settings.get(["cam", "keepOriginals"])
		self.active = False
		self.last_photo = 0
		self.badQualityPicCount = 0
		self.is_initial_calibration = False
		self.undistorted_pic_path = None
		self.save_debug_images = self._settings.get(['cam', 'saveCorrectionDebugImages'])
		self.camera = None
		self._logger = logging.getLogger("octoprint.plugins.mrbeam.iobeam.lidhandler.PhotoCreator")

		self._init_filenames()
		self._createFolder_if_not_existing(self.final_image_path)
		self._createFolder_if_not_existing(self.tmp_img_raw)
		self._createFolder_if_not_existing(self.tmp_img_prepared)

	def set_undistorted_path(self):
		self.undistorted_pic_path = self._settings.getBaseFolder("uploads") + '/' + self._settings.get(['cam', 'localUndistImage'])

	def work(self):
		try:
			self.active = True
			session_details = dict(
				num_pics=0,
				errors=[],
				detected_markers={},
			)

			# todo find maximum of sleep in beginning that's not affecting UX
			time.sleep(0.8)

			if self.is_initial_calibration:
				self.set_undistorted_path()
				# set_debug_images_to = save_debug_images or self._photo_creator.save_debug_images
				self.save_debug_images = True

			if not PICAMERA_AVAILABLE:
				self._logger.warn("Camera disabled. Not all required modules could be loaded at startup. ")
				self.active = False
				return

			self._logger.debug("Taking picture now.")
			self._prepare_cam()
			while self.active and self.camera:
				if self.keepOriginals:
					self._init_filenames()

				self._capture()

				# check if still active...
				if self.active:
					# todo QUESTION: should the tmp_img_raw ever be showed in frontend?
					move_from = self.tmp_img_raw
					correction_result = dict(successful_correction=False)
					if self.image_correction_enabled:
						correction_result = self.correct_image(self.tmp_img_raw, self.tmp_img_prepared)
						# todo ANDY concept of what should happen with good and bad pictures etc....
						if correction_result['successful_correction']:
							move_from = self.tmp_img_prepared
							self._move_img(move_from, self.final_image_path)
							self.badQualityPicCount = 0
						else:
							errorID = correction_result['error'].split(':')[0]
							errorString = correction_result['error'].split(':')[1]
							if errorID == 'BAD_QUALITY':
								self.badQualityPicCount += 1
								self._logger.error(errorString+' Number of bad quality pics: {}'.format(self.badQualityPicCount))
								# todo get the maximum for badquality pics from settings
								if self.badQualityPicCount > 10:
									self._logger.error('Too many bad pics! Show bad image now.'.format(self.badQualityPicCount))
									self._move_img(move_from, self.final_image_path)
							elif errorID == 'NO_CALIBRATION':
								self._logger.error(errorString)
							elif errorID == 'NO_PICTURE_FOUND':
								self._logger.error(errorString)
							else: # Unknown error
								self._logger.error(errorID+errorString)
					self._send_frontend_picture_metadata(correction_result)
					self._save_session_details_for_analytics(session_details, correction_result)

					time.sleep(1.5)

			self._analytics_handler.add_camera_session_details(session_details)
			self._logger.debug("PhotoCreator stopping...")
		except Exception as worker_exception:
			self._logger.exception("Exception in worker thread of PhotoCreator: {}".format(worker_exception.message))
		finally:
			self.active = False
			self._close_cam()

	def _save_session_details_for_analytics(self, session_details, correction_result):
		try:
			session_details['num_pics'] += 1

			error = correction_result['error']
			if error:
				session_details['errors'].append(error)

			num_detected = correction_result.get('markers_recognized', None)
			if num_detected in session_details['detected_markers']:
				session_details['detected_markers'][num_detected] += 1
			else:
				session_details['detected_markers'][num_detected] = 1
		except Exception as ex:
			self._logger.exception('Exception in _save_session_details_for_analytics: {}'.format(ex))

	def _send_frontend_picture_metadata(self, meta_data):
		self._plugin_manager.send_plugin_message("mrbeam", dict(beam_cam_new_image=meta_data))

	def _init_filenames(self):
		if self.keepOriginals:
			self.tmp_img_raw = self.final_image_path.replace('.jpg', "-tmp{}.jpg".format(time.time()))
			self.tmp_img_prepared = self.final_image_path.replace('.jpg', '-tmp2.jpg')
		else:
			self.tmp_img_raw = self.final_image_path.replace('.jpg', '-tmp.jpg')
			self.tmp_img_prepared = self.final_image_path.replace('.jpg', '-tmp2.jpg')

	def _prepare_cam(self):
		try:
			w = self._settings.get(["cam", "cam_img_width"])
			h = self._settings.get(["cam", "cam_img_height"])
			now = time.time()

			self.camera = PiCamera()
			# Check with Clemens about best default values here....
			self.camera.resolution = (w, h)
			self.camera.vflip = True
			self.camera.hflip = True
			self.camera.awb_mode = 'auto'
			if not self.image_correction_enabled:
				# self.camera.brightness = 70
				self.camera.color_effects = (128, 128)
			self.camera.start_preview()

			self._logger.debug("_prepare_cam() prepared in %ss", time.time() - now)
		except Exception as e:
			if e.__class__.__name__.startswith('PiCamera'):
				self._logger.error("PiCamera Error while preparing camera: %s: %s", e.__class__.__name__, e)
			else:
				self._logger.exception("Exception while preparing camera:")

	def _capture(self):
		try:
			now = time.time()
			# self.camera.capture(self.tmpPath, format='jpeg', resize=(1000, 800))
			self.camera.capture(self.tmp_img_raw, format='jpeg')

			self._logger.debug("_capture() captured picture in %ss", time.time() - now)
			return None

		except Exception as e:
			if e.__class__.__name__.startswith('PiCamera'):
				self._logger.error("PiCamera Error while capturing picture: %s: %s", e.__class__.__name__, e)
				self.active = False
				# TODO closing and reopening can be done "in software". We only should report this, if the camera fails constantly.
				self._plugin.notify_frontend(
					title=gettext("Camera Error"),
					text=gettext("Please try the following:<br>- Close and reopen the lid<br>- Reboot the device and reload this page"),
					type='notice',
					sticky=True,
					replay_when_new_client_connects=True)
			else:
				self._logger.exception("Exception while taking picture from camera:")

			return str(e)

	def _createFolder_if_not_existing(self, filename):
		try:
			path = os.path.dirname(filename)
			if not os.path.exists(path):
				os.makedirs(path)
				self._logger.debug("Created folder '%s' for camera images.", path)
		except:
			self._logger.exception("Exception while creating folder '%s' for camera images:", filename)

	def _move_img(self, src, dest):
		try:
			if os.path.exists(dest):
				os.remove(dest)
			shutil.move(src, dest)
		except Exception as e:
			self._logger.warn("exception while moving file: %s", e)

	def _close_cam(self):
		if self.camera is not None:
			self.camera.close()
			self._logger.debug("_close_cam() Camera closed ")

	def correct_image(self,pic_path_in,pic_path_out):
		"""
		:param pic_path_in:
		:param pic_path_out:
		:return: result dict with informations about picture preparation
		"""
		self._logger.debug("Starting with correction...")
		path_to_input_image = pic_path_in
		path_to_output_img = pic_path_out

		path_to_cam_params = self._settings.get(["cam", "lensCalibrationFile"])
		path_to_pic_settings = self._settings.get(["cam", "correctionSettingsFile"])
		path_to_last_markers = self._settings.get(["cam", "correctionTmpFile"])

		# todo implement pixel2MM setting in _laserCutterProfile (the magic number 2 below)
		outputImageWidth = int(2 * self._laserCutterProfile['volume']['width'])
		outputImageHeight = int(2 * self._laserCutterProfile['volume']['depth'])
		correction_result = mb_pic.prepareImage(path_to_input_image,
												path_to_output_img,
												path_to_cam_params,
												path_to_pic_settings,
												path_to_last_markers,
												size=(outputImageWidth,outputImageHeight),
												save_undistorted=self.undistorted_pic_path,
												quality=75,
												debug_out=self.save_debug_images)

		if ('undistorted_saved' in correction_result and correction_result['undistorted_saved']
			and 'markers_recognized' in correction_result and correction_result['markers_recognized'] == 4):
			self.undistorted_pic_path = None
			self._logger.debug("Stopping to save undistorted picture, the last one is usable for calibration.")



		self._logger.info("Image correction result: {}".format(correction_result))
		# check if there was an error or not.
		if not correction_result['error']:
			correction_result['successful_correction'] = True
		else:
			correction_result['successful_correction'] = False

		return correction_result
>>>>>>> 6afe3087
<|MERGE_RESOLUTION|>--- conflicted
+++ resolved
@@ -4,7 +4,6 @@
 import os
 import shutil
 import logging
-from os.path import isfile
 
 import cv2
 from flask.ext.babel import gettext
@@ -13,8 +12,9 @@
 from octoprint_mrbeam.mrbeam_events import MrBeamEvents
 
 # don't crash on a dev computer where you can't install picamera
-import octoprint_mrbeam.util.camera as camera
-from octoprint_mrbeam.util.camera import MrbCamera, mse, diff
+import octoprint_mrbeam.camera as camera
+from octoprint_mrbeam.camera import MrbCamera
+
 # TODO mb pic does not rely on picamera, should not use a Try catch.
 try:
     import mb_picture_preparation as mb_pic
@@ -41,7 +41,6 @@
 
 # This guy handles lid Events
 class LidHandler(object):
-<<<<<<< HEAD
     def __init__(self, plugin):
         self._plugin = plugin
         self._event_bus = plugin._event_bus
@@ -178,7 +177,8 @@
                 self._photo_creator.set_undistorted_path()
             self._startStopCamera("take_undistorted_picture_request")
             # this will be accepted in the .done() method in frontend
-            return make_response(gettext("Please make sure the lid of your Mr Beam II is open and wait a little..."), 200)
+            resp_text = {'msg': gettext("Please make sure the lid of your Mr Beam II is open and wait a little...")}
+            return make_response(jsonify(resp_text), 200)
         else:
             return make_response('Error, no photocreator active, maybe you are developing and dont have a cam?', 503)
 
@@ -258,7 +258,7 @@
         try:
             with MrbCamera(camera.MrbPicWorker(maxSize=2),
                            framerate=8,
-                           resolution=camera.RESOLUTIONS['2000x1440'], #camera.DEFAULT_STILL_RES,
+                           resolution=camera.RESOLUTIONS['2000x1440'],  #camera.DEFAULT_STILL_RES,
                            stopEvent=self.stopEvent,
                            image_correction=self.image_correction_enabled) as cam:
                 self.serve_pictures(cam, session_details)
@@ -275,13 +275,13 @@
         path_to_last_markers = self._settings.get(["cam", "correctionTmpFile"])
         # TODO camera resolution and outpic res are independent
         detection_algo = {'new': lambda raw_pic: mb_pic.prepareImage2(raw_pic,
-                                                                 self.tmp_img_prepared,
-                                                                 path_to_cam_params,
-                                                                 path_to_pic_settings,
-                                                                 size=camera.RESOLUTIONS['2000x1440'],
-                                                                 quality=95,
-                                                                 debug_out=True, #self.save_debug_images,
-                                                                 stopEvent=self.stopEvent),
+                                                                      self.tmp_img_prepared,
+                                                                      path_to_cam_params,
+                                                                      path_to_pic_settings,
+                                                                      size=camera.RESOLUTIONS['2000x1440'],
+                                                                      quality=95,
+                                                                      debug_out=True,  #self.save_debug_images,
+                                                                      stopEvent=self.stopEvent),
                           'legacy': lambda: mb_pic.prepareImage(self.tmp_img_raw,
                                                                 self.tmp_img_prepared,
                                                                 path_to_cam_params,
@@ -346,8 +346,12 @@
                         self._send_frontend_picture_metadata(correction_result)
                         self.badQualityPicCount = 0
 
+                    # resize img to be used for the legacy algo
+                    w = self._settings.get(["cam", "cam_img_width"])
+                    h = self._settings.get(["cam", "cam_img_height"])
                     # Write the img to disk for the 2nd algo
-                    cv2.imwrite(self.tmp_img_raw, latest)
+                    cv2.imwrite(self.tmp_img_raw, cv2.resize(latest, (h, w)))
+
                     # TODO launch other algo next on all the bad corners left from 1st algo
                     correction_result2 = detection_algo['legacy']()
 
@@ -523,399 +527,3 @@
             correction_result['successful_correction'] = False
 
         return correction_result
-=======
-	def __init__(self, plugin):
-		self._plugin = plugin
-		self._event_bus = plugin._event_bus
-		self._settings = plugin._settings
-		self._printer = plugin._printer
-		self._plugin_manager = plugin._plugin_manager
-		self._logger = mrb_logger("octoprint.plugins.mrbeam.iobeam.lidhandler")
-
-		self._lid_closed = True
-		self._is_slicing = False
-		self._client_opened = False
-
-		self.camEnabled = self._settings.get(["cam", "enabled"])
-
-		self._photo_creator = None
-		self.image_correction_enabled = self._settings.get(['cam', 'image_correction_enabled'])
-
-		self._event_bus.subscribe(MrBeamEvents.MRB_PLUGIN_INITIALIZED, self._on_mrbeam_plugin_initialized)
-
-	def _on_mrbeam_plugin_initialized(self, event, payload):
-		self._temperature_manager = self._plugin.temperature_manager
-		self._iobeam = self._plugin.iobeam
-		self._analytics_handler = self._plugin.analytics_handler
-
-		if self.camEnabled:
-			#imagePath = self._settings.getBaseFolder("uploads") + '/' + self._settings.get(["cam", "localFilePath"])
-			imagePath = self._settings.getBaseFolder("uploads") + '/' + self._settings.get(["cam", "localFilePath"])
-			self._photo_creator = PhotoCreator(self._plugin, self._plugin_manager, imagePath, self.image_correction_enabled)
-
-		self._subscribe()
-
-	def _subscribe(self):
-		self._event_bus.subscribe(IoBeamEvents.LID_OPENED, self.onEvent)
-		self._event_bus.subscribe(IoBeamEvents.LID_CLOSED, self.onEvent)
-		self._event_bus.subscribe(OctoPrintEvents.CLIENT_OPENED, self.onEvent)
-		self._event_bus.subscribe(OctoPrintEvents.SHUTDOWN, self.onEvent)
-		self._event_bus.subscribe(OctoPrintEvents.CLIENT_CLOSED,self.onEvent)
-		self._event_bus.subscribe(OctoPrintEvents.SLICING_STARTED,self._onSlicingEvent)
-		self._event_bus.subscribe(OctoPrintEvents.SLICING_DONE,self._onSlicingEvent)
-		self._event_bus.subscribe(OctoPrintEvents.SLICING_FAILED,self._onSlicingEvent)
-		self._event_bus.subscribe(OctoPrintEvents.SLICING_CANCELLED, self._onSlicingEvent)
-		self._event_bus.subscribe(OctoPrintEvents.PRINTER_STATE_CHANGED,self._printerStateChanged)
-
-	def onEvent(self, event, payload):
-		self._logger.debug("onEvent() event: %s, payload: %s", event, payload)
-		if event == IoBeamEvents.LID_OPENED:
-			self._logger.debug("onEvent() LID_OPENED")
-			self._lid_closed = False
-			self._startStopCamera(event)
-		elif event == IoBeamEvents.LID_CLOSED:
-			self._logger.debug("onEvent() LID_CLOSED")
-			self._lid_closed = True
-			self._startStopCamera(event)
-		elif event == OctoPrintEvents.CLIENT_OPENED:
-			self._logger.debug("onEvent() CLIENT_OPENED sending client lidClosed: %s", self._lid_closed)
-			self._client_opened = True
-			self._startStopCamera(event)
-		elif event == OctoPrintEvents.CLIENT_CLOSED:
-			self._client_opened = False
-			self._startStopCamera(event)
-		elif event == OctoPrintEvents.SHUTDOWN:
-			self.shutdown()
-
-	def is_lid_open(self):
-		return not self._lid_closed
-
-	def _printerStateChanged(self, event, payload):
-		if payload['state_string'] == 'Operational':
-			# TODO CHECK IF CLIENT IS CONNECTED FOR REAL, with PING METHOD OR SIMILAR
-			self._client_opened = True
-			self._startStopCamera(event)
-
-	def _onSlicingEvent(self, event, payload):
-		self._is_slicing = (event == OctoPrintEvents.SLICING_STARTED)
-		self._startStopCamera(event)
-
-	def _startStopCamera(self, event):
-		if self._photo_creator is not None and self.camEnabled:
-			if event in (IoBeamEvents.LID_CLOSED, OctoPrintEvents.SLICING_STARTED, OctoPrintEvents.CLIENT_CLOSED):
-				self._logger.info('Camera stopping...: event: {}, client_opened {}, is_slicing: {}, lid_closed: {}, printer.is_locked(): {}, save_debug_images: {}'.format(
-						event,
-						self._client_opened,
-						self._is_slicing,
-						self._lid_closed,
-						self._printer.is_locked() if self._printer else None,
-						self._photo_creator.save_debug_images
-					))
-				self._end_photo_worker()
-			else:
-				# TODO get the states from _printer or the global state, instead of having local state as well!
-				if self._client_opened and not self._is_slicing and not self._lid_closed and not self._printer.is_locked():
-					self._logger.info('Camera starting: event: {}, client_opened {}, is_slicing: {}, lid_closed: {}, printer.is_locked(): {}, save_debug_images: {}, is_initial_calibration: {}'.format(
-							event,
-							self._client_opened,
-							self._is_slicing,
-							self._lid_closed,
-							self._printer.is_locked() if self._printer else None,
-							self._photo_creator.save_debug_images,
-							self._photo_creator.is_initial_calibration
-						))
-					self._start_photo_worker()
-				elif self._photo_creator.is_initial_calibration:
-					# camera is in first init mode
-					self._logger.info('Camera starting: initial_calibration. event: {}'.format(event))
-					self._start_photo_worker()
-				else:
-					self._logger.info('Camera not starting...: event: {}, client_opened {}, is_slicing: {}, lid_closed: {}, printer.is_locked(): {}, save_debug_images: {}'.format(
-						event,
-						self._client_opened,
-						self._is_slicing,
-						self._lid_closed,
-						self._printer.is_locked() if self._printer else None,
-						self._photo_creator.save_debug_images
-					))
-
-	def _setClientStatus(self,event):
-		if self._photo_creator is not None and self.camEnabled:
-			if event == OctoPrintEvents.CLIENT_OPENED:
-				self._start_photo_worker()
-			else:
-				self._end_photo_worker()
-
-	def shutdown(self):
-		if self._photo_creator is not None:
-			self._logger.debug("shutdown() stopping _photo_creator")
-			self._end_photo_worker()
-
-	def take_undistorted_picture(self,is_initial_calibration=False):
-		from flask import make_response, jsonify
-		if self._photo_creator is not None:
-			if is_initial_calibration:
-				self._photo_creator.is_initial_calibration = True
-			else:
-				self._photo_creator.set_undistorted_path()
-			self._startStopCamera("take_undistorted_picture_request")
-
-			resp_text = {'msg': gettext("Please make sure the lid of your Mr Beam II is open and wait a little...")}
-			return make_response(jsonify(resp_text), 200)
-		else:
-			return make_response('Error, no photocreator active, maybe you are developing and dont have a cam?', 503)
-
-	def _start_photo_worker(self):
-		if not self._photo_creator.active:
-			worker = threading.Thread(target=self._photo_creator.work, name='Photo-Worker')
-			worker.daemon = True
-			worker.start()
-		else:
-			self._logger.info("Another PhotoCreator thread is already active! Not starting a new one.")
-
-	def _end_photo_worker(self):
-		if self._photo_creator:
-			self._photo_creator.active = False
-			self._photo_creator.save_debug_images = False
-			self._photo_creator.undistorted_pic_path = None
-
-
-class PhotoCreator(object):
-	def __init__(self, _plugin, _plugin_manager, path, image_correction_enabled):
-		self._plugin = _plugin
-		self._plugin_manager = _plugin_manager
-		self.final_image_path = path
-		self.image_correction_enabled = image_correction_enabled
-		self._settings = _plugin._settings
-		self._analytics_handler = _plugin.analytics_handler
-		self._laserCutterProfile = _plugin.laserCutterProfileManager.get_current_or_default()
-		self.keepOriginals = self._settings.get(["cam", "keepOriginals"])
-		self.active = False
-		self.last_photo = 0
-		self.badQualityPicCount = 0
-		self.is_initial_calibration = False
-		self.undistorted_pic_path = None
-		self.save_debug_images = self._settings.get(['cam', 'saveCorrectionDebugImages'])
-		self.camera = None
-		self._logger = logging.getLogger("octoprint.plugins.mrbeam.iobeam.lidhandler.PhotoCreator")
-
-		self._init_filenames()
-		self._createFolder_if_not_existing(self.final_image_path)
-		self._createFolder_if_not_existing(self.tmp_img_raw)
-		self._createFolder_if_not_existing(self.tmp_img_prepared)
-
-	def set_undistorted_path(self):
-		self.undistorted_pic_path = self._settings.getBaseFolder("uploads") + '/' + self._settings.get(['cam', 'localUndistImage'])
-
-	def work(self):
-		try:
-			self.active = True
-			session_details = dict(
-				num_pics=0,
-				errors=[],
-				detected_markers={},
-			)
-
-			# todo find maximum of sleep in beginning that's not affecting UX
-			time.sleep(0.8)
-
-			if self.is_initial_calibration:
-				self.set_undistorted_path()
-				# set_debug_images_to = save_debug_images or self._photo_creator.save_debug_images
-				self.save_debug_images = True
-
-			if not PICAMERA_AVAILABLE:
-				self._logger.warn("Camera disabled. Not all required modules could be loaded at startup. ")
-				self.active = False
-				return
-
-			self._logger.debug("Taking picture now.")
-			self._prepare_cam()
-			while self.active and self.camera:
-				if self.keepOriginals:
-					self._init_filenames()
-
-				self._capture()
-
-				# check if still active...
-				if self.active:
-					# todo QUESTION: should the tmp_img_raw ever be showed in frontend?
-					move_from = self.tmp_img_raw
-					correction_result = dict(successful_correction=False)
-					if self.image_correction_enabled:
-						correction_result = self.correct_image(self.tmp_img_raw, self.tmp_img_prepared)
-						# todo ANDY concept of what should happen with good and bad pictures etc....
-						if correction_result['successful_correction']:
-							move_from = self.tmp_img_prepared
-							self._move_img(move_from, self.final_image_path)
-							self.badQualityPicCount = 0
-						else:
-							errorID = correction_result['error'].split(':')[0]
-							errorString = correction_result['error'].split(':')[1]
-							if errorID == 'BAD_QUALITY':
-								self.badQualityPicCount += 1
-								self._logger.error(errorString+' Number of bad quality pics: {}'.format(self.badQualityPicCount))
-								# todo get the maximum for badquality pics from settings
-								if self.badQualityPicCount > 10:
-									self._logger.error('Too many bad pics! Show bad image now.'.format(self.badQualityPicCount))
-									self._move_img(move_from, self.final_image_path)
-							elif errorID == 'NO_CALIBRATION':
-								self._logger.error(errorString)
-							elif errorID == 'NO_PICTURE_FOUND':
-								self._logger.error(errorString)
-							else: # Unknown error
-								self._logger.error(errorID+errorString)
-					self._send_frontend_picture_metadata(correction_result)
-					self._save_session_details_for_analytics(session_details, correction_result)
-
-					time.sleep(1.5)
-
-			self._analytics_handler.add_camera_session_details(session_details)
-			self._logger.debug("PhotoCreator stopping...")
-		except Exception as worker_exception:
-			self._logger.exception("Exception in worker thread of PhotoCreator: {}".format(worker_exception.message))
-		finally:
-			self.active = False
-			self._close_cam()
-
-	def _save_session_details_for_analytics(self, session_details, correction_result):
-		try:
-			session_details['num_pics'] += 1
-
-			error = correction_result['error']
-			if error:
-				session_details['errors'].append(error)
-
-			num_detected = correction_result.get('markers_recognized', None)
-			if num_detected in session_details['detected_markers']:
-				session_details['detected_markers'][num_detected] += 1
-			else:
-				session_details['detected_markers'][num_detected] = 1
-		except Exception as ex:
-			self._logger.exception('Exception in _save_session_details_for_analytics: {}'.format(ex))
-
-	def _send_frontend_picture_metadata(self, meta_data):
-		self._plugin_manager.send_plugin_message("mrbeam", dict(beam_cam_new_image=meta_data))
-
-	def _init_filenames(self):
-		if self.keepOriginals:
-			self.tmp_img_raw = self.final_image_path.replace('.jpg', "-tmp{}.jpg".format(time.time()))
-			self.tmp_img_prepared = self.final_image_path.replace('.jpg', '-tmp2.jpg')
-		else:
-			self.tmp_img_raw = self.final_image_path.replace('.jpg', '-tmp.jpg')
-			self.tmp_img_prepared = self.final_image_path.replace('.jpg', '-tmp2.jpg')
-
-	def _prepare_cam(self):
-		try:
-			w = self._settings.get(["cam", "cam_img_width"])
-			h = self._settings.get(["cam", "cam_img_height"])
-			now = time.time()
-
-			self.camera = PiCamera()
-			# Check with Clemens about best default values here....
-			self.camera.resolution = (w, h)
-			self.camera.vflip = True
-			self.camera.hflip = True
-			self.camera.awb_mode = 'auto'
-			if not self.image_correction_enabled:
-				# self.camera.brightness = 70
-				self.camera.color_effects = (128, 128)
-			self.camera.start_preview()
-
-			self._logger.debug("_prepare_cam() prepared in %ss", time.time() - now)
-		except Exception as e:
-			if e.__class__.__name__.startswith('PiCamera'):
-				self._logger.error("PiCamera Error while preparing camera: %s: %s", e.__class__.__name__, e)
-			else:
-				self._logger.exception("Exception while preparing camera:")
-
-	def _capture(self):
-		try:
-			now = time.time()
-			# self.camera.capture(self.tmpPath, format='jpeg', resize=(1000, 800))
-			self.camera.capture(self.tmp_img_raw, format='jpeg')
-
-			self._logger.debug("_capture() captured picture in %ss", time.time() - now)
-			return None
-
-		except Exception as e:
-			if e.__class__.__name__.startswith('PiCamera'):
-				self._logger.error("PiCamera Error while capturing picture: %s: %s", e.__class__.__name__, e)
-				self.active = False
-				# TODO closing and reopening can be done "in software". We only should report this, if the camera fails constantly.
-				self._plugin.notify_frontend(
-					title=gettext("Camera Error"),
-					text=gettext("Please try the following:<br>- Close and reopen the lid<br>- Reboot the device and reload this page"),
-					type='notice',
-					sticky=True,
-					replay_when_new_client_connects=True)
-			else:
-				self._logger.exception("Exception while taking picture from camera:")
-
-			return str(e)
-
-	def _createFolder_if_not_existing(self, filename):
-		try:
-			path = os.path.dirname(filename)
-			if not os.path.exists(path):
-				os.makedirs(path)
-				self._logger.debug("Created folder '%s' for camera images.", path)
-		except:
-			self._logger.exception("Exception while creating folder '%s' for camera images:", filename)
-
-	def _move_img(self, src, dest):
-		try:
-			if os.path.exists(dest):
-				os.remove(dest)
-			shutil.move(src, dest)
-		except Exception as e:
-			self._logger.warn("exception while moving file: %s", e)
-
-	def _close_cam(self):
-		if self.camera is not None:
-			self.camera.close()
-			self._logger.debug("_close_cam() Camera closed ")
-
-	def correct_image(self,pic_path_in,pic_path_out):
-		"""
-		:param pic_path_in:
-		:param pic_path_out:
-		:return: result dict with informations about picture preparation
-		"""
-		self._logger.debug("Starting with correction...")
-		path_to_input_image = pic_path_in
-		path_to_output_img = pic_path_out
-
-		path_to_cam_params = self._settings.get(["cam", "lensCalibrationFile"])
-		path_to_pic_settings = self._settings.get(["cam", "correctionSettingsFile"])
-		path_to_last_markers = self._settings.get(["cam", "correctionTmpFile"])
-
-		# todo implement pixel2MM setting in _laserCutterProfile (the magic number 2 below)
-		outputImageWidth = int(2 * self._laserCutterProfile['volume']['width'])
-		outputImageHeight = int(2 * self._laserCutterProfile['volume']['depth'])
-		correction_result = mb_pic.prepareImage(path_to_input_image,
-												path_to_output_img,
-												path_to_cam_params,
-												path_to_pic_settings,
-												path_to_last_markers,
-												size=(outputImageWidth,outputImageHeight),
-												save_undistorted=self.undistorted_pic_path,
-												quality=75,
-												debug_out=self.save_debug_images)
-
-		if ('undistorted_saved' in correction_result and correction_result['undistorted_saved']
-			and 'markers_recognized' in correction_result and correction_result['markers_recognized'] == 4):
-			self.undistorted_pic_path = None
-			self._logger.debug("Stopping to save undistorted picture, the last one is usable for calibration.")
-
-
-
-		self._logger.info("Image correction result: {}".format(correction_result))
-		# check if there was an error or not.
-		if not correction_result['error']:
-			correction_result['successful_correction'] = True
-		else:
-			correction_result['successful_correction'] = False
-
-		return correction_result
->>>>>>> 6afe3087
