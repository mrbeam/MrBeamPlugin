import copy
import json
import numpy as np
import time
import cv2
import base64
import threading
from threading import Event, Timer, Lock
import os
from os import path
import shutil
import logging
import re
import yaml


from flask.ext.babel import gettext

# from typing import Dict, Any, Union, Callable

from octoprint_mrbeam.mrbeam_events import MrBeamEvents

# don't crash on a dev computer where you can't install picamera
<<<<<<< HEAD
from octoprint_mrbeam.camera import (
    gaussBlurDiff,
    QD_KEYS,
    PICAMERA_AVAILABLE,
    MrbPicWorker,
    LEGACY_STILL_RES,
    save_debug_img,
)
from octoprint_mrbeam.camera import calibration as calibration
from octoprint_mrbeam.camera import exc as exc

if PICAMERA_AVAILABLE:
    from octoprint_mrbeam.camera.mrbcamera import MrbCamera
    from octoprint_mrbeam.camera.undistort import (
        prepareImage,
        MAX_OBJ_HEIGHT,
        CAMERA_HEIGHT,
        _getCamParams,
        _getPicSettings,
        DIST_KEY,
        MTX_KEY,
    )
from octoprint_mrbeam.camera.calibration import BoardDetectorDaemon, MIN_BOARDS_DETECTED
from octoprint_mrbeam.util import (
    dict_merge,
    json_serialisor,
    logme,
    get_thread,
    makedirs,
)
=======
from octoprint_mrbeam.camera import gaussBlurDiff, save_debug_img

# from octoprint_mrbeam.camera
from octoprint_mrbeam.camera.definitions import (
    TMP_RAW_FNAME_RE,
    STATE_SUCCESS,
    CAMERA_HEIGHT,
    DIST_KEY,
    ERR_NEED_CALIB,
    LEGACY_STILL_RES,
    LENS_CALIBRATION,
    MAX_OBJ_HEIGHT,
    MTX_KEY,
    MIN_BOARDS_DETECTED,
    QD_KEYS,
    TMP_RAW_FNAME_RE_NPZ,
)
from octoprint_mrbeam.camera.worker import MrbPicWorker
from octoprint_mrbeam.camera import exc as exc

from octoprint_mrbeam.camera.mrbcamera import mrbCamera
from octoprint_mrbeam.camera.undistort import (
    _getCamParams,
    prepareImage,
)
from octoprint_mrbeam.camera import corners, config
from octoprint_mrbeam.camera.lens import (
    BoardDetectorDaemon,
    FACTORY,
    USER,
)
from octoprint_mrbeam.util import dict_merge, dict_map, get_thread, makedirs
from octoprint_mrbeam.util.log import json_serialisor, logme
>>>>>>> 8ad936c7

SIMILAR_PICS_BEFORE_UPSCALE = 1
LOW_QUALITY = 65  # low JPEG quality for compressing bigger pictures
OK_QUALITY = 75  # default JPEG quality served to the user
TOP_QUALITY = 90  # best compression quality we want to serve the user
DEFAULT_MM_TO_PX = 1  # How many pixels / mm is used for the output image

SIMILAR_PICS_BEFORE_REFRESH = 20
MAX_PIC_THREAD_RETRIES = 2


from octoprint_mrbeam.iobeam.iobeam_handler import IoBeamEvents
from octoprint.events import Events as OctoPrintEvents
from octoprint_mrbeam.mrb_logger import mrb_logger
import octoprint_mrbeam
from octoprint_mrbeam.camera.corners import get_corner_calibration

# singleton
_instance = None


def lidHandler(plugin):
    global _instance
    if _instance is None:
        _instance = LidHandler(plugin)
    return _instance


# This guy handles lid Events
class LidHandler(object):
    def __init__(self, plugin):
        self._plugin = plugin
        self._event_bus = plugin._event_bus
        self._settings = plugin._settings
        self._printer = plugin._printer
        self._plugin_manager = plugin._plugin_manager
        self._laserCutterProfile = (
            plugin.laserCutterProfileManager.get_current_or_default()
        )
        self._logger = mrb_logger(
            "octoprint.plugins.mrbeam.iobeam.lidhandler", logging.INFO
        )
        self._lid_closed = True
        self._interlock_closed = True
        self._is_slicing = False
        self._client_opened = False
        self.lensCalibrationStarted = False
        self.force_taking_picture = Event()
        self.force_taking_picture.clear()
        self.board_calibration_number_pics_taken_in_session = 0
        self.saveRawImgThread = None

<<<<<<< HEAD
        if PICAMERA_AVAILABLE:
            self.imagePath = (
                self._settings.getBaseFolder("uploads")
                + "/"
                + self._settings.get(["cam", "localFilePath"])
            )
            makedirs(self.imagePath, parent=True)
            makedirs(self.debugFolder)
            self._photo_creator = PhotoCreator(
                self._plugin, self._plugin_manager, self.imagePath, debug=False
            )
        else:
            self._photo_creator = None
            self.imagePath = None
=======
        self.imagePath = (
            self._settings.getBaseFolder("uploads")
            + "/"
            + self._settings.get(["cam", "localFilePath"])
        )
        makedirs(self.imagePath, parent=True)
        makedirs(self.debugFolder)
        self._photo_creator = PhotoCreator(
            self._plugin, self._plugin_manager, self.imagePath, debug=False
        )
>>>>>>> 8ad936c7
        self.refresh_pic_settings = (
            Event()
        )  # TODO placeholder for when we delete PhotoCreator

        self._analytics_handler = self._plugin.analytics_handler
        self._event_bus.subscribe(MrBeamEvents.MRB_PLUGIN_INITIALIZED, self._subscribe)

        # TODO carefull if photocreator is None
<<<<<<< HEAD
        self.boardDetectorDaemon = BoardDetectorDaemon(
            self._settings.get(["cam", "lensCalibrationFile"]),
            runCalibrationAsap=True,
            stateChangeCallback=self.updateFrontendCC,
            event_bus=self._event_bus,
            rawImgLock=self._photo_creator.rawLock,
        )
        # self.removeAllTmpPictures() # clean up from the latest calibraton session
=======
        rawLock = self._photo_creator.rawLock if self._photo_creator else None
        self.boardDetectorDaemon = BoardDetectorDaemon(
            self.get_calibration_file("user"),
            stateChangeCallback=self.updateFrontendCC,
            event_bus=self._event_bus,
            rawImgLock=rawLock,
            factory=self._plugin.calibration_tool_mode,
        )
>>>>>>> 8ad936c7

    def _subscribe(self, event, payload):
        self._event_bus.subscribe(IoBeamEvents.LID_OPENED, self.onEvent)
        self._event_bus.subscribe(IoBeamEvents.INTERLOCK_OPEN, self.onEvent)
        self._event_bus.subscribe(IoBeamEvents.INTERLOCK_CLOSED, self.onEvent)
        self._event_bus.subscribe(IoBeamEvents.LID_CLOSED, self.onEvent)
        self._event_bus.subscribe(IoBeamEvents.ONEBUTTON_RELEASED, self.onEvent)
        self._event_bus.subscribe(OctoPrintEvents.CLIENT_OPENED, self.onEvent)
        self._event_bus.subscribe(OctoPrintEvents.SHUTDOWN, self.onEvent)
        self._event_bus.subscribe(OctoPrintEvents.CLIENT_CLOSED, self.onEvent)
        self._event_bus.subscribe(OctoPrintEvents.SLICING_STARTED, self._onSlicingEvent)
        self._event_bus.subscribe(OctoPrintEvents.SLICING_DONE, self._onSlicingEvent)
        self._event_bus.subscribe(OctoPrintEvents.SLICING_FAILED, self._onSlicingEvent)
        self._event_bus.subscribe(
            OctoPrintEvents.SLICING_CANCELLED, self._onSlicingEvent
        )
        self._event_bus.subscribe(
            OctoPrintEvents.PRINTER_STATE_CHANGED, self._printerStateChanged
        )
        self._event_bus.subscribe(
            OctoPrintEvents.LENS_CALIB_START, self._startStopCamera
        )
<<<<<<< HEAD
=======
        self._event_bus.subscribe(MrBeamEvents.LENS_CALIB_DONE, self.onEvent)
>>>>>>> 8ad936c7

    def onEvent(self, event, payload):
        self._logger.debug("onEvent() event: %s, payload: %s", event, payload)
        if event == IoBeamEvents.LID_OPENED:
            self._logger.debug("onEvent() LID_OPENED")
            self._lid_closed = False
            self._startStopCamera(event)
            self.send_mrb_state()
        if event == IoBeamEvents.INTERLOCK_OPEN:
            self._logger.debug("onEvent() INTERLOCK_OPEN")
            self._interlock_closed = False
        if event == IoBeamEvents.INTERLOCK_CLOSED:
            self._logger.debug("onEvent() INTERLOCK_CLOSED")
            self._interlock_closed = True
        elif event == IoBeamEvents.LID_CLOSED:
            self._logger.debug("onEvent() LID_CLOSED")
            self._lid_closed = True
            self._startStopCamera(event)
            self.send_mrb_state()
        elif event == OctoPrintEvents.CLIENT_OPENED:
            self._logger.debug(
                "onEvent() CLIENT_OPENED sending client lidClosed: %s", self._lid_closed
            )
            self._client_opened = True
<<<<<<< HEAD
            self._startStopCamera(event)
        elif event == OctoPrintEvents.CLIENT_CLOSED:
            self._client_opened = False
            self._startStopCamera(event)
=======
            self.tell_client_calibration_status()
            self._startStopCamera(event)
        # Please re-enable when the OctoPrint is more reliable at
        # detecting when a user actually disconnected.
        # elif event == OctoPrintEvents.CLIENT_CLOSED:
        # 	self._client_opened = False
        # 	self._startStopCamera(event)
>>>>>>> 8ad936c7
        elif event == OctoPrintEvents.SHUTDOWN:
            self.shutdown()
        elif (
            event == IoBeamEvents.ONEBUTTON_RELEASED
            and self.lensCalibrationStarted
            and payload < 5.0
        ):
            self._logger.info("onEvent() ONEBUTTON_RELEASED - payload : %s" % payload)
            if self.saveRawImgThread is not None and self.saveRawImgThread.is_alive():
                self._logger.info("save Img Thread still alive, ignoring request")
            else:
                self.saveRawImgThread = get_thread(daemon=True)(self.saveRawImg)()

<<<<<<< HEAD
=======
        elif event in [
            MrBeamEvents.LENS_CALIB_EXIT,
            MrBeamEvents.LENS_CALIB_DONE,
            MrBeamEvents.LENS_CALIB_START,
        ]:
            self._plugin_manager.send_plugin_message("mrbeam", {"event": event})
            if event == MrBeamEvents.LENS_CALIB_DONE:
                self._plugin.user_notification_system.show_notifications(
                    self._plugin.user_notification_system.get_notification(
                        "lens_calibration_done"
                    )
                )

>>>>>>> 8ad936c7
    def is_lid_open(self):
        return not self._lid_closed

    def on_front_end_pic_received(self):
        self._logger.debug("Front End finished downloading the picture")
        if self._photo_creator is not None:
            self._photo_creator.send_pic_asap()

    def send_camera_image_to_analytics(self):
        if self._photo_creator:
<<<<<<< HEAD
            self._photo_creator.send_last_img_to_analytics()
=======
            if self._plugin.is_dev_env():
                user = "dev"
            else:
                user = "user"
            self._photo_creator.send_last_img_to_analytics(
                force_upload=True, trigger=user, notify_user=True
            )
>>>>>>> 8ad936c7

    def _printerStateChanged(self, event, payload):
        if payload["state_string"] == "Operational":
            # TODO CHECK IF CLIENT IS CONNECTED FOR REAL, with PING METHOD OR SIMILAR
            self._client_opened = True
            self._startStopCamera(event)

    def _onSlicingEvent(self, event, payload):
        self._is_slicing = event == OctoPrintEvents.SLICING_STARTED
        self._startStopCamera(event)

    def _startStopCamera(self, event, payload=None):
        if self._photo_creator is not None:
            status = " - event: {}\nclient_opened {}, is_slicing: {}\nlid_closed: {}, printer.is_locked(): {}, save_debug_images: {}".format(
                event,
                self._client_opened,
                self._is_slicing,
                self._lid_closed,
                self._printer.is_locked() if self._printer else None,
                self._photo_creator.save_debug_images,
            )
            if event in (
                IoBeamEvents.LID_CLOSED,
                OctoPrintEvents.SLICING_STARTED,
                OctoPrintEvents.CLIENT_CLOSED,
            ):
                self._logger.info("Camera stopping" + status)
                self._end_photo_worker()
            elif event in ["initial_calibration", MrBeamEvents.LENS_CALIB_START]:
                # See self._photo_creator.is_initial_calibration if it used from /plugin/mrbeam/calibration
                self._logger.info(
                    "Camera starting: initial_calibration. event: {}".format(event)
                )
                self._start_photo_worker()
            else:
                # TODO get the states from _printer or the global state, instead of having local state as well!
                if self._plugin.calibration_tool_mode or (
                    self._client_opened
                    and not self._is_slicing
                    and not self._interlock_closed
                    and not self._printer.is_locked()
                ):
                    self._logger.info("Camera starting" + status)
                    self._start_photo_worker()
                else:
                    self._logger.debug("Camera not supposed to start now." + status)

    def shutdown(self):
        self._logger.info("Shutting down")
        self.boardDetectorDaemon.stopAsap()
        if self.boardDetectorDaemon.started:
            self._logger.info("shutdown() stopping board detector daemon")
            self.boardDetectorDaemon.join()
        if self._photo_creator is not None:
            self._logger.debug("shutdown() stopping _photo_creator")
            self._end_photo_worker()

    def _start_photo_worker(self):
<<<<<<< HEAD
        path_to_cam_params = self._settings.get(["cam", "lensCalibrationFile"])
=======
        path_to_cam_params = self.get_calibration_file()
>>>>>>> 8ad936c7
        path_to_pic_settings = self._settings.get(["cam", "correctionSettingsFile"])

        mrb_volume = self._laserCutterProfile["volume"]
        out_pic_size = mrb_volume["width"], mrb_volume["depth"]
        self._logger.debug("Will send images with size %s", out_pic_size)

        # load cam_params from file
        cam_params = _getCamParams(path_to_cam_params)
        self._logger.debug("Loaded cam_params: {}".format(cam_params))

<<<<<<< HEAD
        # load pic_settings json
        pic_settings = _getPicSettings(path_to_pic_settings)
        self._logger.debug("Loaded pic_settings: {}".format(pic_settings))
        if not self._photo_creator.active:
            if self._photo_creator.stopping:
                self._photo_creator.restart(
                    pic_settings=pic_settings,
=======
        if not self._photo_creator.active:
            if self._photo_creator.stopping:
                self._photo_creator.restart(
                    pic_settings=path_to_pic_settings,
>>>>>>> 8ad936c7
                    cam_params=cam_params,
                    out_pic_size=out_pic_size,
                )
            else:
                self._photo_creator.start(
<<<<<<< HEAD
                    pic_settings=pic_settings,
=======
                    pic_settings=path_to_pic_settings,
>>>>>>> 8ad936c7
                    cam_params=cam_params,
                    out_pic_size=out_pic_size,
                )
        else:
            self._logger.debug(
                "Another PhotoCreator thread is already active! Not starting a new one."
            )

    def _end_photo_worker(self):
        if self._photo_creator is not None:
            self._photo_creator.stop()
            self._photo_creator.save_debug_images = False
            self._photo_creator.undistorted_pic_path = None

    def restart_worker(self):
        raise NotImplementedError()
        # if self._photo_creator:
        # 	self._photo_creator.restart()

    def refresh_settings(self):
        # Let's the worker know to refresh the picture settings while running
        self._photo_creator.refresh_pic_settings.set()
<<<<<<< HEAD
=======
        self.tell_client_calibration_status()

    def need_corner_calibration(self, pic_settings=None):
        args = (
            self._settings.get(["cam", "lensCalibration", "legacy"]),
            self._settings.get(["cam", "lensCalibration", "user"]),
        )
        if pic_settings is None:
            return config.calibration_needed_from_file(
                self._settings.get(["cam", "correctionSettingsFile"]), *args
            )
        else:
            return config.calibration_needed_from_flat(pic_settings, *args)

    def tell_client_calibration_status(self):
        try:
            with open(self._settings.get(["cam", "correctionSettingsFile"])) as f:
                pic_settings = yaml.load(f)
        except IOError:
            need_corner_calibration = True
            need_raw_camera_calibration = True
            pic_settings = None
        else:
            need_corner_calibration = self.need_corner_calibration(pic_settings)
            need_raw_camera_calibration = config.calibration_needed_from_flat(
                pic_settings
            )
        # self._logger.warning("pic settings %s", pic_settings)

        self._plugin_manager.send_plugin_message(
            "mrbeam",
            dict(
                need_camera_calibration=need_corner_calibration,
                need_raw_camera_calibration=need_raw_camera_calibration,
            ),
        )
        if need_corner_calibration:
            self._logger.warning(ERR_NEED_CALIB)

    def get_calibration_file(self, calibration_type=None):
        """Gives the location of the best existing lens calibration file, or
        the demanded type (calibration_type).
        If in calibration tool mode, it always returns the path to the factory
        file.
        """
        if self._plugin.calibration_tool_mode:
            return self._settings.get(["cam", "lensCalibration", "factory"])

        def check(t):
            path = self._settings.get(["cam", "lensCalibration", t])
            if os.path.isfile(path):
                return path
            else:
                return None

        if calibration_type is None:
            ret = check("user") or check("factory") or check("legacy")
            if ret is not None:
                return ret
            else:
                # Lens calibration by the user is necessary
                return self._settings.get(["cam", "lensCalibration", "user"])
        else:
            return self._settings.get(["cam", "lensCalibration", calibration_type])
>>>>>>> 8ad936c7

    def compensate_for_obj_height(self, compensate=False):
        if self._photo_creator is not None:
            self._photo_creator.zoomed_out = compensate

    def onLensCalibrationStart(self):
        """
        When pressing the button 'start lens calibration'
        Doesn't run the cv2 lens calibration at that point.
        """
<<<<<<< HEAD
        self.getRawImg()
=======
>>>>>>> 8ad936c7
        self._photo_creator.is_initial_calibration = True
        self._start_photo_worker()
        if not self.lensCalibrationStarted and self.boardDetectorDaemon.load_dir(
            self.debugFolder
        ):
            self._logger.info("Found pictures from previous session")
<<<<<<< HEAD
        self.lensCalibrationStarted = True
        self._event_bus.fire(MrBeamEvents.LENS_CALIB_START)
        self._logger.warning("EVENT LENS CALIBRATION STARTING")
        self._logger.warning(
            "Lens calibration Started : %s" % self.lensCalibrationStarted
        )
=======
        if not self._plugin.calibration_tool_mode:
            # clean up from the latest calibraton session
            self.boardDetectorDaemon.state.rm_unused_images()
            self.boardDetectorDaemon.state.rm_from_origin(origin=FACTORY)
        self.getRawImg()
        self.lensCalibrationStarted = True
        self._event_bus.fire(MrBeamEvents.LENS_CALIB_START)
        self._logger.info("Lens calibration Started : %s" % self.lensCalibrationStarted)
>>>>>>> 8ad936c7

    def getRawImg(self):
        # Sends the current state to the front end
        self.boardDetectorDaemon.state.onChange()

    def saveRawImg(self):
        # TODO debug/raw.jpg -> copy image over
        # TODO careful when deleting pic + setting new name -> hash
        if (
            self._photo_creator
            and self._photo_creator.active
            and not self._photo_creator.stopping
        ):
            # take a new picture and save to the specific path
            if len(self.boardDetectorDaemon) == MIN_BOARDS_DETECTED - 1:
                self._logger.info("Last picture to be taken")
                self._event_bus.fire(MrBeamEvents.RAW_IMG_TAKING_LAST)
<<<<<<< HEAD
            elif len(self.boardDetectorDaemon) >= MIN_BOARDS_DETECTED:
                # TODO Only fail for Waterott
=======
            elif (
                len(self.boardDetectorDaemon) >= MIN_BOARDS_DETECTED
                and self._plugin.calibration_tool_mode
            ):
>>>>>>> 8ad936c7
                self._event_bus.fire(MrBeamEvents.RAW_IMG_TAKING_FAIL)
                self._logger.info("Ignoring this picture")
                return
            else:
                self._event_bus.fire(MrBeamEvents.RAW_IMAGE_TAKING_START)
            imgName = self.boardDetectorDaemon.next_tmp_img_name()
            self._photo_creator.saveRaw = imgName
<<<<<<< HEAD
            self._logger.warning("Saving new picture %s" % imgName)
=======
            self._logger.info("Saving new picture %s" % imgName)
>>>>>>> 8ad936c7
            self.takeNewPic()
            imgPath = path.join(self.debugFolder, imgName)
            # Tell the boardDetector to listen for this file
            self.boardDetectorDaemon.add(imgPath)
            _s = self.boardDetectorDaemon.state
<<<<<<< HEAD
            # n = len(_s.getAllPending()) + len(_s.getSuccesses()) + len(_s.getProcessing()) # Does not include STATE_PENDING_CAMERA
            # if n >= MIN_BOARDS_DETECTED - 1: # not suitable for waterott
=======
>>>>>>> 8ad936c7
            if not self.boardDetectorDaemon.is_alive():
                self.boardDetectorDaemon.start()
            else:
                self.boardDetectorDaemon.waiting.clear()
<<<<<<< HEAD
            # if n >= MIN_BOARDS_DETECTED - 1:
            if len(self.boardDetectorDaemon) >= MIN_BOARDS_DETECTED:
                self.startLensCalibration()
                # TODO If possible, ask the led cli to chain two LED states
                t = Timer(
                    1.2,
                    self._event_bus.fire,
                    args=(MrBeamEvents.LENS_CALIB_PROCESSING_BOARDS,),
                )
                t.start()
        # except:
        # 	self._logger.exception("Exception in _saveRawImgThreaded(): ")
        # self._logger.info("ANDYTEST _saveRawImgThreaded() thread started")
=======
            if len(self.boardDetectorDaemon) >= MIN_BOARDS_DETECTED:
                if self._plugin.calibration_tool_mode:
                    # Watterott - Auto save calibration
                    self.saveLensCalibration()
                    t = Timer(
                        1.2,
                        self._event_bus.fire,
                        args=(MrBeamEvents.LENS_CALIB_PROCESSING_BOARDS,),
                    )
                    t.start()
                else:
                    self._event_bus.fire(MrBeamEvents.LENS_CALIB_PROCESSING_BOARDS)
                self.boardDetectorDaemon.scaleProcessors(2)
>>>>>>> 8ad936c7

    @logme(True)
    def delRawImg(self, path):
        try:
            os.remove(path)
        except OSError as e:
            self._logger.warning("Error trying to delete file: %s\n%s" % (path, e))
        finally:
            self.boardDetectorDaemon.remove(path)
        return (
            self.boardDetectorDaemon.state.keys()
        )  # TODO necessary? Frontend update now happens via plugin message

    def removeAllTmpPictures(self):
        if os.path.isdir(self.debugFolder):
            for filename in os.listdir(self.debugFolder):
<<<<<<< HEAD
                if re.match(calibration.TMP_RAW_FNAME_RE, filename):
=======
                if re.match(TMP_RAW_FNAME_RE, filename):
>>>>>>> 8ad936c7
                    my_path = path.join(self.debugFolder, filename)
                    self._logger.debug("Removing tmp calibration file %s" % my_path)
                    os.remove(my_path)

    def stopLensCalibration(self):
<<<<<<< HEAD
        self.boardDetectorDaemon.stopAsap()
        try:
            self.boardDetectorDaemon.join()
        except RuntimeError:
            self._logger.debug("Board Detector wasn't started or had already exited.")
        self.boardDetectorDaemon = BoardDetectorDaemon(
            self._settings.get(["cam", "lensCalibrationFile"]),
            runCalibrationAsap=True,
            stateChangeCallback=self.updateFrontendCC,
            event_bus=self._event_bus,
        )
        # self.removeAllTmpPictures()
=======
        self._analytics_handler.add_camera_session_details(
            {
                "message": "Stopping lens calibration",
                "id": "cam_lens_calib_stop",
                "lens_calib_state": self.boardDetectorDaemon.state.analytics_friendly(),
            }
        )
        self.boardDetectorDaemon.stopAsap()
        if self.boardDetectorDaemon.is_alive():
            self.boardDetectorDaemon.join()
        self.lensCalibrationStarted = False
        self.boardDetectorDaemon = BoardDetectorDaemon(
            self.get_calibration_file("user"),
            stateChangeCallback=self.updateFrontendCC,
            event_bus=self._event_bus,
            rawImgLock=self._photo_creator.rawLock,
        )
        if not self._plugin.calibration_tool_mode and not self._plugin.is_dev_env():
            self.removeAllTmpPictures()
>>>>>>> 8ad936c7

    def ignoreCalibrationImage(self, path):
        myPath = path.join(self.debugFolder, "debug", path)
        if myPath in self.boardDetectorDaemon.state.keys():
            self.boardDetectorDaemon.state.ignore(path)

    def takeNewPic(self):
        """Forces agent to take a new picture."""
        if self.force_taking_picture.isSet():
            self._logger.info("Already analysing a picture, please wait")
            return False
        else:
            if (
                self._photo_creator
                and self._photo_creator.active
                and not self._photo_creator.stopping
            ):
                self._photo_creator.forceNewPic.set()
                self._logger.info("Force take new picture.")
                return True
            else:
                return False

<<<<<<< HEAD
    def startLensCalibration(self):
=======
    def saveLensCalibration(self):
>>>>>>> 8ad936c7
        if (
            not self.boardDetectorDaemon.is_alive()
            and not self.boardDetectorDaemon.stopping
        ):
            self._logger.info("Board detector not alive, starting now")
            self.boardDetectorDaemon.start()

<<<<<<< HEAD
        self.boardDetectorDaemon.startCalibrationWhenIdle = True
        self.boardDetectorDaemon.scaleProcessors(4)
        return True

    def updateFrontendCC(self, data):
        if data["lensCalibration"] == calibration.STATE_SUCCESS:
=======
        self._analytics_handler.add_camera_session_details(
            {
                "message": "Saving lens calibration",
                "id": "cam_lens_calib_save",
                "lens_calib_state": self.boardDetectorDaemon.state.analytics_friendly(),
            }
        )
        self.boardDetectorDaemon.saveCalibration()
        # Remove the lens distorted corner calibration keys
        pic_settings_path = self._settings.get(["cam", "correctionSettingsFile"])
        pic_settings = corners.get_corner_calibration(pic_settings_path)
        config.rm_undistorted_keys(
            pic_settings, factory=self._plugin.calibration_tool_mode
        )
        corners.write_corner_calibration(
            pic_settings,
            pic_settings_path,
        )
        if self.need_corner_calibration(pic_settings):
            self._logger.warning(ERR_NEED_CALIB)
            self._plugin_manager.send_plugin_message(
                "mrbeam", dict(need_camera_calibration=True)
            )
        if not self._plugin.calibration_tool_mode:
            # Tool mode (watterott) : Continues taking pictures
            self.boardDetectorDaemon.stopAsap()
        return True

    def revert_factory_lens_calibration(self):
        """
        The camera reverts to the factory or legacy calibration file.
        - Removes the user lens calibration file,
        - Removes the calibration pictures
        - Refreshes settings.
        """
        files = []
        lens_calib = self._settings.get(["cam", "lensCalibration", USER])
        if os.path.isfile(lens_calib):
            os.remove(lens_calib)
        for fname in os.listdir(self.debugFolder):
            if re.match(TMP_RAW_FNAME_RE, fname) or re.match(
                TMP_RAW_FNAME_RE_NPZ, fname
            ):
                files.append(os.path.join(self.debugFolder, fname))
        for fname in files:
            try:
                os.remove(fname)
            except OSError as e:
                self._logger.warning("Err during factory restoration : %s", e)
                # raising error because I made sure all the files existed before-hand
                self.refresh_settings()
                raise
        self._analytics_handler.add_camera_session_details(
            {
                "message": "Reverting lens calibration",
                "id": "cam_lens_calib_revert",
            }
        )
        self.refresh_settings()

    def updateFrontendCC(self, data):
        if data["lensCalibration"] == STATE_SUCCESS:
>>>>>>> 8ad936c7
            self.refresh_settings()
        self._plugin_manager.send_plugin_message(
            "mrbeam", dict(chessboardCalibrationState=data)
        )

    def send_mrb_state(self):
        self._plugin_manager.send_plugin_message(
            "mrbeam", dict(mrb_state=self._plugin.get_mrb_state())
        )

    @property
    def debugFolder(self):
        return path.join(path.dirname(self.imagePath), "debug")


class PhotoCreator(object):
    def __init__(self, _plugin, _plugin_manager, path, debug=False):
        self._plugin = _plugin
        self._plugin_manager = _plugin_manager
        self.final_image_path = path
        self._settings = _plugin._settings
        self._analytics_handler = _plugin.analytics_handler
        self.stopEvent = Event()
        self.stopEvent.set()
        self.activeFlag = Event()
        self.pause = Event()
        self.pause.clear()
        self._pic_available = Event()
        self._pic_available.clear()
        self.refresh_pic_settings = Event()
        self.zoomed_out = True
        self.last_photo = 0
        self.is_initial_calibration = False
        self.undistorted_pic_path = None
        self.save_debug_images = self._settings.get(
            ["cam", "saveCorrectionDebugImages"]
        )
        self.undistorted_pic_path = (
            self._settings.getBaseFolder("uploads")
            + "/"
            + self._settings.get(["cam", "localUndistImage"])
        )
        self.debug = debug
        self._front_ready = Event()
        self.forceNewPic = Event()
        self.last_correction_result = None
        self.worker = None
        self.saveRaw = True
        self.rawLock = Lock()
        self._flag_send_img_to_analytics = None
<<<<<<< HEAD

        if debug:
            self._logger = mrb_logger(
                "octoprint.plugins.mrbeam.iobeam.lidhandler.PhotoCreator", logging.DEBUG
            )
        else:
            self._logger = mrb_logger(
                "octoprint.plugins.mrbeam.iobeam.lidhandler.PhotoCreator", logging.INFO
            )

        self.last_markers, self.last_shutter_speed = self.load_camera_settings()
        if self._settings.get(["cam", "keepOriginals"]):
            self.tmp_img_raw = self.final_image_path.replace(
                ".jpg", "-tmp{}.jpg".format(time.time())
            )
            self.tmp_img_prepared = self.final_image_path.replace(".jpg", "-tmp2.jpg")
        else:
            self.tmp_img_raw = self.final_image_path.replace(".jpg", "-tmp.jpg")
            self.tmp_img_prepared = self.final_image_path.replace(".jpg", "-tmp2.jpg")
        map(
            self._createFolder_if_not_existing,
            [self.final_image_path, self.tmp_img_raw, self.tmp_img_prepared],
        )
=======
        self.cam = None
        self.analytics = None

        _level = logging.DEBUG if debug else logging.INFO
        self._logger = mrb_logger(
            "octoprint.plugins.mrbeam.iobeam.lidhandler.PhotoCreator", lvl=_level
        )

        self.last_markers, self.last_shutter_speed = self.load_camera_settings()
        self._createFolder_if_not_existing(self.final_image_path)
>>>>>>> 8ad936c7

    @property
    def active(self):
        return not self.stopEvent.isSet()

    @active.setter
    def active(self, val):
        # @type val: bool
        if val:
            self.activeFlag.set()
        else:
            self.activeFlag.clear()

    def start(
        self, pic_settings=None, cam_params=None, out_pic_size=None, blocking=True
    ):
        if self.active and not self.stopping:
            self._logger.debug("PhotoCreator worker already running.")
            return
        elif self.active:
            self._logger.debug(
                "worker shutting down but still active, waiting for it to stop before restart."
            )
            self.stop(blocking)
        self.stopEvent.clear()
        self.active = True
        self.worker = threading.Thread(
            target=self.work,
            name="Photo-Worker",
            kwargs={
                "pic_settings": pic_settings,
                "cam_params": cam_params,
                "out_pic_size": out_pic_size,
            },
        )
        self.worker.daemon = True
        self.worker.start()

    def stop(self, blocking=True):
        if not self.active:
            self._logger.debug("Worker already stopped")
        self.stopEvent.set()
        if blocking and self.worker is not None and self.worker.is_alive():
            self.worker.join()
        self.active = False
        self._flag_send_img_to_analytics = None

    @property
    def stopping(self):
        return self.stopEvent.isSet()

    def restart(
        self, pic_settings=None, cam_params=None, out_pic_size=None, blocking=True
    ):
        if self.active:
            self.stop(blocking)
        self.start(
            pic_settings=pic_settings,
            cam_params=cam_params,
            out_pic_size=out_pic_size,
            blocking=blocking,
        )

    def work(self, pic_settings=None, cam_params=None, out_pic_size=None, recurse_nb=0):
        try:
            if self.is_initial_calibration:
                self.save_debug_images = True

<<<<<<< HEAD
            if not PICAMERA_AVAILABLE:
                self._logger.warn(
                    "Camera disabled. Not all required modules could be loaded at startup. "
                )
                self.stopEvent.set()
                return

            self._logger.debug("Starting the camera now.")
            camera_worker = MrbPicWorker(maxSize=2, debug=self.debug)
            with MrbCamera(
=======
            self.last_markers, self.last_shutter_speed = self.load_camera_settings()

            self._logger.debug("Starting the camera now.")
            camera_worker = MrbPicWorker(maxlen=2, debug=self.debug)
            with mrbCamera(
>>>>>>> 8ad936c7
                camera_worker,
                framerate=0.8,
                shutter_speed=self.last_shutter_speed,
                resolution=LEGACY_STILL_RES,  # TODO camera.DEFAULT_STILL_RES,
                stopEvent=self.stopEvent,
<<<<<<< HEAD
            ) as cam:
                try:
                    self.serve_pictures(
                        cam,
=======
            ) as self.cam:
                try:
                    self.serve_pictures(
                        self.cam,
>>>>>>> 8ad936c7
                        pic_settings=pic_settings,
                        cam_params=cam_params,
                        out_pic_size=out_pic_size,
                    )
                except Exception:
<<<<<<< HEAD
                    cam.close()
=======
                    self.cam.close()
>>>>>>> 8ad936c7
                    raise
            if recurse_nb > 0:
                self._logger.info("Camera recovered")
                self._analytics_handler.add_camera_session_details(
                    exc.msgForAnalytics(exc.CAM_CONNRECOVER)
                )
        except exc.CameraConnectionException as e:
            self._logger.warning(
                " %s : %s" % (e.__class__.__name__, exc.msg(exc.CAM_CONN)),
                analytics=exc.CAM_CONN,
            )
            if recurse_nb < MAX_PIC_THREAD_RETRIES:
                self._logger.info("Restarting work() after some sleep")
                self._plugin.user_notification_system.show_notifications(
                    self._plugin.user_notification_system.get_notification(
                        notification_id="warn_cam_conn_err", replay=True
                    )
                )
                self.stopEvent.clear()
                if not self.stopEvent.wait(2.0):
                    self.work(recurse_nb=recurse_nb + 1)
            else:
                self._logger.error(
                    " %s : Recursive restart : too many times, displaying Error message.\n%s, %s"
                    % (exc.msg(exc.CAM_CONN), e.__class__.__name__, e),
                    analytics=exc.CAM_CONN,
                )
                self._plugin.user_notification_system.show_notifications(
                    self._plugin.user_notification_system.get_notification(
                        notification_id="err_cam_conn_err", replay=True
                    )
                )
            return
        except Exception as e:
            if e.__class__.__name__.startswith("PiCamera"):
                self._logger.exception(
                    "PiCamera_Error_while_preparing_camera_%s_%s",
                    e.__class__.__name__,
                    e,
                )
            else:
                self._logger.exception(
                    "Exception_while_preparing_camera_%s_%s", e.__class__.__name__, e
                )
        self.stopEvent.set()

    def serve_pictures(
        self, cam, pic_settings=None, cam_params=None, out_pic_size=None
    ):
        """
        Takes pictures, isolates the work area and serves it to the user at progressively better resolutions.
        After a certain number of similar pictures, Mr Beam serves a better quality pictures
        As of writing this doc, it will go through these settings:
        # 500 x 390, 75% JPEG quality ~ 60 kB
        1000 x 780, 65% JPEG quality ~ 45 kB
        # 1000 x 780, 75% JPEG quality ~ 200 kB
        2000 x 1560, 65% JPEG quality ~ 400 kB
        # 2000 x 1560, 75% JPEG quality ~ 600 kB
        # 2000 x 1560, 90% JPEG quality (lossless) ~ 1 MB

        Data used to compare the two algorithms is also retrieved and sent over at the end of this session

        :param cam: The camera that will record
        :type cam: MrbCamera
        :return: None
        :rtype: NoneType
        """

<<<<<<< HEAD
        cam.start_preview()
        time.sleep(1.5)  # camera warmup + prevent quick switch to pic capture

        session_details = blank_session_details()
        self._front_ready.set()
        try:
            cam.start()  # starts capture to the cam.worker
        except exc.CameraConnectionException as e:
            self._logger.exception(" %s, %s", e.__class__.__name__, e)
            cam.stop(1)
            raise
=======
        time.sleep(1.2)  # camera warmup + prevent quick switch to pic capture

        session_details = blank_session_details()
        self._front_ready.set()
>>>>>>> 8ad936c7
        # --- Decide on the picture quality to give to the user and whether the pic is different ---
        prev = None  # previous image
        nb_consecutive_similar_pics = 0
        # Output image has a resolution based on the physical size of the workspace
        # JPEG compression quality of output image
        # Doubling the upscale factor will quadruple the image resolution while and
        # multiply file size by around 2.8 (depending on image quality)
        pic_qualities = [
            [1 * DEFAULT_MM_TO_PX, LOW_QUALITY],
            [4 * DEFAULT_MM_TO_PX, LOW_QUALITY],
        ]
        pic_qual_index = 0
        # waste the first picture : doesn't matter how long we wait to warm up, the colors will be off.
        cam.wait()
        while self._plugin.lid_handler._lid_closed:
            # Wait for the lid to be completely open
            if self._plugin.lid_handler._interlock_closed or self.stopping:
                return
            time.sleep(0.2)
        remember_markers = self._settings.get(
            ["cam", "remember_markers_across_sessions"]
        )
        if not remember_markers:
            self._logger.debug(
                "Camera mode: Accuracy > forgetting markers from last camera session."
            )
            self.last_markers = None

<<<<<<< HEAD
        # The lid didn't open during waiting time
        cam.async_capture()
        saveNext = False  # Lens calibration : save the next picture instead of this one
        min_pix_amount = self._settings.get(["cam", "markerRecognitionMinPixel"])
        loop_counter = 0
        count_sent_pictures_analytics = 0
=======
        th = cam.async_capture()
        saveNext = False  # Lens calibration : save the next picture instead of this one
        min_pix_amount = self._settings.get(["cam", "markerRecognitionMinPixel"])
        pic_counter = 0
>>>>>>> 8ad936c7
        while not self.stopping:
            while self.pause.isSet():
                time.sleep(0.5)
            if self.refresh_pic_settings.isSet():
                self.refresh_pic_settings.clear()
                path_to_pic_settings = self._settings.get(
                    ["cam", "correctionSettingsFile"]
                )
<<<<<<< HEAD
                path_to_lens_calib = self._settings.get(["cam", "lensCalibrationFile"])
                self._logger.debug(
                    "Refreshing picture settings from %s" % path_to_pic_settings
                )
                pic_settings = _getPicSettings(path_to_pic_settings)
                cam_params = _getCamParams(path_to_lens_calib)
                prev = None  # Forces to take a new picture
            cam.wait()  # waits until the next picture is ready
=======
                path_to_lens_calib = self._plugin.lid_handler.get_calibration_file()
                self._logger.debug(
                    "Refreshing picture settings from %s" % path_to_pic_settings
                )
                pic_settings = get_corner_calibration(path_to_pic_settings)
                cam_params = _getCamParams(path_to_lens_calib)
                self.forceNewPic.set()
            self._logger.debug(
                "Waiting for async capture: cam._busy.locked %s", cam._busy.locked()
            )
            cam.wait()  # waits until the next picture is ready
            # self._logger.warning("result : %s", th.get())
>>>>>>> 8ad936c7
            if self.stopping:
                break

            latest = cam.lastPic()  # gets last picture given by cam.worker
<<<<<<< HEAD
            cam.async_capture()  # starts capture with new settings
=======
            if self._plugin.lid_handler.lensCalibrationStarted:
                # Do not try to do anything fancy during the lens calibration (computationaly lighter)
                self._logger.debug(
                    "Lens calibraton - wait for the next picture to take"
                )
                while self._plugin.lid_handler.lensCalibrationStarted:
                    if self.forceNewPic.wait(0.05):
                        break
                    if self.stopping:
                        break
                if self.stopping:
                    break
                cam.capture()  # starts capture with new settings
                saveNext = True
                latest = cam.lastPic()
            else:
                cam.async_capture()  # starts capture with new settings

>>>>>>> 8ad936c7
            if latest is None:
                # The first picture will be empty, should wait for the 2nd one.
                self._logger.debug("The last picture is empty")
                continue
            if self.stopping:
                break  # check if still active...

            cam.compensate_shutter_speed(latest)  # Change exposure if needed
            curr_shutter_speed = cam.exposure_speed
            curr_brightness = copy.deepcopy(cam.worker.avg_roi_brightness)

<<<<<<< HEAD
            rawSaved = False
=======
>>>>>>> 8ad936c7
            if self.saveRaw:
                if isinstance(self.saveRaw, str) and not saveNext:
                    saveNext = True
                    rawSaved = False
                elif isinstance(self.saveRaw, str) and saveNext:
                    # FIXME Not perfect. This is the case during the lens calibration where
                    # a new raw picture is requested. Do the save during the next round.
                    self.rawLock.acquire()
                    if save_debug_img(
                        latest,
                        self.saveRaw,
                        folder=path.join(path.dirname(self.final_image_path), "debug"),
                    ):
                        rawSaved = self.saveRaw
                    else:
                        rawSaved = False
                    self.rawLock.release()
                    saveNext = False
                else:
                    self.rawLock.acquire()
                    rawSaved = save_debug_img(
                        latest,
                        "raw.jpg",
                        folder=path.join(path.dirname(self.final_image_path), "debug"),
                    )
                    self.rawLock.release()
<<<<<<< HEAD
            else:
                rawSaved = False
=======

            if self._plugin.lid_handler.lensCalibrationStarted:
                # Do not try to detect markers during the lens
                # calibration (computationaly light)
                self.forceNewPic.clear()
                continue
>>>>>>> 8ad936c7

            # Compare previous image with the current one.
            if (
                self.forceNewPic.isSet()
                or prev is None
                or gaussBlurDiff(latest, prev, resize=0.5)
            ):
                self.forceNewPic.clear()
                # The 2 images are different, try to work on this one.
                prev = latest  # no need to copy because latest should be immutable
                nb_consecutive_similar_pics = 0
                pic_qual_index = 0
                # TODO change the upscale factor depending on how fast the connection is
            else:
                # Picture too similar to the previous, discard or upscale it
                nb_consecutive_similar_pics += 1
                if (
                    nb_consecutive_similar_pics % SIMILAR_PICS_BEFORE_UPSCALE == 0
                    and pic_qual_index < len(pic_qualities) - 1
                ):
                    # TODO don't upscale if the connection is too bad
                    # TODO check connection through netconnectd ?
                    # TODO use response from front-end
                    pic_qual_index += 1
                    prev = latest
                elif (
                    nb_consecutive_similar_pics % SIMILAR_PICS_BEFORE_REFRESH == 0
                    and not self._front_ready.isSet()
                ):
                    # Try to send a picture despite the client not responding / being ready
                    prev = latest
                    self._front_ready.set()
                else:
<<<<<<< HEAD
                    time.sleep(
                        0.8
                    )  # Let the raspberry breathe a bit (prevent overheating)
                    continue

            loop_counter += 1
=======
                    # Let the raspberry breathe a bit (prevent overheating)
                    time.sleep(0.8)
                    continue

            if self._plugin.lid_handler.need_corner_calibration():
                # triggers missing calibration warning while still taking a raw picture
                # which is necessary if you want to calibrate the camera.
                pic_settings = None
>>>>>>> 8ad936c7
            # Get the desired scale and quality of the picture to serve
            upscale_factor, quality = pic_qualities[pic_qual_index]
            scaled_output_size = tuple(int(upscale_factor * i) for i in out_pic_size)
            # --- Correct captured image ---
            self._logger.debug("Starting with correction...")
            if cam_params is not None:
                dist, mtx = cam_params[DIST_KEY], cam_params[MTX_KEY]
            else:
                dist, mtx = None, None
            color = {}
            marker_size = {}
            min_pix_amount = self._settings.get(["cam", "markerRecognitionMinPixel"])
            # NOTE -- prepareImage is bloat, TODO spill content here
            saveLensCorrected = True
            (
                workspaceCorners,
                self.last_markers,
                missed,
                err,
                analytics,
                savedPics,
            ) = prepareImage(
                input_image=latest,
<<<<<<< HEAD
                path_to_output_image=self.tmp_img_prepared,
                pic_settings=pic_settings,
                cam_dist=dist,
                cam_matrix=mtx,
=======
                path_to_output_image=self.final_image_path,
                pic_settings=pic_settings,
                cam_matrix=mtx,
                cam_dist=dist,
>>>>>>> 8ad936c7
                last_markers=self.last_markers,
                size=scaled_output_size,
                quality=quality,
                zoomed_out=self.zoomed_out,
                debug_out=self.save_debug_images,  # self.save_debug_images,
                undistorted=saveLensCorrected,
                stopEvent=self.stopEvent,
                min_pix_amount=min_pix_amount,
                threads=4,
            )
            if self.stopping:
                return False, None, None, None, None
            success = workspaceCorners is not None
            # Conform to the legacy result to be sent to frontend
            savedPics["raw"] = rawSaved
            correction_result = {
                "markers_found": list(filter(lambda q: q not in missed, QD_KEYS)),
                # {k: v.astype(int) for k, v in markers.items()},
                "markers_recognised": 4 - len(missed),
                "corners_calculated": None
                if workspaceCorners is None
                else list(workspaceCorners),
                # {k: v.astype(int) for k, v in workspaceCorners.items()},
<<<<<<< HEAD
                "markers_pos": {qd: list(pos) for qd, pos in self.last_markers.items()},
=======
                "markers_pos": dict_map(list, self.last_markers),
>>>>>>> 8ad936c7
                "successful_correction": success,
                "undistorted_saved": True,
                "workspace_corner_ratio": float(MAX_OBJ_HEIGHT) / CAMERA_HEIGHT / 2,
                "avg_color": color,
                "marker_px_size": marker_size,
                "error": err,
                "available": savedPics,
            }
            # revert to normal debug path
            if isinstance(self.saveRaw, str) and self.saveRaw == savedPics["raw"]:
                self.saveRaw = True
            # Send result to fronted ASAP
            if success:
                self._ready_to_send_pic(correction_result)
            else:
                # Just tell front end that there was an error
                self._send_frontend_picture_metadata(correction_result)

<<<<<<< HEAD
            analytics = dict_merge(
=======
            self.analytics = dict_merge(
>>>>>>> 8ad936c7
                analytics,
                dict(
                    {qd: {"brightness": val} for qd, val in curr_brightness.items()},
                    avg_shutter_speed=curr_shutter_speed,
                    success=success,
                ),
            )
            self._add_result_to_analytics(
                session_details,
                missed=missed,
                increment_pic=True,
                error=err,
<<<<<<< HEAD
                extra=analytics,
            )

            # upload image to analytics if env is dev
            if (
                self._plugin.is_dev_env()
                and self._settings.get(["dev", "automatic_camera_image_upload"])
                and latest is not None
                and (
                    loop_counter <= 10 or (loop_counter > 10 and loop_counter % 10 == 0)
                )
            ):
                count_sent_pictures_analytics += 1
                self._send_last_img_to_analytics(
                    latest,
                    "dev_auto",
                    self.last_markers,
                    missed,
                    min_pix_amount,
                    analytics,
                    force_upload=(count_sent_pictures_analytics % 10 == 0),
                    notify_user=False,
=======
                extra=self.analytics,
            )

            # upload image to analytics
            pic_counter += 1
            if (
                self._plugin.is_dev_env()
                and self._settings.get(["dev", "automatic_camera_image_upload"])
                and (pic_counter <= 10 or pic_counter % 10 == 0)
            ):
                self.send_last_img_to_analytics(
                    trigger="dev_auto", force_upload=(pic_counter % 10 == 0)
>>>>>>> 8ad936c7
                )
            self.last_shutter_speed = cam.shutter_speed
            self.save_camera_settings(
                markers=self.last_markers, shutter_speed=self.last_shutter_speed
            )

<<<<<<< HEAD
        cam.stop_preview()
=======
>>>>>>> 8ad936c7
        if session_details["num_pics"] > 0:
            session_details.update(
                {
                    "settings_min_marker_size": self._settings.get(
                        ["cam", "markerRecognitionMinPixel"]
                    ),
                    "remember_markers_across_sessions": self._settings.get(
                        ["cam", "remember_markers_across_sessions"]
                    ),
                }
            )
            self._analytics_handler.add_camera_session_details(session_details)
        self._logger.debug("PhotoCreator_stopping")

    # @logme(True)
    def _add_result_to_analytics(
        self,
        session_details,
        missed=[],
        colors={},
        marker_size={},
        increment_pic=False,
        colorspace="hsv",
        upload_speed=None,
        error=None,
        extra=None,
    ):
        if extra is None:
            extra = {}

        def add_to_stat(pos, avg, std, mass):
            # gives a new avg value and approximate std when merging the new position value.
            # mass is the weight given to the previous avg and std.
            if avg is not None and std is not None:
                avg, std = np.asarray(avg), np.asarray(std)
                _new_avg = (mass * avg + pos) / (mass + 1)
                _new_std = np.sqrt((mass * std) ** 2 + (pos - _new_avg) ** 2) / (
                    mass + 1
                )
            else:
                _new_avg = np.array(pos, dtype=float)
                _new_std = np.zeros(2, dtype=float)
            return _new_avg, _new_std

        # @logme(True, True)
        def updt(val_prev, val_new, func=np.average, **kw):
            # necessary to phrase it that way if val_prev is a numpy array
            if isinstance(val_prev, np.ndarray) or val_prev or val_prev == 0:
                return func([val_prev, val_new], **kw)
            else:
                return copy.deepcopy(val_new)

        _s = session_details
        try:
            if increment_pic:
                _s["num_pics"] += 1
            tot_pics = _s["num_pics"]
            for qd in QD_KEYS:
                _s_marker = _s["markers"][qd]
                if (
                    qd in self.last_markers.keys()
                    and qd not in missed
                    and self.last_markers[qd] is not None
                ):
                    _marker = np.asarray(self.last_markers[qd])
                    # Position : Avg & Std Deviation
                    _n_avg, _n_std = add_to_stat(
                        _marker,
                        _s_marker["avg_pos"],
                        _s_marker["std_pos"],
                        _s_marker["found"],
                    )
                    _s_marker["avg_pos"] = _n_avg.tolist()
                    _s_marker["std_pos"] = _n_std.tolist()
                    _s_marker["found"] += 1
                    if all(k in _s_marker.keys() for k in ["avg_hsv", "pix_size"]):
                        # Color : Avg hue value
                        _s_marker["avg_color"] = updt(
                            _s_marker["avg_color"],
                            extra[qd]["avg_hsv"],
                            weights=[tot_pics, 1],
                            axis=0,
                        )
                        # Size of the marker (surface area in pixels)
                        _s_marker["marker_px_size"] = updt(
                            _s_marker["marker_px_size"],
                            extra[qd]["pix_size"],
                            weights=[tot_pics, 1],
                        )
                else:
                    _s_marker["missed"] += 1

                # Brightness : Avg & Min, Max
                _s_marker["avg_brightness"] = updt(
                    _s_marker["avg_brightness"],
                    extra[qd]["brightness"],
                    weights=[tot_pics, 1],
                )
                _s_marker["min_brightness"] = updt(
                    _s_marker["min_brightness"], extra[qd]["brightness"], func=np.min
                )
                _s_marker["max_brightness"] = updt(
                    _s_marker["max_brightness"], extra[qd]["brightness"], func=np.max
                )
            if extra["success"]:
                _s["num_success_pics"] += 1
            if error:
                error = error.replace(".", "-").replace(",", "-")
                if error in _s["errors"]:
                    _s["errors"][error] += 1
                else:
                    _s["errors"][error] = 1
            _s["avg_shutter_speed"] = updt(
                _s["avg_shutter_speed"],
                extra["avg_shutter_speed"],
                weights=[tot_pics, 1],
            )
            if len(missed) == 0:
                _s["num_all_markers_detected"] += 1
        except Exception as ex:
            self._logger.exception("Exception_in-_save__s_for_analytics-_{}".format(ex))

<<<<<<< HEAD
    def send_last_img_to_analytics(self):
        self._flag_send_img_to_analytics = True

    def _send_last_img_to_analytics(
        self,
        img,
        trigger,
        markers,
        missed,
        min_pix_amount,
        analytics,
        force_upload=False,
        notify_user=False,
    ):
        self._flag_send_img_to_analytics = False
        t = threading.Thread(
            target=self._send_last_img_to_analytics_threaded,
            name="send_last_img_to_analytics",
            kwargs={
                "img": img,
                "trigger": trigger,
                "markers": markers,
                "missed": missed,
                "min_pix_amount": min_pix_amount,
                "analytics_data": analytics,
                "force_upload": force_upload,
                "notify_user": notify_user,
            },
        )
        t.daemon = True
        t.start()

    def _send_last_img_to_analytics_threaded(
        self,
        img,
        trigger,
        markers,
        missed,
        min_pix_amount,
        analytics_data,
        force_upload=False,
        notify_user=False,
    ):
        try:
            if img is not None:
                img_format = "jpg"
                _, img = cv2.imencode(
                    ".{}".format(img_format), img, [int(cv2.IMWRITE_JPEG_QUALITY), 80]
                )
                img = base64.b64encode(img)

                analytics_str = ""
                try:
                    analytics_str = str(analytics_data)
                except:
                    self._logger.warning(
                        "_send_last_img_to_analytics_threaded() Can not convert analytics_data to json: %s",
                        analytics_data,
                    )

                dist = ""
                path_to_cam_params = self._settings.get(["cam", "lensCalibrationFile"])
                try:
                    with open(path_to_cam_params, "r") as f:
                        dist = base64.b64encode(f.read())
                except:
                    self._logger.warning(
                        "_send_last_img_to_analytics_threaded() Can not read npz file: %s",
                        path_to_cam_params,
                    )

                payload = {
                    "img_base64": img,
                    "img_type": img_format,
                    "distortion_matrix_base64": dist,
                    "trigger": trigger,
                    "metadata": {
                        "markers_found": ", ".join(markers.keys()),
                        "markers_missed": ", ".join(missed),
                        "min_pix_amount": min_pix_amount,
                        "analytics": analytics_str,
                        "trigger": trigger,
                    },
                }
                self._logger.debug(
                    "_send_last_img_to_analytics_threaded() trigger: %s, img_base64 len: %s, force_upload: %s, metadata: %s",
                    trigger,
                    len(img),
                    force_upload,
                    payload["metadata"],
                )
                # self._analytics_handler.add_camera_image(payload)
                if force_upload:
                    self._analytics_handler.upload()

                if notify_user:
                    self._plugin.user_notification_system.show_notifications(
                        self._plugin.user_notification_system.get_notification(
                            notification_id="msg_cam_image_analytics_sent"
                        )
                    )
            else:
                self._logger.info(
                    "_send_last_img_to_analytics_threaded() no image available"
                )
        except:
            self._logger.exception(
                "Exception in _send_last_img_to_analytics_threaded()"
=======
    @get_thread(
        name="send_last_img_to_analytics",
    )
    def send_last_img_to_analytics(
        self, force_upload=False, trigger="user", notify_user=False
    ):
        raw_path = os.path.join(os.path.dirname(self.final_image_path), "debug/raw.jpg")
        latest = cv2.imread(raw_path)
        img_format = "jpg"
        _, img = cv2.imencode(
            ".{}".format(img_format), latest, [int(cv2.IMWRITE_JPEG_QUALITY), 80]
        )
        img = base64.b64encode(img)

        analytics_str = ""
        try:
            analytics_str = json.dumps(self.analytics, default=json_serialisor)
        except:
            self._logger.warning(
                "_send_last_img_to_analytics_threaded() Can not convert analytics_data to json: %s",
                self.analytics,
            )

        dist = ""
        path_to_cam_params = self._plugin.lid_handler.get_calibration_file()
        try:
            with open(path_to_cam_params, "r") as f:
                dist = base64.b64encode(f.read())
        except:
            self._logger.warning(
                "_send_last_img_to_analytics_threaded() Can not read npz file: %s",
                path_to_cam_params,
            )

        payload = {
            "img_base64": img,
            "img_type": img_format,
            "distortion_matrix_base64": dist,
            "trigger": trigger,
            "metadata": {
                "min_pix_amount": self._settings.get(
                    ["cam", "markerRecognitionMinPixel"]
                ),
                "analytics": analytics_str,
                "trigger": trigger,
            },
        }
        self._logger.debug(
            "_send_last_img_to_analytics_threaded() trigger: %s, img_base64 len: %s, force_upload: %s, metadata: %s",
            trigger,
            len(img),
            force_upload,
            payload["metadata"],
        )
        self._analytics_handler.add_camera_image(payload)
        if force_upload:
            self._analytics_handler.upload()

        if notify_user:
            self._plugin.user_notification_system.show_notifications(
                self._plugin.user_notification_system.get_notification(
                    notification_id="msg_cam_image_analytics_sent"
                )
>>>>>>> 8ad936c7
            )

    def _ready_to_send_pic(self, correction_result, force=False):
        self.last_correction_result = correction_result
        self._pic_available.set()
        self.send_pic_asap(force=force)

    def send_pic_asap(self, force=False):
        if force or self._pic_available.isSet() and self._front_ready.isSet():
            # Both front and backend sould be ready to send/receive a new picture
<<<<<<< HEAD
            self._move_img(self.tmp_img_prepared, self.final_image_path)
=======
>>>>>>> 8ad936c7
            self._send_frontend_picture_metadata(self.last_correction_result)
            self._pic_available.clear()
            self._front_ready.clear()
        else:
            # Front end finished loading the picture
            self._front_ready.set()

    def _send_frontend_picture_metadata(self, meta_data):
        self._logger.debug(
            "Sending results to front-end :\n%s"
            % json.dumps(dict(beam_cam_new_image=meta_data), default=json_serialisor)
        )
        self._plugin_manager.send_plugin_message(
            "mrbeam", dict(beam_cam_new_image=meta_data)
        )

    def _createFolder_if_not_existing(self, filename):
        path = os.path.dirname(filename)
        if not os.path.exists(path):
            os.makedirs(path)
            self._logger.debug("Created folder '%s' for camera images.", path)

<<<<<<< HEAD
    def _move_img(self, src, dest):
        try:
            if os.path.exists(dest):
                os.remove(dest)
            shutil.move(src, dest)
        except Exception as e:
            self._logger.warn("exception_while_moving_file-_%s", e)

=======
>>>>>>> 8ad936c7
    def load_camera_settings(self, path="/home/pi/.octoprint/cam/last_session.yaml"):
        """
        Loads the settings saved from the last session.
        The file is located by default at .octoprint/cam/pic_settings.yaml
        """
        backup = "/home/pi/.octoprint/cam/last_markers.json"
        if os.path.isfile(path):
            _path = path
        else:
            self._logger.info(
                "last_session.yaml does not exist, using legacy backup (last_markers.json)"
            )
            _path = backup
        try:
            ret = []
            with open(_path) as f:
                settings = yaml.load(f) or {}
                if _path == backup:
                    # No shutter speed info
                    settings = {k: v[-1] for k, v in settings.items()}
                    ret = [settings, None]
                else:
                    for k in ["calibMarkers", "shutter_speed"]:
                        ret.append(settings.get(k, None))
            return ret
        except (IOError, OSError) as e:
            self._logger.warning("New or Legacy marker memory not found.")
            return [None] * 2

    # @logme(True)
    def save_camera_settings(
        self,
        path="/home/pi/.octoprint/cam/last_session.yaml",
        markers=None,
        shutter_speed=None,
    ):
        """
        Save the settings given for the next sesison.
        The file is located by default at .octoprint/cam/pic_settings.yaml
        """
        if markers is None and shutter_speed is None:
            # Nothing to save
            return
        _markers = copy.deepcopy(markers)
        if type(_markers) is dict:
            for k, v in _markers.items():
                if type(v) is np.ndarray:
                    _markers[k] = v.tolist()
        else:
            _markers = {}

        settings = {}
        try:
            with open(path) as f:
                settings = yaml.load(f)
        except (OSError, IOError) as e:
            self._logger.warning(
                "file %s does not exist or could not be read. Overwriting..." % path
            )

        settings = dict_merge(
<<<<<<< HEAD
            settings, {"calibMarkers": _markers, "shutter_speed": shutter_speed}
=======
            settings,
            {
                "calibMarkers": _markers,
                "shutter_speed": shutter_speed,
                "version": octoprint_mrbeam.__version__,
            },
>>>>>>> 8ad936c7
        )
        try:
            with open(path, "w") as f:
                f.write(yaml.dump(settings))
        except (OSError, IOError) as e:
            self._logger.error(e)
        except TypeError as e:
            self._logger.warning(
                "Data that I tried writing to %s :\n%s" % (path, settings)
            )


def blank_session_details():
    """
    Add to these session details when taking the pictures.
    Do not send back as-is (won't convert to JSON)
    example analytics output:
    {
    "num_pics": 8,
    "num_success_pics": 0,
    "errors": {},
    "num_all_markers_detected": 0,
    "avg_upload_speed": null,
    "settings_min_marker_size": null,
    "avg_shutter_speed": 75870.666666666672,
    "markers": {
            "SW": {
                    "avg_color": [
                    153.83132956630604,
                    96.65563641216431,
                    157.33211938180796
                    ],
                    "avg_pos": [
                    1415.0,
                    191.375
                    ],
                    "missed": 0,
                    "max_brightness": 222.36003612238798,
                    "avg_brightness": 191.76418726204039,
                    "min_brightness": 132.54071417672597,
                    "found": 8,
                    "std_pos": [
                    0.0,
                    0.14498973996560857
                    ],
                    "marker_px_size": 852.88888888888891
            },
            "NE": {
                    "avg_color": [
                    145.245669380652,
                    107.38059013940135,
                    87.4850645317796
                    ],
                    "avg_pos": [
                    218.875,
                    1952.875
                    ],
                    "missed": 0,
                    "max_brightness": 133.5580481163187,
                    "avg_brightness": 103.754267896564,
                    "min_brightness": 61.796808673120474,
                    "found": 8,
                    "std_pos": [
                    0.09077978610301556,
                    0.09077978610301436
                    ],
                    "marker_px_size": 872.77777777777783
            },
            "SE": {
                    "avg_color": [
                    151.05255352255705,
                    92.30664293555843,
                    176.65584827724854
                    ],
                    "avg_pos": [
                    1385.125,
                    1983.0
                    ],
                    "missed": 0,
                    "max_brightness": 236.57588634316892,
                    "avg_brightness": 210.56778508779132,
                    "min_brightness": 154.62930727850451,
                    "found": 8,
                    "std_pos": [
                    0.109375,
                    0.0
                    ],
                    "marker_px_size": 934.66666666666663
            },
            "NW": {
                    "avg_color": [
                    132.75216912060495,
                    113.9216832961036,
                    75.47599677659782
                    ],
                    "avg_pos": [
                    267.375,
                    151.125
                    ],
                    "missed": 0,
                    "max_brightness": 112.99359963534337,
                    "avg_brightness": 85.321787444997511,
                    "min_brightness": 46.601849096959924,
                    "found": 8,
                    "std_pos": [
                    0.15655504520228197,
                    0.10683497845024859
                    ],
                    "marker_px_size": 887.0
            }
    },
    }
    """
    _init_marker = {
        "missed": 0,
        "found": 0,
        "avg_pos": None,
        "std_pos": None,
        # 'colorspace': 'hsv',
        "avg_color": [],
        "avg_brightness": None,
        "min_brightness": None,
        "max_brightness": None,
        #'median_color': [],
        "marker_px_size": [],
    }
    session_details = {
        "num_pics": 0,
        "num_success_pics": 0,
        "num_all_markers_detected": 0,
        "markers": {
            "NW": copy.deepcopy(_init_marker),
            "SE": copy.deepcopy(_init_marker),
            "SW": copy.deepcopy(_init_marker),
            "NE": copy.deepcopy(_init_marker),
        },
        "errors": {},
        "avg_shutter_speed": None,
        "avg_upload_speed": None,
        "settings_min_marker_size": None,
    }
    return session_details<|MERGE_RESOLUTION|>--- conflicted
+++ resolved
@@ -21,38 +21,6 @@
 from octoprint_mrbeam.mrbeam_events import MrBeamEvents
 
 # don't crash on a dev computer where you can't install picamera
-<<<<<<< HEAD
-from octoprint_mrbeam.camera import (
-    gaussBlurDiff,
-    QD_KEYS,
-    PICAMERA_AVAILABLE,
-    MrbPicWorker,
-    LEGACY_STILL_RES,
-    save_debug_img,
-)
-from octoprint_mrbeam.camera import calibration as calibration
-from octoprint_mrbeam.camera import exc as exc
-
-if PICAMERA_AVAILABLE:
-    from octoprint_mrbeam.camera.mrbcamera import MrbCamera
-    from octoprint_mrbeam.camera.undistort import (
-        prepareImage,
-        MAX_OBJ_HEIGHT,
-        CAMERA_HEIGHT,
-        _getCamParams,
-        _getPicSettings,
-        DIST_KEY,
-        MTX_KEY,
-    )
-from octoprint_mrbeam.camera.calibration import BoardDetectorDaemon, MIN_BOARDS_DETECTED
-from octoprint_mrbeam.util import (
-    dict_merge,
-    json_serialisor,
-    logme,
-    get_thread,
-    makedirs,
-)
-=======
 from octoprint_mrbeam.camera import gaussBlurDiff, save_debug_img
 
 # from octoprint_mrbeam.camera
@@ -86,7 +54,6 @@
 )
 from octoprint_mrbeam.util import dict_merge, dict_map, get_thread, makedirs
 from octoprint_mrbeam.util.log import json_serialisor, logme
->>>>>>> 8ad936c7
 
 SIMILAR_PICS_BEFORE_UPSCALE = 1
 LOW_QUALITY = 65  # low JPEG quality for compressing bigger pictures
@@ -139,22 +106,6 @@
         self.board_calibration_number_pics_taken_in_session = 0
         self.saveRawImgThread = None
 
-<<<<<<< HEAD
-        if PICAMERA_AVAILABLE:
-            self.imagePath = (
-                self._settings.getBaseFolder("uploads")
-                + "/"
-                + self._settings.get(["cam", "localFilePath"])
-            )
-            makedirs(self.imagePath, parent=True)
-            makedirs(self.debugFolder)
-            self._photo_creator = PhotoCreator(
-                self._plugin, self._plugin_manager, self.imagePath, debug=False
-            )
-        else:
-            self._photo_creator = None
-            self.imagePath = None
-=======
         self.imagePath = (
             self._settings.getBaseFolder("uploads")
             + "/"
@@ -165,7 +116,6 @@
         self._photo_creator = PhotoCreator(
             self._plugin, self._plugin_manager, self.imagePath, debug=False
         )
->>>>>>> 8ad936c7
         self.refresh_pic_settings = (
             Event()
         )  # TODO placeholder for when we delete PhotoCreator
@@ -174,16 +124,6 @@
         self._event_bus.subscribe(MrBeamEvents.MRB_PLUGIN_INITIALIZED, self._subscribe)
 
         # TODO carefull if photocreator is None
-<<<<<<< HEAD
-        self.boardDetectorDaemon = BoardDetectorDaemon(
-            self._settings.get(["cam", "lensCalibrationFile"]),
-            runCalibrationAsap=True,
-            stateChangeCallback=self.updateFrontendCC,
-            event_bus=self._event_bus,
-            rawImgLock=self._photo_creator.rawLock,
-        )
-        # self.removeAllTmpPictures() # clean up from the latest calibraton session
-=======
         rawLock = self._photo_creator.rawLock if self._photo_creator else None
         self.boardDetectorDaemon = BoardDetectorDaemon(
             self.get_calibration_file("user"),
@@ -192,7 +132,6 @@
             rawImgLock=rawLock,
             factory=self._plugin.calibration_tool_mode,
         )
->>>>>>> 8ad936c7
 
     def _subscribe(self, event, payload):
         self._event_bus.subscribe(IoBeamEvents.LID_OPENED, self.onEvent)
@@ -215,10 +154,7 @@
         self._event_bus.subscribe(
             OctoPrintEvents.LENS_CALIB_START, self._startStopCamera
         )
-<<<<<<< HEAD
-=======
         self._event_bus.subscribe(MrBeamEvents.LENS_CALIB_DONE, self.onEvent)
->>>>>>> 8ad936c7
 
     def onEvent(self, event, payload):
         self._logger.debug("onEvent() event: %s, payload: %s", event, payload)
@@ -243,12 +179,6 @@
                 "onEvent() CLIENT_OPENED sending client lidClosed: %s", self._lid_closed
             )
             self._client_opened = True
-<<<<<<< HEAD
-            self._startStopCamera(event)
-        elif event == OctoPrintEvents.CLIENT_CLOSED:
-            self._client_opened = False
-            self._startStopCamera(event)
-=======
             self.tell_client_calibration_status()
             self._startStopCamera(event)
         # Please re-enable when the OctoPrint is more reliable at
@@ -256,7 +186,6 @@
         # elif event == OctoPrintEvents.CLIENT_CLOSED:
         # 	self._client_opened = False
         # 	self._startStopCamera(event)
->>>>>>> 8ad936c7
         elif event == OctoPrintEvents.SHUTDOWN:
             self.shutdown()
         elif (
@@ -270,8 +199,6 @@
             else:
                 self.saveRawImgThread = get_thread(daemon=True)(self.saveRawImg)()
 
-<<<<<<< HEAD
-=======
         elif event in [
             MrBeamEvents.LENS_CALIB_EXIT,
             MrBeamEvents.LENS_CALIB_DONE,
@@ -285,7 +212,6 @@
                     )
                 )
 
->>>>>>> 8ad936c7
     def is_lid_open(self):
         return not self._lid_closed
 
@@ -296,9 +222,6 @@
 
     def send_camera_image_to_analytics(self):
         if self._photo_creator:
-<<<<<<< HEAD
-            self._photo_creator.send_last_img_to_analytics()
-=======
             if self._plugin.is_dev_env():
                 user = "dev"
             else:
@@ -306,7 +229,6 @@
             self._photo_creator.send_last_img_to_analytics(
                 force_upload=True, trigger=user, notify_user=True
             )
->>>>>>> 8ad936c7
 
     def _printerStateChanged(self, event, payload):
         if payload["state_string"] == "Operational":
@@ -365,11 +287,7 @@
             self._end_photo_worker()
 
     def _start_photo_worker(self):
-<<<<<<< HEAD
-        path_to_cam_params = self._settings.get(["cam", "lensCalibrationFile"])
-=======
         path_to_cam_params = self.get_calibration_file()
->>>>>>> 8ad936c7
         path_to_pic_settings = self._settings.get(["cam", "correctionSettingsFile"])
 
         mrb_volume = self._laserCutterProfile["volume"]
@@ -380,30 +298,16 @@
         cam_params = _getCamParams(path_to_cam_params)
         self._logger.debug("Loaded cam_params: {}".format(cam_params))
 
-<<<<<<< HEAD
-        # load pic_settings json
-        pic_settings = _getPicSettings(path_to_pic_settings)
-        self._logger.debug("Loaded pic_settings: {}".format(pic_settings))
-        if not self._photo_creator.active:
-            if self._photo_creator.stopping:
-                self._photo_creator.restart(
-                    pic_settings=pic_settings,
-=======
         if not self._photo_creator.active:
             if self._photo_creator.stopping:
                 self._photo_creator.restart(
                     pic_settings=path_to_pic_settings,
->>>>>>> 8ad936c7
                     cam_params=cam_params,
                     out_pic_size=out_pic_size,
                 )
             else:
                 self._photo_creator.start(
-<<<<<<< HEAD
-                    pic_settings=pic_settings,
-=======
                     pic_settings=path_to_pic_settings,
->>>>>>> 8ad936c7
                     cam_params=cam_params,
                     out_pic_size=out_pic_size,
                 )
@@ -426,8 +330,6 @@
     def refresh_settings(self):
         # Let's the worker know to refresh the picture settings while running
         self._photo_creator.refresh_pic_settings.set()
-<<<<<<< HEAD
-=======
         self.tell_client_calibration_status()
 
     def need_corner_calibration(self, pic_settings=None):
@@ -492,7 +394,6 @@
                 return self._settings.get(["cam", "lensCalibration", "user"])
         else:
             return self._settings.get(["cam", "lensCalibration", calibration_type])
->>>>>>> 8ad936c7
 
     def compensate_for_obj_height(self, compensate=False):
         if self._photo_creator is not None:
@@ -503,24 +404,13 @@
         When pressing the button 'start lens calibration'
         Doesn't run the cv2 lens calibration at that point.
         """
-<<<<<<< HEAD
         self.getRawImg()
-=======
->>>>>>> 8ad936c7
         self._photo_creator.is_initial_calibration = True
         self._start_photo_worker()
         if not self.lensCalibrationStarted and self.boardDetectorDaemon.load_dir(
             self.debugFolder
         ):
             self._logger.info("Found pictures from previous session")
-<<<<<<< HEAD
-        self.lensCalibrationStarted = True
-        self._event_bus.fire(MrBeamEvents.LENS_CALIB_START)
-        self._logger.warning("EVENT LENS CALIBRATION STARTING")
-        self._logger.warning(
-            "Lens calibration Started : %s" % self.lensCalibrationStarted
-        )
-=======
         if not self._plugin.calibration_tool_mode:
             # clean up from the latest calibraton session
             self.boardDetectorDaemon.state.rm_unused_images()
@@ -529,7 +419,6 @@
         self.lensCalibrationStarted = True
         self._event_bus.fire(MrBeamEvents.LENS_CALIB_START)
         self._logger.info("Lens calibration Started : %s" % self.lensCalibrationStarted)
->>>>>>> 8ad936c7
 
     def getRawImg(self):
         # Sends the current state to the front end
@@ -547,15 +436,10 @@
             if len(self.boardDetectorDaemon) == MIN_BOARDS_DETECTED - 1:
                 self._logger.info("Last picture to be taken")
                 self._event_bus.fire(MrBeamEvents.RAW_IMG_TAKING_LAST)
-<<<<<<< HEAD
-            elif len(self.boardDetectorDaemon) >= MIN_BOARDS_DETECTED:
-                # TODO Only fail for Waterott
-=======
             elif (
                 len(self.boardDetectorDaemon) >= MIN_BOARDS_DETECTED
                 and self._plugin.calibration_tool_mode
             ):
->>>>>>> 8ad936c7
                 self._event_bus.fire(MrBeamEvents.RAW_IMG_TAKING_FAIL)
                 self._logger.info("Ignoring this picture")
                 return
@@ -563,40 +447,16 @@
                 self._event_bus.fire(MrBeamEvents.RAW_IMAGE_TAKING_START)
             imgName = self.boardDetectorDaemon.next_tmp_img_name()
             self._photo_creator.saveRaw = imgName
-<<<<<<< HEAD
-            self._logger.warning("Saving new picture %s" % imgName)
-=======
             self._logger.info("Saving new picture %s" % imgName)
->>>>>>> 8ad936c7
             self.takeNewPic()
             imgPath = path.join(self.debugFolder, imgName)
             # Tell the boardDetector to listen for this file
             self.boardDetectorDaemon.add(imgPath)
             _s = self.boardDetectorDaemon.state
-<<<<<<< HEAD
-            # n = len(_s.getAllPending()) + len(_s.getSuccesses()) + len(_s.getProcessing()) # Does not include STATE_PENDING_CAMERA
-            # if n >= MIN_BOARDS_DETECTED - 1: # not suitable for waterott
-=======
->>>>>>> 8ad936c7
             if not self.boardDetectorDaemon.is_alive():
                 self.boardDetectorDaemon.start()
             else:
                 self.boardDetectorDaemon.waiting.clear()
-<<<<<<< HEAD
-            # if n >= MIN_BOARDS_DETECTED - 1:
-            if len(self.boardDetectorDaemon) >= MIN_BOARDS_DETECTED:
-                self.startLensCalibration()
-                # TODO If possible, ask the led cli to chain two LED states
-                t = Timer(
-                    1.2,
-                    self._event_bus.fire,
-                    args=(MrBeamEvents.LENS_CALIB_PROCESSING_BOARDS,),
-                )
-                t.start()
-        # except:
-        # 	self._logger.exception("Exception in _saveRawImgThreaded(): ")
-        # self._logger.info("ANDYTEST _saveRawImgThreaded() thread started")
-=======
             if len(self.boardDetectorDaemon) >= MIN_BOARDS_DETECTED:
                 if self._plugin.calibration_tool_mode:
                     # Watterott - Auto save calibration
@@ -610,7 +470,6 @@
                 else:
                     self._event_bus.fire(MrBeamEvents.LENS_CALIB_PROCESSING_BOARDS)
                 self.boardDetectorDaemon.scaleProcessors(2)
->>>>>>> 8ad936c7
 
     @logme(True)
     def delRawImg(self, path):
@@ -627,30 +486,12 @@
     def removeAllTmpPictures(self):
         if os.path.isdir(self.debugFolder):
             for filename in os.listdir(self.debugFolder):
-<<<<<<< HEAD
-                if re.match(calibration.TMP_RAW_FNAME_RE, filename):
-=======
                 if re.match(TMP_RAW_FNAME_RE, filename):
->>>>>>> 8ad936c7
                     my_path = path.join(self.debugFolder, filename)
                     self._logger.debug("Removing tmp calibration file %s" % my_path)
                     os.remove(my_path)
 
     def stopLensCalibration(self):
-<<<<<<< HEAD
-        self.boardDetectorDaemon.stopAsap()
-        try:
-            self.boardDetectorDaemon.join()
-        except RuntimeError:
-            self._logger.debug("Board Detector wasn't started or had already exited.")
-        self.boardDetectorDaemon = BoardDetectorDaemon(
-            self._settings.get(["cam", "lensCalibrationFile"]),
-            runCalibrationAsap=True,
-            stateChangeCallback=self.updateFrontendCC,
-            event_bus=self._event_bus,
-        )
-        # self.removeAllTmpPictures()
-=======
         self._analytics_handler.add_camera_session_details(
             {
                 "message": "Stopping lens calibration",
@@ -670,7 +511,6 @@
         )
         if not self._plugin.calibration_tool_mode and not self._plugin.is_dev_env():
             self.removeAllTmpPictures()
->>>>>>> 8ad936c7
 
     def ignoreCalibrationImage(self, path):
         myPath = path.join(self.debugFolder, "debug", path)
@@ -694,11 +534,7 @@
             else:
                 return False
 
-<<<<<<< HEAD
-    def startLensCalibration(self):
-=======
     def saveLensCalibration(self):
->>>>>>> 8ad936c7
         if (
             not self.boardDetectorDaemon.is_alive()
             and not self.boardDetectorDaemon.stopping
@@ -706,14 +542,6 @@
             self._logger.info("Board detector not alive, starting now")
             self.boardDetectorDaemon.start()
 
-<<<<<<< HEAD
-        self.boardDetectorDaemon.startCalibrationWhenIdle = True
-        self.boardDetectorDaemon.scaleProcessors(4)
-        return True
-
-    def updateFrontendCC(self, data):
-        if data["lensCalibration"] == calibration.STATE_SUCCESS:
-=======
         self._analytics_handler.add_camera_session_details(
             {
                 "message": "Saving lens calibration",
@@ -776,7 +604,6 @@
 
     def updateFrontendCC(self, data):
         if data["lensCalibration"] == STATE_SUCCESS:
->>>>>>> 8ad936c7
             self.refresh_settings()
         self._plugin_manager.send_plugin_message(
             "mrbeam", dict(chessboardCalibrationState=data)
@@ -827,31 +654,6 @@
         self.saveRaw = True
         self.rawLock = Lock()
         self._flag_send_img_to_analytics = None
-<<<<<<< HEAD
-
-        if debug:
-            self._logger = mrb_logger(
-                "octoprint.plugins.mrbeam.iobeam.lidhandler.PhotoCreator", logging.DEBUG
-            )
-        else:
-            self._logger = mrb_logger(
-                "octoprint.plugins.mrbeam.iobeam.lidhandler.PhotoCreator", logging.INFO
-            )
-
-        self.last_markers, self.last_shutter_speed = self.load_camera_settings()
-        if self._settings.get(["cam", "keepOriginals"]):
-            self.tmp_img_raw = self.final_image_path.replace(
-                ".jpg", "-tmp{}.jpg".format(time.time())
-            )
-            self.tmp_img_prepared = self.final_image_path.replace(".jpg", "-tmp2.jpg")
-        else:
-            self.tmp_img_raw = self.final_image_path.replace(".jpg", "-tmp.jpg")
-            self.tmp_img_prepared = self.final_image_path.replace(".jpg", "-tmp2.jpg")
-        map(
-            self._createFolder_if_not_existing,
-            [self.final_image_path, self.tmp_img_raw, self.tmp_img_prepared],
-        )
-=======
         self.cam = None
         self.analytics = None
 
@@ -862,7 +664,6 @@
 
         self.last_markers, self.last_shutter_speed = self.load_camera_settings()
         self._createFolder_if_not_existing(self.final_image_path)
->>>>>>> 8ad936c7
 
     @property
     def active(self):
@@ -931,50 +732,26 @@
             if self.is_initial_calibration:
                 self.save_debug_images = True
 
-<<<<<<< HEAD
-            if not PICAMERA_AVAILABLE:
-                self._logger.warn(
-                    "Camera disabled. Not all required modules could be loaded at startup. "
-                )
-                self.stopEvent.set()
-                return
-
-            self._logger.debug("Starting the camera now.")
-            camera_worker = MrbPicWorker(maxSize=2, debug=self.debug)
-            with MrbCamera(
-=======
             self.last_markers, self.last_shutter_speed = self.load_camera_settings()
 
             self._logger.debug("Starting the camera now.")
             camera_worker = MrbPicWorker(maxlen=2, debug=self.debug)
             with mrbCamera(
->>>>>>> 8ad936c7
                 camera_worker,
                 framerate=0.8,
                 shutter_speed=self.last_shutter_speed,
                 resolution=LEGACY_STILL_RES,  # TODO camera.DEFAULT_STILL_RES,
                 stopEvent=self.stopEvent,
-<<<<<<< HEAD
-            ) as cam:
-                try:
-                    self.serve_pictures(
-                        cam,
-=======
             ) as self.cam:
                 try:
                     self.serve_pictures(
                         self.cam,
->>>>>>> 8ad936c7
                         pic_settings=pic_settings,
                         cam_params=cam_params,
                         out_pic_size=out_pic_size,
                     )
                 except Exception:
-<<<<<<< HEAD
-                    cam.close()
-=======
                     self.cam.close()
->>>>>>> 8ad936c7
                     raise
             if recurse_nb > 0:
                 self._logger.info("Camera recovered")
@@ -1043,24 +820,10 @@
         :rtype: NoneType
         """
 
-<<<<<<< HEAD
-        cam.start_preview()
-        time.sleep(1.5)  # camera warmup + prevent quick switch to pic capture
+        time.sleep(1.2)  # camera warmup + prevent quick switch to pic capture
 
         session_details = blank_session_details()
         self._front_ready.set()
-        try:
-            cam.start()  # starts capture to the cam.worker
-        except exc.CameraConnectionException as e:
-            self._logger.exception(" %s, %s", e.__class__.__name__, e)
-            cam.stop(1)
-            raise
-=======
-        time.sleep(1.2)  # camera warmup + prevent quick switch to pic capture
-
-        session_details = blank_session_details()
-        self._front_ready.set()
->>>>>>> 8ad936c7
         # --- Decide on the picture quality to give to the user and whether the pic is different ---
         prev = None  # previous image
         nb_consecutive_similar_pics = 0
@@ -1089,19 +852,10 @@
             )
             self.last_markers = None
 
-<<<<<<< HEAD
-        # The lid didn't open during waiting time
-        cam.async_capture()
-        saveNext = False  # Lens calibration : save the next picture instead of this one
-        min_pix_amount = self._settings.get(["cam", "markerRecognitionMinPixel"])
-        loop_counter = 0
-        count_sent_pictures_analytics = 0
-=======
         th = cam.async_capture()
         saveNext = False  # Lens calibration : save the next picture instead of this one
         min_pix_amount = self._settings.get(["cam", "markerRecognitionMinPixel"])
         pic_counter = 0
->>>>>>> 8ad936c7
         while not self.stopping:
             while self.pause.isSet():
                 time.sleep(0.5)
@@ -1110,16 +864,6 @@
                 path_to_pic_settings = self._settings.get(
                     ["cam", "correctionSettingsFile"]
                 )
-<<<<<<< HEAD
-                path_to_lens_calib = self._settings.get(["cam", "lensCalibrationFile"])
-                self._logger.debug(
-                    "Refreshing picture settings from %s" % path_to_pic_settings
-                )
-                pic_settings = _getPicSettings(path_to_pic_settings)
-                cam_params = _getCamParams(path_to_lens_calib)
-                prev = None  # Forces to take a new picture
-            cam.wait()  # waits until the next picture is ready
-=======
                 path_to_lens_calib = self._plugin.lid_handler.get_calibration_file()
                 self._logger.debug(
                     "Refreshing picture settings from %s" % path_to_pic_settings
@@ -1132,14 +876,10 @@
             )
             cam.wait()  # waits until the next picture is ready
             # self._logger.warning("result : %s", th.get())
->>>>>>> 8ad936c7
             if self.stopping:
                 break
 
             latest = cam.lastPic()  # gets last picture given by cam.worker
-<<<<<<< HEAD
-            cam.async_capture()  # starts capture with new settings
-=======
             if self._plugin.lid_handler.lensCalibrationStarted:
                 # Do not try to do anything fancy during the lens calibration (computationaly lighter)
                 self._logger.debug(
@@ -1158,7 +898,6 @@
             else:
                 cam.async_capture()  # starts capture with new settings
 
->>>>>>> 8ad936c7
             if latest is None:
                 # The first picture will be empty, should wait for the 2nd one.
                 self._logger.debug("The last picture is empty")
@@ -1170,10 +909,7 @@
             curr_shutter_speed = cam.exposure_speed
             curr_brightness = copy.deepcopy(cam.worker.avg_roi_brightness)
 
-<<<<<<< HEAD
             rawSaved = False
-=======
->>>>>>> 8ad936c7
             if self.saveRaw:
                 if isinstance(self.saveRaw, str) and not saveNext:
                     saveNext = True
@@ -1200,17 +936,14 @@
                         folder=path.join(path.dirname(self.final_image_path), "debug"),
                     )
                     self.rawLock.release()
-<<<<<<< HEAD
             else:
                 rawSaved = False
-=======
 
             if self._plugin.lid_handler.lensCalibrationStarted:
                 # Do not try to detect markers during the lens
                 # calibration (computationaly light)
                 self.forceNewPic.clear()
                 continue
->>>>>>> 8ad936c7
 
             # Compare previous image with the current one.
             if (
@@ -1244,14 +977,6 @@
                     prev = latest
                     self._front_ready.set()
                 else:
-<<<<<<< HEAD
-                    time.sleep(
-                        0.8
-                    )  # Let the raspberry breathe a bit (prevent overheating)
-                    continue
-
-            loop_counter += 1
-=======
                     # Let the raspberry breathe a bit (prevent overheating)
                     time.sleep(0.8)
                     continue
@@ -1260,7 +985,6 @@
                 # triggers missing calibration warning while still taking a raw picture
                 # which is necessary if you want to calibrate the camera.
                 pic_settings = None
->>>>>>> 8ad936c7
             # Get the desired scale and quality of the picture to serve
             upscale_factor, quality = pic_qualities[pic_qual_index]
             scaled_output_size = tuple(int(upscale_factor * i) for i in out_pic_size)
@@ -1284,17 +1008,10 @@
                 savedPics,
             ) = prepareImage(
                 input_image=latest,
-<<<<<<< HEAD
-                path_to_output_image=self.tmp_img_prepared,
-                pic_settings=pic_settings,
-                cam_dist=dist,
-                cam_matrix=mtx,
-=======
                 path_to_output_image=self.final_image_path,
                 pic_settings=pic_settings,
                 cam_matrix=mtx,
                 cam_dist=dist,
->>>>>>> 8ad936c7
                 last_markers=self.last_markers,
                 size=scaled_output_size,
                 quality=quality,
@@ -1318,11 +1035,7 @@
                 if workspaceCorners is None
                 else list(workspaceCorners),
                 # {k: v.astype(int) for k, v in workspaceCorners.items()},
-<<<<<<< HEAD
-                "markers_pos": {qd: list(pos) for qd, pos in self.last_markers.items()},
-=======
                 "markers_pos": dict_map(list, self.last_markers),
->>>>>>> 8ad936c7
                 "successful_correction": success,
                 "undistorted_saved": True,
                 "workspace_corner_ratio": float(MAX_OBJ_HEIGHT) / CAMERA_HEIGHT / 2,
@@ -1341,11 +1054,7 @@
                 # Just tell front end that there was an error
                 self._send_frontend_picture_metadata(correction_result)
 
-<<<<<<< HEAD
-            analytics = dict_merge(
-=======
             self.analytics = dict_merge(
->>>>>>> 8ad936c7
                 analytics,
                 dict(
                     {qd: {"brightness": val} for qd, val in curr_brightness.items()},
@@ -1358,30 +1067,6 @@
                 missed=missed,
                 increment_pic=True,
                 error=err,
-<<<<<<< HEAD
-                extra=analytics,
-            )
-
-            # upload image to analytics if env is dev
-            if (
-                self._plugin.is_dev_env()
-                and self._settings.get(["dev", "automatic_camera_image_upload"])
-                and latest is not None
-                and (
-                    loop_counter <= 10 or (loop_counter > 10 and loop_counter % 10 == 0)
-                )
-            ):
-                count_sent_pictures_analytics += 1
-                self._send_last_img_to_analytics(
-                    latest,
-                    "dev_auto",
-                    self.last_markers,
-                    missed,
-                    min_pix_amount,
-                    analytics,
-                    force_upload=(count_sent_pictures_analytics % 10 == 0),
-                    notify_user=False,
-=======
                 extra=self.analytics,
             )
 
@@ -1394,17 +1079,12 @@
             ):
                 self.send_last_img_to_analytics(
                     trigger="dev_auto", force_upload=(pic_counter % 10 == 0)
->>>>>>> 8ad936c7
                 )
             self.last_shutter_speed = cam.shutter_speed
             self.save_camera_settings(
                 markers=self.last_markers, shutter_speed=self.last_shutter_speed
             )
 
-<<<<<<< HEAD
-        cam.stop_preview()
-=======
->>>>>>> 8ad936c7
         if session_details["num_pics"] > 0:
             session_details.update(
                 {
@@ -1527,116 +1207,6 @@
         except Exception as ex:
             self._logger.exception("Exception_in-_save__s_for_analytics-_{}".format(ex))
 
-<<<<<<< HEAD
-    def send_last_img_to_analytics(self):
-        self._flag_send_img_to_analytics = True
-
-    def _send_last_img_to_analytics(
-        self,
-        img,
-        trigger,
-        markers,
-        missed,
-        min_pix_amount,
-        analytics,
-        force_upload=False,
-        notify_user=False,
-    ):
-        self._flag_send_img_to_analytics = False
-        t = threading.Thread(
-            target=self._send_last_img_to_analytics_threaded,
-            name="send_last_img_to_analytics",
-            kwargs={
-                "img": img,
-                "trigger": trigger,
-                "markers": markers,
-                "missed": missed,
-                "min_pix_amount": min_pix_amount,
-                "analytics_data": analytics,
-                "force_upload": force_upload,
-                "notify_user": notify_user,
-            },
-        )
-        t.daemon = True
-        t.start()
-
-    def _send_last_img_to_analytics_threaded(
-        self,
-        img,
-        trigger,
-        markers,
-        missed,
-        min_pix_amount,
-        analytics_data,
-        force_upload=False,
-        notify_user=False,
-    ):
-        try:
-            if img is not None:
-                img_format = "jpg"
-                _, img = cv2.imencode(
-                    ".{}".format(img_format), img, [int(cv2.IMWRITE_JPEG_QUALITY), 80]
-                )
-                img = base64.b64encode(img)
-
-                analytics_str = ""
-                try:
-                    analytics_str = str(analytics_data)
-                except:
-                    self._logger.warning(
-                        "_send_last_img_to_analytics_threaded() Can not convert analytics_data to json: %s",
-                        analytics_data,
-                    )
-
-                dist = ""
-                path_to_cam_params = self._settings.get(["cam", "lensCalibrationFile"])
-                try:
-                    with open(path_to_cam_params, "r") as f:
-                        dist = base64.b64encode(f.read())
-                except:
-                    self._logger.warning(
-                        "_send_last_img_to_analytics_threaded() Can not read npz file: %s",
-                        path_to_cam_params,
-                    )
-
-                payload = {
-                    "img_base64": img,
-                    "img_type": img_format,
-                    "distortion_matrix_base64": dist,
-                    "trigger": trigger,
-                    "metadata": {
-                        "markers_found": ", ".join(markers.keys()),
-                        "markers_missed": ", ".join(missed),
-                        "min_pix_amount": min_pix_amount,
-                        "analytics": analytics_str,
-                        "trigger": trigger,
-                    },
-                }
-                self._logger.debug(
-                    "_send_last_img_to_analytics_threaded() trigger: %s, img_base64 len: %s, force_upload: %s, metadata: %s",
-                    trigger,
-                    len(img),
-                    force_upload,
-                    payload["metadata"],
-                )
-                # self._analytics_handler.add_camera_image(payload)
-                if force_upload:
-                    self._analytics_handler.upload()
-
-                if notify_user:
-                    self._plugin.user_notification_system.show_notifications(
-                        self._plugin.user_notification_system.get_notification(
-                            notification_id="msg_cam_image_analytics_sent"
-                        )
-                    )
-            else:
-                self._logger.info(
-                    "_send_last_img_to_analytics_threaded() no image available"
-                )
-        except:
-            self._logger.exception(
-                "Exception in _send_last_img_to_analytics_threaded()"
-=======
     @get_thread(
         name="send_last_img_to_analytics",
     )
@@ -1700,7 +1270,6 @@
                 self._plugin.user_notification_system.get_notification(
                     notification_id="msg_cam_image_analytics_sent"
                 )
->>>>>>> 8ad936c7
             )
 
     def _ready_to_send_pic(self, correction_result, force=False):
@@ -1711,10 +1280,6 @@
     def send_pic_asap(self, force=False):
         if force or self._pic_available.isSet() and self._front_ready.isSet():
             # Both front and backend sould be ready to send/receive a new picture
-<<<<<<< HEAD
-            self._move_img(self.tmp_img_prepared, self.final_image_path)
-=======
->>>>>>> 8ad936c7
             self._send_frontend_picture_metadata(self.last_correction_result)
             self._pic_available.clear()
             self._front_ready.clear()
@@ -1737,17 +1302,6 @@
             os.makedirs(path)
             self._logger.debug("Created folder '%s' for camera images.", path)
 
-<<<<<<< HEAD
-    def _move_img(self, src, dest):
-        try:
-            if os.path.exists(dest):
-                os.remove(dest)
-            shutil.move(src, dest)
-        except Exception as e:
-            self._logger.warn("exception_while_moving_file-_%s", e)
-
-=======
->>>>>>> 8ad936c7
     def load_camera_settings(self, path="/home/pi/.octoprint/cam/last_session.yaml"):
         """
         Loads the settings saved from the last session.
@@ -1809,16 +1363,12 @@
             )
 
         settings = dict_merge(
-<<<<<<< HEAD
-            settings, {"calibMarkers": _markers, "shutter_speed": shutter_speed}
-=======
             settings,
             {
                 "calibMarkers": _markers,
                 "shutter_speed": shutter_speed,
                 "version": octoprint_mrbeam.__version__,
             },
->>>>>>> 8ad936c7
         )
         try:
             with open(path, "w") as f:
