--- conflicted
+++ resolved
@@ -21,17 +21,6 @@
 from octoprint_mrbeam.mrbeam_events import MrBeamEvents
 
 # don't crash on a dev computer where you can't install picamera
-<<<<<<< HEAD
-from octoprint_mrbeam.camera import (
-    gaussBlurDiff,
-    QD_KEYS,
-    PICAMERA_AVAILABLE,
-    MrbPicWorker,
-    LEGACY_STILL_RES,
-    save_debug_img,
-)
-from octoprint_mrbeam.camera import calibration as calibration
-=======
 from octoprint_mrbeam.camera import gaussBlurDiff, save_debug_img
 
 # from octoprint_mrbeam.camera
@@ -48,28 +37,13 @@
 )
 from octoprint_mrbeam.camera.definitions import *
 from octoprint_mrbeam.camera.worker import MrbPicWorker
->>>>>>> 088e14f1
 from octoprint_mrbeam.camera import exc as exc
 
 if PICAMERA_AVAILABLE:
     from octoprint_mrbeam.camera.mrbcamera import MrbCamera
-<<<<<<< HEAD
-    from octoprint_mrbeam.camera.undistort import (
-        prepareImage,
-        MAX_OBJ_HEIGHT,
-        CAMERA_HEIGHT,
-        _getCamParams,
-        _getPicSettings,
-        DIST_KEY,
-        MTX_KEY,
-    )
-from octoprint_mrbeam.camera.calibration import BoardDetectorDaemon, MIN_BOARDS_DETECTED
-from octoprint_mrbeam.util import dict_merge, get_thread, makedirs
-=======
     from octoprint_mrbeam.camera.undistort import prepareImage, _getCamParams
 from octoprint_mrbeam.camera.lens import BoardDetectorDaemon, FACTORY
 from octoprint_mrbeam.util import dict_merge, dict_map, get_thread, makedirs
->>>>>>> 088e14f1
 from octoprint_mrbeam.util.log import json_serialisor, logme
 
 SIMILAR_PICS_BEFORE_UPSCALE = 1
@@ -145,26 +119,14 @@
         self._event_bus.subscribe(MrBeamEvents.MRB_PLUGIN_INITIALIZED, self._subscribe)
 
         # TODO carefull if photocreator is None
-<<<<<<< HEAD
         rawLock = self._photo_creator.rawLock if self._photo_creator else None
-        self.boardDetectorDaemon = BoardDetectorDaemon(
-            self._settings.get(["cam", "lensCalibrationFile"]),
-            runCalibrationAsap=True,
-            stateChangeCallback=self.updateFrontendCC,
-            event_bus=self._event_bus,
-            rawImgLock=rawLock,
-        )
-        # self.removeAllTmpPictures() # clean up from the latest calibraton session
-=======
-
         self.boardDetectorDaemon = BoardDetectorDaemon(
             self.get_calibration_file("user"),
             stateChangeCallback=self.updateFrontendCC,
             event_bus=self._event_bus,
-            rawImgLock=self._photo_creator.rawLock,
+            rawImgLock=rawLock,
             factory=self._plugin.calibration_tool_mode,
         )
->>>>>>> 088e14f1
 
     def _subscribe(self, event, payload):
         self._event_bus.subscribe(IoBeamEvents.LID_OPENED, self.onEvent)
@@ -187,10 +149,7 @@
         self._event_bus.subscribe(
             OctoPrintEvents.LENS_CALIB_START, self._startStopCamera
         )
-<<<<<<< HEAD
-=======
         self._event_bus.subscribe(MrBeamEvents.LENS_CALIB_DONE, self.onEvent)
->>>>>>> 088e14f1
 
     def onEvent(self, event, payload):
         self._logger.debug("onEvent() event: %s, payload: %s", event, payload)
@@ -234,8 +193,6 @@
             else:
                 self.saveRawImgThread = get_thread(daemon=True)(self.saveRawImg)()
 
-<<<<<<< HEAD
-=======
         elif event in [
             MrBeamEvents.LENS_CALIB_EXIT,
             MrBeamEvents.LENS_CALIB_DONE,
@@ -249,7 +206,6 @@
                     )
                 )
 
->>>>>>> 088e14f1
     def is_lid_open(self):
         return not self._lid_closed
 
@@ -325,11 +281,7 @@
             self._end_photo_worker()
 
     def _start_photo_worker(self):
-<<<<<<< HEAD
-        path_to_cam_params = self._settings.get(["cam", "lensCalibrationFile"])
-=======
         path_to_cam_params = self.get_calibration_file()
->>>>>>> 088e14f1
         path_to_pic_settings = self._settings.get(["cam", "correctionSettingsFile"])
 
         mrb_volume = self._laserCutterProfile["volume"]
@@ -340,30 +292,16 @@
         cam_params = _getCamParams(path_to_cam_params)
         self._logger.debug("Loaded cam_params: {}".format(cam_params))
 
-<<<<<<< HEAD
-        # load pic_settings json
-        pic_settings = _getPicSettings(path_to_pic_settings)
-        self._logger.debug("Loaded pic_settings: {}".format(pic_settings))
-        if not self._photo_creator.active:
-            if self._photo_creator.stopping:
-                self._photo_creator.restart(
-                    pic_settings=pic_settings,
-=======
         if not self._photo_creator.active:
             if self._photo_creator.stopping:
                 self._photo_creator.restart(
                     pic_settings=path_to_pic_settings,
->>>>>>> 088e14f1
                     cam_params=cam_params,
                     out_pic_size=out_pic_size,
                 )
             else:
                 self._photo_creator.start(
-<<<<<<< HEAD
-                    pic_settings=pic_settings,
-=======
                     pic_settings=path_to_pic_settings,
->>>>>>> 088e14f1
                     cam_params=cam_params,
                     out_pic_size=out_pic_size,
                 )
@@ -387,8 +325,6 @@
         # Let's the worker know to refresh the picture settings while running
         self._photo_creator.refresh_pic_settings.set()
 
-<<<<<<< HEAD
-=======
     def get_calibration_file(self, calibration_type=None):
         """Gives the location of the best existing lens calibration file, or
         the demanded type (calibration_type).
@@ -415,7 +351,6 @@
         else:
             return self._settings.get(["cam", "lensCalibration", calibration_type])
 
->>>>>>> 088e14f1
     def compensate_for_obj_height(self, compensate=False):
         if self._photo_creator is not None:
             self._photo_creator.zoomed_out = compensate
@@ -425,24 +360,17 @@
         When pressing the button 'start lens calibration'
         Doesn't run the cv2 lens calibration at that point.
         """
-<<<<<<< HEAD
-        self.getRawImg()
-=======
->>>>>>> 088e14f1
         self._photo_creator.is_initial_calibration = True
         self._start_photo_worker()
         if not self.lensCalibrationStarted and self.boardDetectorDaemon.load_dir(
             self.debugFolder
         ):
             self._logger.info("Found pictures from previous session")
-<<<<<<< HEAD
-=======
         if not self._plugin.calibration_tool_mode:
             # clean up from the latest calibraton session
             self.boardDetectorDaemon.state.rm_unused_images()
             self.boardDetectorDaemon.state.rm_from_origin(origin=FACTORY)
         self.getRawImg()
->>>>>>> 088e14f1
         self.lensCalibrationStarted = True
         self._event_bus.fire(MrBeamEvents.LENS_CALIB_START)
         self._logger.warning("EVENT LENS CALIBRATION STARTING")
@@ -466,15 +394,10 @@
             if len(self.boardDetectorDaemon) == MIN_BOARDS_DETECTED - 1:
                 self._logger.info("Last picture to be taken")
                 self._event_bus.fire(MrBeamEvents.RAW_IMG_TAKING_LAST)
-<<<<<<< HEAD
-            elif len(self.boardDetectorDaemon) >= MIN_BOARDS_DETECTED:
-                # TODO Only fail for Waterott
-=======
             elif (
                 len(self.boardDetectorDaemon) >= MIN_BOARDS_DETECTED
                 and self._plugin.calibration_tool_mode
             ):
->>>>>>> 088e14f1
                 self._event_bus.fire(MrBeamEvents.RAW_IMG_TAKING_FAIL)
                 self._logger.info("Ignoring this picture")
                 return
@@ -488,30 +411,10 @@
             # Tell the boardDetector to listen for this file
             self.boardDetectorDaemon.add(imgPath)
             _s = self.boardDetectorDaemon.state
-<<<<<<< HEAD
-            # n = len(_s.getAllPending()) + len(_s.getSuccesses()) + len(_s.getProcessing()) # Does not include STATE_PENDING_CAMERA
-            # if n >= MIN_BOARDS_DETECTED - 1: # not suitable for waterott
-=======
->>>>>>> 088e14f1
             if not self.boardDetectorDaemon.is_alive():
                 self.boardDetectorDaemon.start()
             else:
                 self.boardDetectorDaemon.waiting.clear()
-<<<<<<< HEAD
-            # if n >= MIN_BOARDS_DETECTED - 1:
-            if len(self.boardDetectorDaemon) >= MIN_BOARDS_DETECTED:
-                self.startLensCalibration()
-                # TODO If possible, ask the led cli to chain two LED states
-                t = Timer(
-                    1.2,
-                    self._event_bus.fire,
-                    args=(MrBeamEvents.LENS_CALIB_PROCESSING_BOARDS,),
-                )
-                t.start()
-        # except:
-        # 	self._logger.exception("Exception in _saveRawImgThreaded(): ")
-        # self._logger.info("ANDYTEST _saveRawImgThreaded() thread started")
-=======
             if len(self.boardDetectorDaemon) >= MIN_BOARDS_DETECTED:
                 if self._plugin.calibration_tool_mode:
                     # Watterott - Auto save calibration
@@ -525,7 +428,6 @@
                 else:
                     self._event_bus.fire(MrBeamEvents.LENS_CALIB_PROCESSING_BOARDS)
                 self.boardDetectorDaemon.scaleProcessors(2)
->>>>>>> 088e14f1
 
     @logme(True)
     def delRawImg(self, path):
@@ -542,30 +444,13 @@
     def removeAllTmpPictures(self):
         if os.path.isdir(self.debugFolder):
             for filename in os.listdir(self.debugFolder):
-<<<<<<< HEAD
-                if re.match(calibration.TMP_RAW_FNAME_RE, filename):
-=======
                 if re.match(TMP_RAW_FNAME_RE, filename):
->>>>>>> 088e14f1
                     my_path = path.join(self.debugFolder, filename)
                     self._logger.debug("Removing tmp calibration file %s" % my_path)
                     os.remove(my_path)
 
     def stopLensCalibration(self):
         self.boardDetectorDaemon.stopAsap()
-<<<<<<< HEAD
-        try:
-            self.boardDetectorDaemon.join()
-        except RuntimeError:
-            self._logger.debug("Board Detector wasn't started or had already exited.")
-        self.boardDetectorDaemon = BoardDetectorDaemon(
-            self._settings.get(["cam", "lensCalibrationFile"]),
-            runCalibrationAsap=True,
-            stateChangeCallback=self.updateFrontendCC,
-            event_bus=self._event_bus,
-        )
-        # self.removeAllTmpPictures()
-=======
         if self.boardDetectorDaemon.is_alive():
             self.boardDetectorDaemon.join()
         self.lensCalibrationStarted = False
@@ -577,7 +462,6 @@
         )
         if not self._plugin.calibration_tool_mode and not self._plugin.is_dev_env():
             self.removeAllTmpPictures()
->>>>>>> 088e14f1
 
     def ignoreCalibrationImage(self, path):
         myPath = path.join(self.debugFolder, "debug", path)
@@ -601,11 +485,7 @@
             else:
                 return False
 
-<<<<<<< HEAD
-    def startLensCalibration(self):
-=======
     def saveLensCalibration(self):
->>>>>>> 088e14f1
         if (
             not self.boardDetectorDaemon.is_alive()
             and not self.boardDetectorDaemon.stopping
@@ -613,14 +493,6 @@
             self._logger.info("Board detector not alive, starting now")
             self.boardDetectorDaemon.start()
 
-<<<<<<< HEAD
-        self.boardDetectorDaemon.startCalibrationWhenIdle = True
-        self.boardDetectorDaemon.scaleProcessors(4)
-        return True
-
-    def updateFrontendCC(self, data):
-        if data["lensCalibration"] == calibration.STATE_SUCCESS:
-=======
         self.boardDetectorDaemon.saveCalibration()
         return True
 
@@ -652,7 +524,6 @@
 
     def updateFrontendCC(self, data):
         if data["lensCalibration"] == STATE_SUCCESS:
->>>>>>> 088e14f1
             self.refresh_settings()
         self._plugin_manager.send_plugin_message(
             "mrbeam", dict(chessboardCalibrationState=data)
@@ -706,26 +577,6 @@
         self.cam = None
         self.analytics = None
 
-<<<<<<< HEAD
-        if debug:
-            self._logger = mrb_logger(
-                "octoprint.plugins.mrbeam.iobeam.lidhandler.PhotoCreator", logging.DEBUG
-            )
-        else:
-            self._logger = mrb_logger(
-                "octoprint.plugins.mrbeam.iobeam.lidhandler.PhotoCreator", logging.INFO
-            )
-
-        self.last_markers, self.last_shutter_speed = self.load_camera_settings()
-        if self._settings.get(["cam", "keepOriginals"]):
-            self.tmp_img_prepared = self.final_image_path.replace(".jpg", "-tmp2.jpg")
-        else:
-            self.tmp_img_prepared = self.final_image_path.replace(".jpg", "-tmp2.jpg")
-        map(
-            self._createFolder_if_not_existing,
-            [self.final_image_path, self.tmp_img_prepared],
-        )
-=======
         _level = logging.DEBUG if debug else logging.INFO
         self._logger = mrb_logger(
             "octoprint.plugins.mrbeam.iobeam.lidhandler.PhotoCreator", lvl=_level
@@ -733,7 +584,6 @@
 
         self.last_markers, self.last_shutter_speed = self.load_camera_settings()
         self._createFolder_if_not_existing(self.final_image_path)
->>>>>>> 088e14f1
 
     @property
     def active(self):
@@ -809,11 +659,8 @@
                 self.stopEvent.set()
                 return
 
-<<<<<<< HEAD
-=======
             self.last_markers, self.last_shutter_speed = self.load_camera_settings()
 
->>>>>>> 088e14f1
             self._logger.debug("Starting the camera now.")
             camera_worker = MrbPicWorker(maxSize=2, debug=self.debug)
             with MrbCamera(
@@ -831,11 +678,7 @@
                         out_pic_size=out_pic_size,
                     )
                 except Exception:
-<<<<<<< HEAD
-                    cam.close()
-=======
                     self.cam.close()
->>>>>>> 088e14f1
                     raise
             if recurse_nb > 0:
                 self._logger.info("Camera recovered")
@@ -905,11 +748,7 @@
         """
 
         cam.start_preview()
-<<<<<<< HEAD
-        time.sleep(1.5)  # camera warmup + prevent quick switch to pic capture
-=======
         time.sleep(1.2)  # camera warmup + prevent quick switch to pic capture
->>>>>>> 088e14f1
 
         session_details = blank_session_details()
         self._front_ready.set()
@@ -960,15 +799,6 @@
                 path_to_pic_settings = self._settings.get(
                     ["cam", "correctionSettingsFile"]
                 )
-<<<<<<< HEAD
-                path_to_lens_calib = self._settings.get(["cam", "lensCalibrationFile"])
-                self._logger.debug(
-                    "Refreshing picture settings from %s" % path_to_pic_settings
-                )
-                pic_settings = _getPicSettings(path_to_pic_settings)
-                cam_params = _getCamParams(path_to_lens_calib)
-                prev = None  # Forces to take a new picture
-=======
                 path_to_lens_calib = self._plugin.lid_handler.get_calibration_file()
                 self._logger.debug(
                     "Refreshing picture settings from %s" % path_to_pic_settings
@@ -976,15 +806,11 @@
                 pic_settings = get_corner_calibration(path_to_pic_settings)
                 cam_params = _getCamParams(path_to_lens_calib)
                 self.forceNewPic.set()
->>>>>>> 088e14f1
             cam.wait()  # waits until the next picture is ready
             if self.stopping:
                 break
 
             latest = cam.lastPic()  # gets last picture given by cam.worker
-<<<<<<< HEAD
-            cam.async_capture()  # starts capture with new settings
-=======
             if self._plugin.lid_handler.lensCalibrationStarted:
                 # Do not try to do anything fancy during the lens calibration (computationaly lighter)
                 self._logger.debug(
@@ -1003,7 +829,6 @@
             else:
                 cam.async_capture()  # starts capture with new settings
 
->>>>>>> 088e14f1
             if latest is None:
                 # The first picture will be empty, should wait for the 2nd one.
                 self._logger.debug("The last picture is empty")
@@ -1042,15 +867,12 @@
                     )
                     self.rawLock.release()
 
-<<<<<<< HEAD
-=======
             if self._plugin.lid_handler.lensCalibrationStarted:
                 # Do not try to detect markers during the lens
                 # calibration (computationaly light)
                 self.forceNewPic.clear()
                 continue
 
->>>>>>> 088e14f1
             # Compare previous image with the current one.
             if (
                 self.forceNewPic.isSet()
@@ -1111,17 +933,10 @@
                 savedPics,
             ) = prepareImage(
                 input_image=latest,
-<<<<<<< HEAD
-                path_to_output_image=self.tmp_img_prepared,
-                pic_settings=pic_settings,
-                cam_dist=dist,
-                cam_matrix=mtx,
-=======
                 path_to_output_image=self.final_image_path,
                 pic_settings=pic_settings,
                 cam_matrix=mtx,
                 cam_dist=dist,
->>>>>>> 088e14f1
                 last_markers=self.last_markers,
                 size=scaled_output_size,
                 quality=quality,
@@ -1145,11 +960,7 @@
                 if workspaceCorners is None
                 else list(workspaceCorners),
                 # {k: v.astype(int) for k, v in workspaceCorners.items()},
-<<<<<<< HEAD
-                "markers_pos": {qd: list(pos) for qd, pos in self.last_markers.items()},
-=======
                 "markers_pos": dict_map(list, self.last_markers),
->>>>>>> 088e14f1
                 "successful_correction": success,
                 "undistorted_saved": True,
                 "workspace_corner_ratio": float(MAX_OBJ_HEIGHT) / CAMERA_HEIGHT / 2,
@@ -1346,11 +1157,7 @@
             )
 
         dist = ""
-<<<<<<< HEAD
-        path_to_cam_params = self._settings.get(["cam", "lensCalibrationFile"])
-=======
         path_to_cam_params = self._plugin.lid_handler.get_calibration_file()
->>>>>>> 088e14f1
         try:
             with open(path_to_cam_params, "r") as f:
                 dist = base64.b64encode(f.read())
@@ -1399,10 +1206,6 @@
     def send_pic_asap(self, force=False):
         if force or self._pic_available.isSet() and self._front_ready.isSet():
             # Both front and backend sould be ready to send/receive a new picture
-<<<<<<< HEAD
-            self._move_img(self.tmp_img_prepared, self.final_image_path)
-=======
->>>>>>> 088e14f1
             self._send_frontend_picture_metadata(self.last_correction_result)
             self._pic_available.clear()
             self._front_ready.clear()
@@ -1425,17 +1228,6 @@
             os.makedirs(path)
             self._logger.debug("Created folder '%s' for camera images.", path)
 
-<<<<<<< HEAD
-    def _move_img(self, src, dest):
-        try:
-            if os.path.exists(dest):
-                os.remove(dest)
-            shutil.move(src, dest)
-        except Exception as e:
-            self._logger.warn("exception_while_moving_file-_%s", e)
-
-=======
->>>>>>> 088e14f1
     def load_camera_settings(self, path="/home/pi/.octoprint/cam/last_session.yaml"):
         """
         Loads the settings saved from the last session.
@@ -1497,16 +1289,12 @@
             )
 
         settings = dict_merge(
-<<<<<<< HEAD
-            settings, {"calibMarkers": _markers, "shutter_speed": shutter_speed}
-=======
             settings,
             {
                 "calibMarkers": _markers,
                 "shutter_speed": shutter_speed,
                 "version": octoprint_mrbeam.__version__,
             },
->>>>>>> 088e14f1
         )
         try:
             with open(path, "w") as f:
