--- conflicted
+++ resolved
@@ -3163,7 +3163,6 @@
 
 /*Terminal button*/
 
-<<<<<<< HEAD
 /*User Settings API Key button*/
 
 #usersettings_access a.btn.add-on {
@@ -3172,8 +3171,6 @@
 
 /*User Settings API Key button*/
 
-=======
->>>>>>> d0418670
 /*Design Store*/
 #designstore #design_store_iframe{
     width: 100%;
@@ -3209,8 +3206,7 @@
 #designstore #design_store_offline_placeholder .no-internet-connection-section .no-internet-content .btn.refresh-connection{
     margin-top: 45px;
 }
-<<<<<<< HEAD
+
 /*Design Store*/
-=======
-/*Design Store*/
->>>>>>> d0418670
+
+
