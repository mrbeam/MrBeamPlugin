/* start of fonts */
@font-face {
  font-family: "RobotoFont";
  font-style: normal;
  font-weight: 400;
  font-display: swap;
  src: url("../fonts/Roboto/Regular/RobotoRegular.woff2") format("woff2");
}
@font-face {
  font-family: "RobotoFont";
  font-style: normal;
  font-weight: 900;
  font-display: swap;
  src: url("../fonts/Roboto/Bold/RobotoBold.woff2") format("woff2");
}
/* end of fonts */

a {
  color: #e25303;
}

a:hover {
  color: #a63e03;
}

a.muted {
  color: #e25303a1;
}

a.muted:hover {
  color: #e25303a1;
}

button:focus {
  outline: 0 !important;
}

.btn {
  background: #ffffff;
  box-shadow: 1px 2px 6px rgba(0, 0, 0, 0.25);
  border-radius: 8px;
  border-color: white;
  color: #383e42;
  font-weight: 900;
  padding: 8px;
  min-width: 110px;
}

.btn-group > .btn {
  min-width: 0;
}

.btn-group-vertical > .btn:first-child,
.btn-group > .btn:first-child {
  border-radius: 8px 0 0 8px;
}

.btn-group-vertical > .btn:last-child,
.btn-group > .btn:last-child {
  border-radius: 0 8px 8px 0;
}

.btn:focus,
.btn:active,
.btn.active {
  box-shadow: none;
  border: 1px solid #383e42;
  border-radius: 8px;
  background: #ffffff;
}

.btn:hover {
  background: #ffffff;
  box-shadow: 0px 1px 3px rgba(0, 0, 0, 0.25);
}

.btn.disabled,
.btn:hover.disabled,
.btn[disabled] {
  cursor: default;
  background: #e4e4e4;
  border-color: #e4e4e4;
  box-shadow: none;
}

.btn-large {
  padding: 11px 19px;
  font-size: 17.5px;
}

.btn-large [class^="icon-"],
.btn-large [class*=" icon-"] {
  margin-top: 4px;
}

.btn-small {
  padding: 2px 10px;
  font-size: 11.9px;
  border-radius: 6px;
  min-width: 0;
}

.btn-small [class^="icon-"],
.btn-small [class*=" icon-"] {
  margin-top: 0;
}

.btn-group-vertical > .btn:first-child,
.btn-group > .btn-small:first-child {
  border-radius: 6px 0 0 6px;
}

.btn-group-vertical > .btn:last-child,
.btn-group > .btn-small:last-child {
  border-radius: 0 6px 6px 0;
}

.btn-mini [class^="icon-"],
.btn-mini [class*=" icon-"] {
  margin-top: -1px;
}

.btn-mini {
  border-radius: 4px;
  padding: 0 6px;
  font-size: 10.5px;
  min-width: 0;
}

.btn-group-vertical > .btn:first-child,
.btn-group > .btn-mini:first-child {
  border-radius: 4px 0 0 4px;
}

.btn-group-vertical > .btn:last-child,
.btn-group > .btn-mini:last-child {
  border-radius: 0 4px 4px 0;
}

.btn-block {
  display: block;
  width: 100%;
  padding-left: 0;
  padding-right: 0;
  -webkit-box-sizing: border-box;
  -moz-box-sizing: border-box;
  box-sizing: border-box;
}

.btn-block + .btn-block {
  margin-top: 5px;
}

input[type="submit"].btn-block,
input[type="reset"].btn-block,
input[type="button"].btn-block {
  width: 100%;
}

.btn-primary.active,
.btn-warning.active,
.btn-danger.active,
.btn-success.active,
.btn-info.active,
.btn-inverse.active {
  color: rgba(255, 255, 255, 0.75);
}

.btn-primary {
  background: #e25303;
  box-shadow: 1px 2px 6px rgba(0, 0, 0, 0.25);
  border-radius: 8px;
  border-color: #e25303;
  color: #ffffff;
  font-weight: 900;
}

.btn-primary:focus,
.btn-primary:active,
.btn-primary.active {
  border: 2px solid #ffffff;
  border-radius: 8px;
  background: #e25303;
  outline: none;
}

.btn-primary:hover {
  background: #e25303;
  box-shadow: 0px 1px 3px rgba(0, 0, 0, 0.25);
}

.btn-primary.disabled,
.btn-primary[disabled] {
  cursor: default;
  background: #e4e4e4;
  border-color: #e4e4e4;
  color: #383e42;
  box-shadow: none;
}

.btn-warning {
  color: #ffffff;
  text-shadow: 0 -1px 0 rgba(0, 0, 0, 0.25);
  background-color: #faa732;
  background-image: -moz-linear-gradient(top, #fbb450, #f89406);
  background-image: -webkit-gradient(
    linear,
    0 0,
    0 100%,
    from(#fbb450),
    to(#f89406)
  );
  background-image: -webkit-linear-gradient(top, #fbb450, #f89406);
  background-image: -o-linear-gradient(top, #fbb450, #f89406);
  background-image: linear-gradient(to bottom, #fbb450, #f89406);
  background-repeat: repeat-x;
  filter: progid:DXImageTransform.Microsoft.gradient(startColorstr='#fffbb450', endColorstr='#fff89406', GradientType=0);
  border-color: #f89406 #f89406 #ad6704;
  border-color: rgba(0, 0, 0, 0.1) rgba(0, 0, 0, 0.1) rgba(0, 0, 0, 0.25);
  *background-color: #f89406;
  /* Darken IE7 buttons by default so they stand out more given they won't have borders */
  filter: progid:DXImageTransform.Microsoft.gradient(enabled=false);
}

.btn-warning:hover,
.btn-warning:focus,
.btn-warning:active,
.btn-warning.active,
.btn-warning.disabled,
.btn-warning[disabled] {
  color: #ffffff;
  background-color: #f89406;
  *background-color: #df8505;
}

.btn-warning:active,
.btn-warning.active {
  background-color: #c67605 \9;
}

.btn-danger {
  color: #ffffff;
  text-shadow: 0 -1px 0 rgba(0, 0, 0, 0.25);
  background-color: #da4f49;
  background-image: -moz-linear-gradient(top, #ee5f5b, #bd362f);
  background-image: -webkit-gradient(
    linear,
    0 0,
    0 100%,
    from(#ee5f5b),
    to(#bd362f)
  );
  background-image: -webkit-linear-gradient(top, #ee5f5b, #bd362f);
  background-image: -o-linear-gradient(top, #ee5f5b, #bd362f);
  background-image: linear-gradient(to bottom, #ee5f5b, #bd362f);
  background-repeat: repeat-x;
  filter: progid:DXImageTransform.Microsoft.gradient(startColorstr='#ffee5f5b', endColorstr='#ffbd362f', GradientType=0);
  border-color: #bd362f #bd362f #802420;
  border-color: rgba(0, 0, 0, 0.1) rgba(0, 0, 0, 0.1) rgba(0, 0, 0, 0.25);
  *background-color: #bd362f;
  /* Darken IE7 buttons by default so they stand out more given they won't have borders */
  filter: progid:DXImageTransform.Microsoft.gradient(enabled=false);
}

.btn-danger:hover,
.btn-danger:focus,
.btn-danger:active,
.btn-danger.active,
.btn-danger.disabled,
.btn-danger[disabled] {
  color: #ffffff;
  background-color: #bd362f;
  *background-color: #a9302a;
}

.btn-danger:active,
.btn-danger.active {
  background-color: #942a25 \9;
}

.btn-success {
  color: #ffffff;
  text-shadow: 0 -1px 0 rgba(0, 0, 0, 0.25);
  background-color: #5bb75b;
  background-image: -moz-linear-gradient(top, #62c462, #51a351);
  background-image: -webkit-gradient(
    linear,
    0 0,
    0 100%,
    from(#62c462),
    to(#51a351)
  );
  background-image: -webkit-linear-gradient(top, #62c462, #51a351);
  background-image: -o-linear-gradient(top, #62c462, #51a351);
  background-image: linear-gradient(to bottom, #62c462, #51a351);
  background-repeat: repeat-x;
  filter: progid:DXImageTransform.Microsoft.gradient(startColorstr='#ff62c462', endColorstr='#ff51a351', GradientType=0);
  border-color: #51a351 #51a351 #387038;
  border-color: rgba(0, 0, 0, 0.1) rgba(0, 0, 0, 0.1) rgba(0, 0, 0, 0.25);
  *background-color: #51a351;
  /* Darken IE7 buttons by default so they stand out more given they won't have borders */
  filter: progid:DXImageTransform.Microsoft.gradient(enabled=false);
}

.btn-success:hover,
.btn-success:focus,
.btn-success:active,
.btn-success.active,
.btn-success.disabled,
.btn-success[disabled] {
  color: #ffffff;
  background-color: #51a351;
  *background-color: #499249;
}

.btn-success:active,
.btn-success.active {
  background-color: #408140 \9;
}

.btn-info {
  color: #ffffff;
  text-shadow: 0 -1px 0 rgba(0, 0, 0, 0.25);
  background-color: #49afcd;
  background-image: -moz-linear-gradient(top, #5bc0de, #2f96b4);
  background-image: -webkit-gradient(
    linear,
    0 0,
    0 100%,
    from(#5bc0de),
    to(#2f96b4)
  );
  background-image: -webkit-linear-gradient(top, #5bc0de, #2f96b4);
  background-image: -o-linear-gradient(top, #5bc0de, #2f96b4);
  background-image: linear-gradient(to bottom, #5bc0de, #2f96b4);
  background-repeat: repeat-x;
  filter: progid:DXImageTransform.Microsoft.gradient(startColorstr='#ff5bc0de', endColorstr='#ff2f96b4', GradientType=0);
  border-color: #2f96b4 #2f96b4 #1f6377;
  border-color: rgba(0, 0, 0, 0.1) rgba(0, 0, 0, 0.1) rgba(0, 0, 0, 0.25);
  *background-color: #2f96b4;
  /* Darken IE7 buttons by default so they stand out more given they won't have borders */
  filter: progid:DXImageTransform.Microsoft.gradient(enabled=false);
}

.btn-info:hover,
.btn-info:focus,
.btn-info:active,
.btn-info.active,
.btn-info.disabled,
.btn-info[disabled] {
  color: #ffffff;
  background-color: #2f96b4;
  *background-color: #2a85a0;
}

.btn-info:active,
.btn-info.active {
  background-color: #24748c \9;
}

.btn-inverse {
  color: #ffffff;
  text-shadow: 0 -1px 0 rgba(0, 0, 0, 0.25);
  background-color: #363636;
  background-image: -moz-linear-gradient(top, #444444, #222222);
  background-image: -webkit-gradient(
    linear,
    0 0,
    0 100%,
    from(#444444),
    to(#222222)
  );
  background-image: -webkit-linear-gradient(top, #444444, #222222);
  background-image: -o-linear-gradient(top, #444444, #222222);
  background-image: linear-gradient(to bottom, #444444, #222222);
  background-repeat: repeat-x;
  filter: progid:DXImageTransform.Microsoft.gradient(startColorstr='#ff444444', endColorstr='#ff222222', GradientType=0);
  border-color: #222222 #222222 #000000;
  border-color: rgba(0, 0, 0, 0.1) rgba(0, 0, 0, 0.1) rgba(0, 0, 0, 0.25);
  *background-color: #222222;
  /* Darken IE7 buttons by default so they stand out more given they won't have borders */
  filter: progid:DXImageTransform.Microsoft.gradient(enabled=false);
}

.btn-inverse:hover,
.btn-inverse:focus,
.btn-inverse:active,
.btn-inverse.active,
.btn-inverse.disabled,
.btn-inverse[disabled] {
  color: #ffffff;
  background-color: #222222;
  *background-color: #151515;
}

.btn-inverse:active,
.btn-inverse.active {
  background-color: #080808 \9;
}

button.btn,
input[type="submit"].btn {
  *padding-top: 3px;
  *padding-bottom: 3px;
}

button.btn::-moz-focus-inner,
input[type="submit"].btn::-moz-focus-inner {
  padding: 0;
  border: 0;
}

button.btn.btn-large,
input[type="submit"].btn.btn-large {
  *padding-top: 7px;
  *padding-bottom: 7px;
}

button.btn.btn-small,
input[type="submit"].btn.btn-small {
  *padding-top: 3px;
  *padding-bottom: 3px;
}

button.btn.btn-mini,
input[type="submit"].btn.btn-mini {
  *padding-top: 1px;
  *padding-bottom: 1px;
}

.btn-link,
.btn-link:active,
.btn-link[disabled] {
  background-color: transparent;
  background-image: none;
  -webkit-box-shadow: none;
  -moz-box-shadow: none;
  box-shadow: none;
}

.btn-link {
  border-color: transparent;
  cursor: pointer;
  color: #e25303;
  -webkit-border-radius: 0;
  -moz-border-radius: 0;
  border-radius: 0;
}

.btn-link:hover,
.btn-link:focus {
  color: #a63e03;
  text-decoration: underline;
  background-color: transparent;
}

.btn-link[disabled]:hover,
.btn-link[disabled]:focus {
  color: #383e42;
  text-decoration: none;
}

.clearfix {
  *zoom: 1;
}

.clearfix:before,
.clearfix:after {
  display: table;
  content: "";
  line-height: 0;
}

.clearfix:after {
  clear: both;
}

.hide-text {
  font: 0/0 a;
  color: transparent;
  text-shadow: none;
  background-color: transparent;
  border: 0;
}

.input-block-level {
  display: block;
  width: 100%;
  min-height: 30px;
  -webkit-box-sizing: border-box;
  -moz-box-sizing: border-box;
  box-sizing: border-box;
}

#logo_compact {
  display: none;
}

@media (max-width: 1000px) {
  #logo_wide {
    display: none;
  }

  #logo_compact {
    display: initial;
  }
}

#navbar .navbar-inner {
  background-color: #ebebeb;
  background-image: -moz-linear-gradient(top, #ffffff, #cccccc);
  background-image: -webkit-gradient(
    linear,
    0 0,
    0 100%,
    from(#ffffff),
    to(#cccccc)
  );
  background-image: -webkit-linear-gradient(top, #ffffff, #cccccc);
  background-image: -o-linear-gradient(top, #ffffff, #cccccc);
  background-image: linear-gradient(to bottom, #ffffff, #cccccc);
  background-repeat: repeat-x;
  filter: progid:DXImageTransform.Microsoft.gradient(startColorstr='#ffffffff', endColorstr='#ffcccccc', GradientType=0);
}

#navbar .navbar-inner .brand,
#navbar .navbar-inner .nav > li > a {
  text-shadow: 0 1px 0 #cccccc;
  color: #383e42;
}

#navbar .brand {
  padding: 4px 20px 0px;
}

#navbar .navbar-inner .brand .caret,
#navbar .navbar-inner .nav > li > a .caret {
  border-bottom-color: #939393;
  border-top-color: #939393;
}

#navbar .navbar-inner .brand:hover .caret,
#navbar .navbar-inner .nav > li > a:hover .caret,
#navbar .navbar-inner .brand:focus .caret,
#navbar .navbar-inner .nav > li > a:focus .caret {
  border-bottom-color: #636363;
  border-top-color: #636363;
}

.navbar .nav > .active > a,
.navbar .nav > .active > a:hover,
.navbar .nav > .active > a:focus {
  box-shadow: none;
  text-decoration: none;
  font-weight: bold;
  background: none;
  text-shadow: none;
}

.navbar-brand img {
  height: 40px;
  width: auto;
}

.navbar .brand {
  padding-top: 4px;
  padding-bottom: 4px;
  margin-left: 0px;
}

#navbar .navbar-inner .brand span {
  background-image: url(../img/mr-typo_x120.png);
}

@media (-webkit-min-device-pixel-ratio: 2), (min-resolution: 192dpi) {
  #navbar .navbar-inner .brand span {
    background-image: url(../img/mr-typo_x120.png);
  }
}

#navbar_login a.dropdown-toggle span {
  max-width: 250px !important;
}

#navbar .navbar-inner .nav li.dropdown.open > .dropdown-toggle,
#navbar .navbar-inner .nav li.dropdown.active > .dropdown-toggle,
#navbar .navbar-inner .nav li.dropdown.open.active > .dropdown-toggle {
  background-color: #e0e0e0;
  background-image: -moz-linear-gradient(top, #cccccc, #ffffff);
  background-image: -webkit-gradient(
    linear,
    0 0,
    0 100%,
    from(#cccccc),
    to(#ffffff)
  );
  background-image: -webkit-linear-gradient(top, #cccccc, #ffffff);
  background-image: -o-linear-gradient(top, #cccccc, #ffffff);
  background-image: linear-gradient(to bottom, #cccccc, #ffffff);
  background-repeat: repeat-x;
  filter: progid:DXImageTransform.Microsoft.gradient(startColorstr='#ffcccccc', endColorstr='#ffffffff', GradientType=0);
}

#navbar .navbar-inner.red {
  background-color: #e36565;
  background-image: -moz-linear-gradient(top, #f9a0a0, #c20c0c);
  background-image: -webkit-gradient(
    linear,
    0 0,
    0 100%,
    from(#f9a0a0),
    to(#c20c0c)
  );
  background-image: -webkit-linear-gradient(top, #f9a0a0, #c20c0c);
  background-image: -o-linear-gradient(top, #f9a0a0, #c20c0c);
  background-image: linear-gradient(to bottom, #f9a0a0, #c20c0c);
  background-repeat: repeat-x;
  filter: progid:DXImageTransform.Microsoft.gradient(startColorstr='#fff9a0a0', endColorstr='#ffc20c0c', GradientType=0);
}

#navbar .navbar-inner.red .brand,
#navbar .navbar-inner.red .nav > li > a {
  text-shadow: 0 1px 0 #f67070;
  color: #f2f2f2;
}

#navbar .navbar-inner.red .brand .caret,
#navbar .navbar-inner.red .nav > li > a .caret {
  border-bottom-color: #f28d8d;
  border-top-color: #f28d8d;
}

#navbar .navbar-inner.red .brand:hover .caret,
#navbar .navbar-inner.red .nav > li > a:hover .caret,
#navbar .navbar-inner.red .brand:focus .caret,
#navbar .navbar-inner.red .nav > li > a:focus .caret {
  border-bottom-color: #f2bfbf;
  border-top-color: #f2bfbf;
}

#navbar .navbar-inner.red .brand span {
  background-image: url(../img/mr-typo_x120.png);
}

@media (-webkit-min-device-pixel-ratio: 2), (min-resolution: 192dpi) {
  #navbar .navbar-inner.red .brand span {
    background-image: url(../img/mr-typo_x120.png);
  }
}

#navbar .navbar-inner.red .nav li.dropdown.open > .dropdown-toggle,
#navbar .navbar-inner.red .nav li.dropdown.active > .dropdown-toggle,
#navbar .navbar-inner.red .nav li.dropdown.open.active > .dropdown-toggle {
  background-color: #d84747;
  background-image: -moz-linear-gradient(top, #c20c0c, #f9a0a0);
  background-image: -webkit-gradient(
    linear,
    0 0,
    0 100%,
    from(#c20c0c),
    to(#f9a0a0)
  );
  background-image: -webkit-linear-gradient(top, #c20c0c, #f9a0a0);
  background-image: -o-linear-gradient(top, #c20c0c, #f9a0a0);
  background-image: linear-gradient(to bottom, #c20c0c, #f9a0a0);
  background-repeat: repeat-x;
  filter: progid:DXImageTransform.Microsoft.gradient(startColorstr='#ffc20c0c', endColorstr='#fff9a0a0', GradientType=0);
}

#navbar .navbar-inner.orange {
  background-color: #e39665;
  background-image: -moz-linear-gradient(top, #f9c3a0, #c2530c);
  background-image: -webkit-gradient(
    linear,
    0 0,
    0 100%,
    from(#f9c3a0),
    to(#c2530c)
  );
  background-image: -webkit-linear-gradient(top, #f9c3a0, #c2530c);
  background-image: -o-linear-gradient(top, #f9c3a0, #c2530c);
  background-image: linear-gradient(to bottom, #f9c3a0, #c2530c);
  background-repeat: repeat-x;
  filter: progid:DXImageTransform.Microsoft.gradient(startColorstr='#fff9c3a0', endColorstr='#ffc2530c', GradientType=0);
}

#navbar .navbar-inner.orange .brand,
#navbar .navbar-inner.orange .nav > li > a {
  text-shadow: 0 1px 0 #f6a570;
  color: #f2f2f2;
}

#navbar .navbar-inner.orange .brand .caret,
#navbar .navbar-inner.orange .nav > li > a .caret {
  border-bottom-color: #f2b58d;
  border-top-color: #f2b58d;
}

#navbar .navbar-inner.orange .brand:hover .caret,
#navbar .navbar-inner.orange .nav > li > a:hover .caret,
#navbar .navbar-inner.orange .brand:focus .caret,
#navbar .navbar-inner.orange .nav > li > a:focus .caret {
  border-bottom-color: #f2d3bf;
  border-top-color: #f2d3bf;
}

#navbar .navbar-inner.orange .brand span {
  background-image: url(../img/mr-typo_x120.png);
}

@media (-webkit-min-device-pixel-ratio: 2), (min-resolution: 192dpi) {
  #navbar .navbar-inner.orange .brand span {
    background-image: url(../img/mr-typo_x120.png);
  }
}

#navbar .navbar-inner.orange .nav li.dropdown.open > .dropdown-toggle,
#navbar .navbar-inner.orange .nav li.dropdown.active > .dropdown-toggle,
#navbar .navbar-inner.orange .nav li.dropdown.open.active > .dropdown-toggle {
  background-color: #d88047;
  background-image: -moz-linear-gradient(top, #c2530c, #f9c3a0);
  background-image: -webkit-gradient(
    linear,
    0 0,
    0 100%,
    from(#c2530c),
    to(#f9c3a0)
  );
  background-image: -webkit-linear-gradient(top, #c2530c, #f9c3a0);
  background-image: -o-linear-gradient(top, #c2530c, #f9c3a0);
  background-image: linear-gradient(to bottom, #c2530c, #f9c3a0);
  background-repeat: repeat-x;
  filter: progid:DXImageTransform.Microsoft.gradient(startColorstr='#ffc2530c', endColorstr='#fff9c3a0', GradientType=0);
}

#navbar .navbar-inner.yellow {
  background-color: #e3d765;
  background-image: -moz-linear-gradient(top, #f9f0a0, #c2b00c);
  background-image: -webkit-gradient(
    linear,
    0 0,
    0 100%,
    from(#f9f0a0),
    to(#c2b00c)
  );
  background-image: -webkit-linear-gradient(top, #f9f0a0, #c2b00c);
  background-image: -o-linear-gradient(top, #f9f0a0, #c2b00c);
  background-image: linear-gradient(to bottom, #f9f0a0, #c2b00c);
  background-repeat: repeat-x;
  filter: progid:DXImageTransform.Microsoft.gradient(startColorstr='#fff9f0a0', endColorstr='#ffc2b00c', GradientType=0);
}

#navbar .navbar-inner.yellow .brand,
#navbar .navbar-inner.yellow .nav > li > a {
  text-shadow: 0 1px 0 #c2b00c;
  color: #383e42;
}

#navbar .navbar-inner.yellow .brand .caret,
#navbar .navbar-inner.yellow .nav > li > a .caret {
  border-bottom-color: #93892e;
  border-top-color: #93892e;
}

#navbar .navbar-inner.yellow .brand:hover .caret,
#navbar .navbar-inner.yellow .nav > li > a:hover .caret,
#navbar .navbar-inner.yellow .brand:focus .caret,
#navbar .navbar-inner.yellow .nav > li > a:focus .caret {
  border-bottom-color: #635e30;
  border-top-color: #635e30;
}

#navbar .navbar-inner.yellow .brand span {
  background-image: url(../img/mr-typo_x120.png);
}

@media (-webkit-min-device-pixel-ratio: 2), (min-resolution: 192dpi) {
  #navbar .navbar-inner.yellow .brand span {
    background-image: url(../img/mr-typo_x120@2x.png);
  }
}

#navbar .navbar-inner.yellow .nav li.dropdown.open > .dropdown-toggle,
#navbar .navbar-inner.yellow .nav li.dropdown.active > .dropdown-toggle,
#navbar .navbar-inner.yellow .nav li.dropdown.open.active > .dropdown-toggle {
  background-color: #d8ca47;
  background-image: -moz-linear-gradient(top, #c2b00c, #f9f0a0);
  background-image: -webkit-gradient(
    linear,
    0 0,
    0 100%,
    from(#c2b00c),
    to(#f9f0a0)
  );
  background-image: -webkit-linear-gradient(top, #c2b00c, #f9f0a0);
  background-image: -o-linear-gradient(top, #c2b00c, #f9f0a0);
  background-image: linear-gradient(to bottom, #c2b00c, #f9f0a0);
  background-repeat: repeat-x;
  filter: progid:DXImageTransform.Microsoft.gradient(startColorstr='#ffc2b00c', endColorstr='#fff9f0a0', GradientType=0);
}

#navbar .navbar-inner.green {
  background-color: #98f064;
  background-image: -moz-linear-gradient(top, #c8ffa7, #50da00);
  background-image: -webkit-gradient(
    linear,
    0 0,
    0 100%,
    from(#c8ffa7),
    to(#50da00)
  );
  background-image: -webkit-linear-gradient(top, #c8ffa7, #50da00);
  background-image: -o-linear-gradient(top, #c8ffa7, #50da00);
  background-image: linear-gradient(to bottom, #c8ffa7, #50da00);
  background-repeat: repeat-x;
  filter: progid:DXImageTransform.Microsoft.gradient(startColorstr='#ffc8ffa7', endColorstr='#ff50da00', GradientType=0);
}

#navbar .navbar-inner.green .brand,
#navbar .navbar-inner.green .nav > li > a {
  text-shadow: 0 1px 0 #50da00;
  color: #383e42;
}

#navbar .navbar-inner.green .brand .caret,
#navbar .navbar-inner.green .nav > li > a .caret {
  border-bottom-color: #55992e;
  border-top-color: #55992e;
}

#navbar .navbar-inner.green .brand:hover .caret,
#navbar .navbar-inner.green .nav > li > a:hover .caret,
#navbar .navbar-inner.green .brand:focus .caret,
#navbar .navbar-inner.green .nav > li > a:focus .caret {
  border-bottom-color: #446630;
  border-top-color: #446630;
}

#navbar .navbar-inner.green .brand span {
  background-image: url(../img/mr-typo_x120.png);
}

@media (-webkit-min-device-pixel-ratio: 2), (min-resolution: 192dpi) {
  #navbar .navbar-inner.green .brand span {
    background-image: url(../img/mr-typo_x120@2x.png);
  }
}

#navbar .navbar-inner.green .nav li.dropdown.open > .dropdown-toggle,
#navbar .navbar-inner.green .nav li.dropdown.active > .dropdown-toggle,
#navbar .navbar-inner.green .nav li.dropdown.open.active > .dropdown-toggle {
  background-color: #80e943;
  background-image: -moz-linear-gradient(top, #50da00, #c8ffa7);
  background-image: -webkit-gradient(
    linear,
    0 0,
    0 100%,
    from(#50da00),
    to(#c8ffa7)
  );
  background-image: -webkit-linear-gradient(top, #50da00, #c8ffa7);
  background-image: -o-linear-gradient(top, #50da00, #c8ffa7);
  background-image: linear-gradient(to bottom, #50da00, #c8ffa7);
  background-repeat: repeat-x;
  filter: progid:DXImageTransform.Microsoft.gradient(startColorstr='#ff50da00', endColorstr='#ffc8ffa7', GradientType=0);
}

#navbar .navbar-inner.blue {
  background-color: #6498f0;
  background-image: -moz-linear-gradient(top, #a7c8ff, #0050da);
  background-image: -webkit-gradient(
    linear,
    0 0,
    0 100%,
    from(#a7c8ff),
    to(#0050da)
  );
  background-image: -webkit-linear-gradient(top, #a7c8ff, #0050da);
  background-image: -o-linear-gradient(top, #a7c8ff, #0050da);
  background-image: linear-gradient(to bottom, #a7c8ff, #0050da);
  background-repeat: repeat-x;
  filter: progid:DXImageTransform.Microsoft.gradient(startColorstr='#ffa7c8ff', endColorstr='#ff0050da', GradientType=0);
}

#navbar .navbar-inner.blue .brand,
#navbar .navbar-inner.blue .nav > li > a {
  text-shadow: 0 1px 0 #74a7ff;
  color: #f2f2f2;
}

#navbar .navbar-inner.blue .brand .caret,
#navbar .navbar-inner.blue .nav > li > a .caret {
  border-bottom-color: #8db5f9;
  border-top-color: #8db5f9;
}

#navbar .navbar-inner.blue .brand:hover .caret,
#navbar .navbar-inner.blue .nav > li > a:hover .caret,
#navbar .navbar-inner.blue .brand:focus .caret,
#navbar .navbar-inner.blue .nav > li > a:focus .caret {
  border-bottom-color: #bfd3f5;
  border-top-color: #bfd3f5;
}

#navbar .navbar-inner.blue .brand span {
  background-image: url(../img/mr-typo_x120-light.png);
}

@media (-webkit-min-device-pixel-ratio: 2), (min-resolution: 192dpi) {
  #navbar .navbar-inner.blue .brand span {
    background-image: url(../img/mr-typo_x120-light@2x.png);
  }
}

#navbar .navbar-inner.blue .nav li.dropdown.open > .dropdown-toggle,
#navbar .navbar-inner.blue .nav li.dropdown.active > .dropdown-toggle,
#navbar .navbar-inner.blue .nav li.dropdown.open.active > .dropdown-toggle {
  background-color: #4380e9;
  background-image: -moz-linear-gradient(top, #0050da, #a7c8ff);
  background-image: -webkit-gradient(
    linear,
    0 0,
    0 100%,
    from(#0050da),
    to(#a7c8ff)
  );
  background-image: -webkit-linear-gradient(top, #0050da, #a7c8ff);
  background-image: -o-linear-gradient(top, #0050da, #a7c8ff);
  background-image: linear-gradient(to bottom, #0050da, #a7c8ff);
  background-repeat: repeat-x;
  filter: progid:DXImageTransform.Microsoft.gradient(startColorstr='#ff0050da', endColorstr='#ffa7c8ff', GradientType=0);
}

#navbar .navbar-inner.violet {
  background-color: #9864f0;
  background-image: -moz-linear-gradient(top, #c8a7ff, #5000da);
  background-image: -webkit-gradient(
    linear,
    0 0,
    0 100%,
    from(#c8a7ff),
    to(#5000da)
  );
  background-image: -webkit-linear-gradient(top, #c8a7ff, #5000da);
  background-image: -o-linear-gradient(top, #c8a7ff, #5000da);
  background-image: linear-gradient(to bottom, #c8a7ff, #5000da);
  background-repeat: repeat-x;
  filter: progid:DXImageTransform.Microsoft.gradient(startColorstr='#ffc8a7ff', endColorstr='#ff5000da', GradientType=0);
}

#navbar .navbar-inner.violet .brand,
#navbar .navbar-inner.violet .nav > li > a {
  text-shadow: 0 1px 0 #a774ff;
  color: #f2f2f2;
}

#navbar .navbar-inner.violet .brand .caret,
#navbar .navbar-inner.violet .nav > li > a .caret {
  border-bottom-color: #b58df9;
  border-top-color: #b58df9;
}

#navbar .navbar-inner.violet .brand:hover .caret,
#navbar .navbar-inner.violet .nav > li > a:hover .caret,
#navbar .navbar-inner.violet .brand:focus .caret,
#navbar .navbar-inner.violet .nav > li > a:focus .caret {
  border-bottom-color: #d3bff5;
  border-top-color: #d3bff5;
}

#navbar .navbar-inner.violet .brand span {
  background-image: url(../img/mr-typo_x120-light.png);
}

@media (-webkit-min-device-pixel-ratio: 2), (min-resolution: 192dpi) {
  #navbar .navbar-inner.violet .brand span {
    background-image: url(../img/mr-typo_x120-light@2x.png);
  }
}

#navbar .navbar-inner.violet .nav li.dropdown.open > .dropdown-toggle,
#navbar .navbar-inner.violet .nav li.dropdown.active > .dropdown-toggle,
#navbar .navbar-inner.violet .nav li.dropdown.open.active > .dropdown-toggle {
  background-color: #8043e9;
  background-image: -moz-linear-gradient(top, #5000da, #c8a7ff);
  background-image: -webkit-gradient(
    linear,
    0 0,
    0 100%,
    from(#5000da),
    to(#c8a7ff)
  );
  background-image: -webkit-linear-gradient(top, #5000da, #c8a7ff);
  background-image: -o-linear-gradient(top, #5000da, #c8a7ff);
  background-image: linear-gradient(to bottom, #5000da, #c8a7ff);
  background-repeat: repeat-x;
  filter: progid:DXImageTransform.Microsoft.gradient(startColorstr='#ff5000da', endColorstr='#ffc8a7ff', GradientType=0);
}

#navbar .navbar-inner.black {
  background-color: #4f4f4f;
  background-image: -moz-linear-gradient(top, #787878, #121212);
  background-image: -webkit-gradient(
    linear,
    0 0,
    0 100%,
    from(#787878),
    to(#121212)
  );
  background-image: -webkit-linear-gradient(top, #787878, #121212);
  background-image: -o-linear-gradient(top, #787878, #121212);
  background-image: linear-gradient(to bottom, #787878, #121212);
  background-repeat: repeat-x;
  filter: progid:DXImageTransform.Microsoft.gradient(startColorstr='#ff787878', endColorstr='#ff121212', GradientType=0);
}

#navbar .navbar-inner.black .brand,
#navbar .navbar-inner.black .nav > li > a {
  text-shadow: 0 1px 0 #5e5e5e;
  color: #f2f2f2;
}

#navbar .navbar-inner.black .brand .caret,
#navbar .navbar-inner.black .nav > li > a .caret {
  border-bottom-color: #959595;
  border-top-color: #959595;
}

#navbar .navbar-inner.black .brand:hover .caret,
#navbar .navbar-inner.black .nav > li > a:hover .caret,
#navbar .navbar-inner.black .brand:focus .caret,
#navbar .navbar-inner.black .nav > li > a:focus .caret {
  border-bottom-color: #c4c4c4;
  border-top-color: #c4c4c4;
}

#navbar .navbar-inner.black .brand span {
  background-image: url(../img/mr-typo_x120.png);
}

@media (-webkit-min-device-pixel-ratio: 2), (min-resolution: 192dpi) {
  #navbar .navbar-inner.black .brand span {
    background-image: url(../img/mr-typo_x120.png);
  }
}

#navbar .navbar-inner.black .nav li.dropdown.open > .dropdown-toggle,
#navbar .navbar-inner.black .nav li.dropdown.active > .dropdown-toggle,
#navbar .navbar-inner.black .nav li.dropdown.open.active > .dropdown-toggle {
  background-color: #3b3b3b;
  background-image: -moz-linear-gradient(top, #121212, #787878);
  background-image: -webkit-gradient(
    linear,
    0 0,
    0 100%,
    from(#121212),
    to(#787878)
  );
  background-image: -webkit-linear-gradient(top, #121212, #787878);
  background-image: -o-linear-gradient(top, #121212, #787878);
  background-image: linear-gradient(to bottom, #121212, #787878);
  background-repeat: repeat-x;
  filter: progid:DXImageTransform.Microsoft.gradient(startColorstr='#ff121212', endColorstr='#ff787878', GradientType=0);
}

#navbar .navbar-inner .brand span {
  background-size: auto 100%;
  background-position: left center;
  padding-left: 24px;
  background-repeat: no-repeat;
  display: inline-block;
  min-width: 400px;
  height: 48px;
}

.navbar .nav > li > a {
  padding: 14px 15px 14px;
}

.navbar {
  user-select: none;
  margin-bottom: 0px;
  /*margin-top: 6px;*/
  box-shadow: 0px 0px 8px #ddd;
  background-color: #ffffff;
}

.navbar > .container {
  background-color: white;
  border-bottom: 1px dotted #eeeeee;
}

li.nav_version {
  font-size: x-small;
  color: #383e42;
  padding: 0px 20px;
}

body {
  padding-top: 48px; /* necessary for navbar-fixed-top */
  min-width: 620px;
  color: #383e42;
}

.octoprint-container {
  margin-top: 0px;
  background-color: white;
  /** OctoPrint application tabs */
  /** Accordions */
}

.octoprint-container .tab-content {
  padding: 9px 0px 0px;
  border-left: 0px solid #ddd;
  border-right: 0px solid #ddd;
  border-bottom: 0px solid #ddd;
  -webkit-border-bottom-right-radius: 0px;
  -moz-border-radius-bottomright: 0px;
  border-bottom-right-radius: 0px;
  -webkit-border-bottom-left-radius: 0px;
  -moz-border-radius-bottomleft: 0px;
  border-bottom-left-radius: 0px;
}

.octoprint-container .nav {
  margin-bottom: 0px;
}

.octoprint-container .tab-content h1 {
  display: block;
  width: 100%;
  padding: 0;
  margin-bottom: 20px;
  font-size: 21px;
  line-height: 40px;
  color: #333;
  border: 0;
  border-bottom: 1px solid #e5e5e5;
  font-weight: normal;
}

.octoprint-container .accordion-heading .accordion-heading-button {
  float: right;
}

.octoprint-container .accordion-heading .accordion-heading-button a {
  display: inline-block;
  padding: 8px 15px;
  font-size: 14px;
  line-height: 20px;
  color: #383e42;
  text-decoration: none;
  background: none;
  -webkit-box-shadow: none;
  -moz-box-shadow: none;
  box-shadow: none;
}

.octoprint-container .accordion-heading a.accordion-toggle {
  display: inline-block;
  color: #e25303;
}

.octoprint-container .accordion-heading div.accordion-toggle {
  display: inline-block;
  padding: 8px 15px;
  color: #e25303;
  cursor: default;
}

.octoprint-container .accordion-heading [class^="icon-"],
.octoprint-container .accordion-heading [class*=" icon-"] {
  color: #383e42;
}

.print-control .btn {
  padding-left: 4px;
  padding-right: 4px;
}

.upload-buttons .btn {
  margin-right: 0;
}

/** Tables */
table {
  table-layout: fixed;
}

table .popover-title {
  text-overflow: ellipsis;
  word-break: break-all;
}

table th,
table td {
  overflow: hidden;
}

table th.gcode_files_name,
table td.gcode_files_name {
  text-overflow: ellipsis;
  white-space: nowrap;
  text-align: left;
}

table th.gcode_files_action,
table td.gcode_files_action {
  text-align: center;
  width: 90px;
}

table th.gcode_files_action a,
table td.gcode_files_action a {
  text-decoration: none;
  color: #383e42;
}

table th.gcode_files_action a.disabled,
table td.gcode_files_action a.disabled {
  color: #ccc;
  cursor: default;
}

table th.timelapse_files_name,
table td.timelapse_files_name {
  text-overflow: ellipsis;
  text-align: left;
}

table th.timelapse_files_size,
table td.timelapse_files_size {
  text-align: right;
  width: 55px;
}

table th.timelapse_files_action,
table td.timelapse_files_action {
  text-align: center;
  width: 45px;
}

table th.timelapse_files_action a,
table td.timelapse_files_action a {
  text-decoration: none;
  color: #383e42;
}

table th.timelapse_files_action a.disabled,
table td.timelapse_files_action a.disabled {
  color: #ccc;
  cursor: default;
}

table th.settings_users_name,
table td.settings_users_name {
  text-overflow: ellipsis;
  text-align: left;
}

table th.settings_users_active,
table td.settings_users_active,
table th.settings_users_admin,
table td.settings_users_admin {
  text-align: center;
  width: 55px;
}

table th.settings_users_actions,
table td.settings_users_actions {
  text-align: center;
  width: 60px;
}

table th.settings_users_actions a,
table td.settings_users_actions a {
  text-decoration: none;
  color: #383e42;
}

table th.settings_users_actions a.disabled,
table td.settings_users_actions a.disabled {
  color: #ccc;
  cursor: default;
}

table th.settings_logs_name,
table td.settings_logs_name {
  text-overflow: ellipsis;
  text-align: left;
}

table th.settings_logs_size,
table td.settings_logs_size {
  text-align: right;
  width: 70px;
}

table th.settings_logs_date,
table td.settings_logs_date {
  text-align: left;
  width: 130px;
}

table th.settings_logs_action,
table td.settings_logs_action {
  text-align: center;
  width: 70px;
}

table th.settings_logs_action a,
table td.settings_logs_action a {
  text-decoration: none;
  color: #383e42;
}

table th.settings_logs_action a.disabled,
table td.settings_logs_action a.disabled {
  color: #ccc;
  cursor: default;
}

/** Temperature tab */
#temperature-graph {
  height: 350px;
  width: 100%;
  background-image: url("../img/graph-background.png");
  background-position: center;
  background-repeat: no-repeat;
}

.tab-content,
.tab-pane {
  overflow: visible;
}

#mrbeam-tabs .tab-pane {
  min-height: 70vh;
}

.tempInput {
  width: 50px;
}

#temp_newTemp,
#temp_newBedTemp,
#speed_innerWall,
#speed_outerWall,
#speed_fill,
#speed_support,
#webcam_timelapse_interval,
#webcam_timelapse_postRoll {
  text-align: right;
}

ul.dropdown-menu li a {
  cursor: pointer;
}

/** Connection settings */
#connection_ports,
#connection_baudrates {
  width: 100%;
}

/** Offline overlay */
#offline_overlay {
  position: fixed;
  top: 0;
  left: 0;
  width: 100%;
  height: 100%;
  z-index: 10000;
  display: none;
}

#offline_overlay_background {
  position: fixed;
  top: 0;
  left: 0;
  width: 100%;
  height: 100%;
  background-color: #000000;
  filter: alpha(opacity=50);
  -moz-opacity: 0.5;
  -khtml-opacity: 0.5;
  opacity: 0.5;
}

#offline_overlay_wrapper {
  position: absolute;
  top: 0;
  bottom: 0;
  left: 0;
  right: 0;
  padding-top: 60px;
}

#offline_overlay_wrapper .container {
  margin: auto;
}

/** Webcam */
#webcam_container {
  width: 100%;
}

/*#webcam_image.flipH {
  -webkit-transform: scaleX(-1);
  -moz-transform: scaleX(-1);
  transform: scaleX(-1) translateX(-100%);
}
#webcam_image.flipV {
  -webkit-transform: scaleY(-1);
  -moz-transform: scaleY(-1);
  transform: scaleY(-1) translateY(-100%);
}
#webcam_image.flipH.flipV {
  -webkit-transform: scaleX(-1) scaleY(-1);
  -moz-transform: scaleX(-1) scaleY(-1);
  transform: scaleX(-1) scaleY(-1)  translate(-100%, -100%);
}
#webcam_image.rotate90 {
  -webkit-transform: scaleX(-1);
  -moz-transform: scaleX(-1);
  transform: rotate(-90deg) translateX(-100%);
}
#webcam_image.rotate90.flipH {
  -webkit-transform: scaleY(-1);
  -moz-transform: scaleY(-1);
  transform: rotate(-90deg) scaleY(-1) translate(-100%, -100%);
}
#webcam_image.rotate90.flipV {
  -webkit-transform: scaleX(-1);
  -moz-transform: scaleX(-1);
  transform: rotate(-90deg) scaleX(-1);
}
#webcam_image.rotate90.flipH.flipV {
  -webkit-transform: scaleX(-1) scaleY(-1);
  -moz-transform: scaleX(-1) scaleY(-1);
  transform: rotate(-90deg) scaleX(-1) scaleY(-1) translate(0%, -100%);
}*/
/** GCODE file manager */

#files .gcode_files {
  padding-right: 7px;
}

#files .gcode_files .entry {
  padding: 12px;
  line-height: 20px;
  border-bottom: 0;
  position: relative;
  width: 25%;
  float: left;
  box-sizing: border-box;
}

@media only screen and (max-width: 1200px) {
  #files .gcode_files .entry {
    width: 33%;
  }
}

@media only screen and (max-width: 979px) {
  #files .gcode_files .entry {
    width: 50%;
  }
}

@media only screen and (max-width: 767px) {
  #files .gcode_files .entry {
    width: 100%;
  }
}

#files .gcode_files .entry:hover {
  background-color: #f5f5f5;
}

#files .gcode_files .entry .title {
  text-overflow: ellipsis;
  word-break: break-all;
}

#files .upload-buttons {
  margin-top: 10px;
}

#files .form-search {
  text-align: center;
  margin-bottom: 5px !important;
}

#files .file_list_entry .title {
  padding: 0.8em 0.8em 0.2em;
  white-space: nowrap;
  border-top: 1px dotted lightgray;
}

.title_shortened {
  width: calc(100% - 1.2em);
  overflow: hidden;
  display: inline-block;
  text-overflow: ellipsis;
  white-space: nowrap;
}

#files .file_list_entry li.size,
#files .file_list_entry li.uploaded {
  font-size: x-small;
  color: #383e42;
  padding: 0px 20px;
}

#files_list {
  max-height: calc(100vh - 64px);
  overflow-y: auto;
  margin-left: -30px;
}

.file_list_icon {
  color: #999;
  font-size: 3em;
  display: block;
  float: left;
  margin-right: 12px;
  min-width: 1.1em;
}

.file_list_entry_gcode {
  color: #ccc;
}

.file_managing_container {
  padding: 30px 20px;
  margin-top: 21px;
}

/* file tab preview cards */
.file_list_entry.icon_card,
.file_list_entry.preview_card {
  position: relative;
  width: 100%;
}

.rounded_container {
  box-shadow: rgba(0, 0, 0, 0.2) 1px 2.5px 6px 0;
  border-radius: 8px;
}

.rounded_container .rounded_container_title {
  font-weight: 900;
  margin-top: -20px;
}

.rounded_container .rounded_container_hr {
  margin: 10px -20px;
  border: 1px solid #383e42;
}

#files .preview_card div.preview,
#files .icon_card div.preview {
  padding-top: 80%;
  width: 100%;
  cursor: pointer;
}

#files .preview_card div.preview {
  background-position: center;
  background-size: contain;
  background-repeat: no-repeat;
}

#files .icon_card div.preview > i {
  text-align: center;
  font-size: 6rem;
  color: #999;
  height: 0;
  position: absolute;
  top: calc(50% - 6rem / 2);
  left: 0;
  width: 100%;
}

#files .preview.disabled {
  opacity: 0.2;
}

#designlib #files .entry.files_template_model_svg,
#designlib #files .entry.files_template_model_dxf,
#designlib #files .entry.files_template_model_image,
#designlib #files .entry.files_template_recentjob_svg,
#designlib #files .entry.files_template_machinecode_gcode {
  display: none;
}

#designlib.show_design #files .entry.files_template_model_svg,
#designlib.show_design #files .entry.files_template_model_dxf,
#designlib.show_design #files .entry.files_template_model_image,
#designlib.show_recentjob #files .entry.files_template_recentjob_svg,
#designlib.show_machinecode #files .entry.files_template_machinecode_gcode {
  display: block;
}

#designlib #files_filter li.filter.design a i,
#designlib #files_filter li.filter.machinecode a i,
#designlib #files_filter li.filter.recentjob a i {
  visibility: hidden;
}

#designlib.show_design #files_filter li.filter.design a i,
#designlib.show_machinecode #files_filter li.filter.machinecode a i,
#designlib.show_recentjob #files_filter li.filter.recentjob a i {
  visibility: visible;
}

/** Control tab */
#control {
  overflow: hidden;
}

#control_btns {
  text-align: center;
}

#control_btns i {
  font-size: 3em;
  display: inline;
  width: 1em;
  height: 1em;
  padding: 0.1em;
  text-decoration: none;
  color: #777; /* #383e42;*/
}

#control_btns a.active i,
#control_btns i:hover {
  color: #383e42; /* #e25303; */
  cursor: pointer;
}

#control_zaxis {
  float: left;
  width: 25%;
  margin: 0;
  box-sizing: border-box;
}

#control_zaxis_focus {
  display: inline-block;
  /*width: 80px;*/
  margin: 12px 0;
}

#control_xyaxis {
  float: left;
  margin: 0;
  width: 75%;
  box-sizing: border-box;
}

#set_coordinate_origin_btn {
  margin-top: 8px;
}

#control h1 {
  text-align: left;
}

#control .jog-panel > div {
  text-align: center;
}

#control .jog-panel > div.distance {
  text-align: left;
}

/*#control .box {
  width: 30px;
  height: 30px;
  margin-right: 10px;
  margin-bottom: 10px;
  padding-left: 8px;
}*/
#control .control-box {
  display: block;
  height: 30px;
  margin-bottom: 10px;
}

#control .btn-group {
  margin-bottom: 10px;
}

#control .btn-group.distance > .btn {
  width: 43px;
  padding: 3px 0;
  height: 30px;
}

/** Terminal output */
#terminal-output {
  font-size: 11px;
}

/** Settings dialog */
/** Footer */
.footer ul {
  margin: 0 1em;
  padding-top: 0;
}

.footer ul li {
  display: inline;
  margin-left: 1em;
  font-size: 85%;
}

.footer ul li:first-child {
  margin-left: 0;
}

.footer ul li a {
  color: #555;
}

/** Notifications */
.ui-pnotify .alert a {
  color: #c09853;
}

.ui-pnotify .alert-error a,
.ui-pnotify .alert-danger a {
  color: #b94a48;
}

.ui-pnotify .alert-success a {
  color: #468847;
}

.ui-pnotify .alert-info a {
  color: #3a87ad;
}

.pnotify_additional_info .pnotify_more {
  font-size: 85%;
}

/** General helper classes */
.text-right {
  text-align: right;
}

.overflow_visible {
  overflow: visible !important;
}

#drop_overlay {
  position: fixed;
  top: 0;
  left: 0;
  width: 100%;
  height: 100%;
  z-index: 10000;
  display: none;
}

#drop_overlay.in {
  display: block;
}

#drop_overlay #drop_overlay_background {
  position: fixed;
  top: 0;
  left: 0;
  width: 100%;
  height: 100%;
  background-color: #000000;
  filter: alpha(opacity=50);
  -moz-opacity: 0.5;
  -khtml-opacity: 0.5;
  opacity: 0.5;
}

#drop_overlay #drop_overlay_wrapper {
  position: absolute;
  top: 0;
  bottom: 0;
  left: 0;
  right: 0;
  padding-top: 60px;
}

#drop_overlay #drop_overlay_wrapper #drop,
#drop_overlay #drop_overlay_wrapper #drop_background {
  position: absolute;
  top: 50%;
  left: 50%;
  margin-left: -40vw;
  margin-top: -200px;
}

#drop_overlay #drop_overlay_wrapper #drop_locally,
#drop_overlay #drop_overlay_wrapper #drop_locally_background {
  position: absolute;
  top: 50%;
  left: 50%;
  margin-left: -425px;
  margin-top: -200px;
}

#drop_overlay #drop_overlay_wrapper #drop_sd,
#drop_overlay #drop_overlay_wrapper #drop_sd_background {
  position: absolute;
  top: 50%;
  left: 50%;
  margin-left: 25px;
  margin-top: -200px;
}

#drop_overlay #drop_overlay_wrapper .dropzone {
  width: 80vw;
  height: 404px;
  z-index: 10001;
  color: #ffffff;
  font-size: 30px;
}

#drop_overlay #drop_overlay_wrapper .dropzone i {
  font-size: 50px;
}

#drop_overlay #drop_overlay_wrapper .dropzone .centered {
  display: table-cell;
  text-align: center;
  vertical-align: middle;
  width: 80vw;
  height: 400px;
  line-height: 40px;
  filter: alpha(opacity=100);
  -moz-opacity: 1;
  -khtml-opacity: 1;
  opacity: 1;
}

#drop_overlay #drop_overlay_wrapper .dropzone_background {
  width: 80vw;
  height: 400px;
  border: 2px dashed #eeeeee;
  -webkit-border-radius: 10px;
  -moz-border-radius: 10px;
  border-radius: 10px;
  background-color: #000000;
  filter: alpha(opacity=25);
  -moz-opacity: 0.25;
  -khtml-opacity: 0.25;
  opacity: 0.25;
}

#drop_overlay #drop_overlay_wrapper .dropzone_background.hover {
  background-color: #000000;
  filter: alpha(opacity=50);
  -moz-opacity: 0.5;
  -khtml-opacity: 0.5;
  opacity: 0.5;
}

#drop_overlay #drop_overlay_wrapper .dropzone_background.fade {
  -webkit-transition: all 0.3s ease-out;
  -moz-transition: all 0.3s ease-out;
  -ms-transition: all 0.3s ease-out;
  -o-transition: all 0.3s ease-out;
  transition: all 0.3s ease-out;
  opacity: 1;
}

.icon-sd-black-14 {
  background: url("../img/icon-sd-black-14.png") 0 3px no-repeat;
  width: 11px;
  height: 17px;
  display: inline-block !important;
}

table th.settings_printerProfiles_profiles_action a,
table td.settings_printerProfiles_profiles_action a {
  text-decoration: none;
  color: #383e42;
}

td.settings_printerProfiles_profiles_action a.disabled {
  color: #ccc;
  cursor: default;
}

.center {
  float: none;
  margin-left: auto;
  margin-right: auto;
}

/** Styles for Bootstrap Slider */
.slider .slider-selection {
  color: #ffffff;
  text-shadow: 0 -1px 0 rgba(0, 0, 0, 0.25);

  background-color: #888;
  background-image: none;
  border-color: #0044cc #0044cc #002a80;
  border-color: rgba(0, 0, 0, 0.1) rgba(0, 0, 0, 0.1) rgba(0, 0, 0, 0.25);
}

.slider .slider-selection:hover,
.slider .slider-selection:focus,
.slider .slider-selection:active,
.slider .slider-selection.active,
.slider .slider-selection.disabled,
.slider .slider-selection[disabled] {
  color: #ffffff;
  background-color: #aaa;
  *background-color: #003bb3;
}

.slider .slider-selection:active,
.slider .slider-selection.active {
  background-color: #003399 \9;
}

.slider.slider-disabled .slider-selection {
  background-image: none;
  opacity: 0.65;
  filter: alpha(opacity=65);
  -webkit-box-shadow: none;
  -moz-box-shadow: none;
  box-shadow: none;
}

.slider .slider-track {
  background-color: #f5f5f5;
  border: 1px solid #e3e3e3;
  -webkit-border-radius: 0px;
  -moz-border-radius: 0px;
  border-radius: 0px;
  -webkit-box-shadow: inset 0 1px 1px rgba(0, 0, 0, 0.05);
  -moz-box-shadow: inset 0 1px 1px rgba(0, 0, 0, 0.05);
  box-shadow: inset 0 1px 1px rgba(0, 0, 0, 0.05);
}

.slider.slider-disabled .slider-track {
  background-image: none;
  opacity: 0.65;
  filter: alpha(opacity=65);
  -webkit-box-shadow: none;
  -moz-box-shadow: none;
  box-shadow: none;
}

.slider .slider-handle {
  display: inline-block;
  *display: inline;
  /* IE7 inline-block hack */
  *zoom: 1;
  padding: 4px 12px;
  font-size: 14px;
  line-height: 20px;
  text-align: center;
  vertical-align: middle;
  cursor: pointer;
  color: #383e42;
  text-shadow: 0 1px 1px rgba(255, 255, 255, 0.75);
  background-color: #f5f5f5;
  background-image: -moz-linear-gradient(top, #ffffff, #e6e6e6);
  background-image: -webkit-gradient(
    linear,
    0 0,
    0 100%,
    from(#ffffff),
    to(#e6e6e6)
  );
  background-image: -webkit-linear-gradient(top, #ffffff, #e6e6e6);
  background-image: -o-linear-gradient(top, #ffffff, #e6e6e6);
  background-image: linear-gradient(to bottom, #ffffff, #e6e6e6);
  background-repeat: repeat-x;
  filter: progid:DXImageTransform.Microsoft.gradient(startColorstr='#ffffffff', endColorstr='#ffe6e6e6', GradientType=0);
  border-color: #e6e6e6 #e6e6e6 #bfbfbf;
  border-color: rgba(0, 0, 0, 0.1) rgba(0, 0, 0, 0.1) rgba(0, 0, 0, 0.25);
  *background-color: #e6e6e6;
  /* Darken IE7 buttons by default so they stand out more given they won't have borders */
  filter: progid:DXImageTransform.Microsoft.gradient(enabled=false);
  border: 1px solid #cccccc;
  *border: 0;
  border-bottom-color: #b3b3b3;
  -webkit-border-radius: 0px;
  -moz-border-radius: 0px;
  border-radius: 0px;
  *margin-left: 0.3em;
  -webkit-box-shadow: inset 0 1px 0 rgba(255, 255, 255, 0.2),
    0 1px 2px rgba(0, 0, 0, 0.05);
  -moz-box-shadow: inset 0 1px 0 rgba(255, 255, 255, 0.2),
    0 1px 2px rgba(0, 0, 0, 0.05);
  box-shadow: inset 0 1px 0 rgba(255, 255, 255, 0.2),
    0 1px 2px rgba(0, 0, 0, 0.05);
  padding: 0;
  margin-bottom: 0;
  opacity: 1;
  filter: alpha(opacity=100);
}

.slider .slider-handle:hover,
.slider .slider-handle:focus,
.slider .slider-handle:active,
.slider .slider-handle.active,
.slider .slider-handle.disabled,
.slider .slider-handle[disabled] {
  color: #383e42;
  background-color: #e6e6e6;
  *background-color: #d9d9d9;
}

.slider .slider-handle:active,
.slider .slider-handle.active {
  background-color: #cccccc \9;
}

.slider .slider-handle:first-child {
  *margin-left: 0;
}

.slider .slider-handle:hover,
.slider .slider-handle:focus {
  color: #383e42;
  text-decoration: none;
  background-position: 0 -15px;
  -webkit-transition: background-position 0.1s linear;
  -moz-transition: background-position 0.1s linear;
  -o-transition: background-position 0.1s linear;
  transition: background-position 0.1s linear;
}

.slider .slider-handle:focus {
  outline: thin dotted #333;
  outline: 5px auto -webkit-focus-ring-color;
  outline-offset: -2px;
}

.slider .slider-handle.active,
.slider .slider-handle:active {
  background-image: none;
  outline: 0;
  -webkit-box-shadow: inset 0 2px 4px rgba(0, 0, 0, 0.15),
    0 1px 2px rgba(0, 0, 0, 0.05);
  -moz-box-shadow: inset 0 2px 4px rgba(0, 0, 0, 0.15),
    0 1px 2px rgba(0, 0, 0, 0.05);
  box-shadow: inset 0 2px 4px rgba(0, 0, 0, 0.15), 0 1px 2px rgba(0, 0, 0, 0.05);
}

.slider .slider-handle.disabled,
.slider .slider-handle[disabled] {
  cursor: default;
  background-image: none;
  opacity: 0.65;
  filter: alpha(opacity=65);
  -webkit-box-shadow: none;
  -moz-box-shadow: none;
  box-shadow: none;
}

.slider .slider-handle.hide {
  display: none;
}

.slider .slider-handle.round {
  -webkit-border-radius: 50%;
  -moz-border-radius: 50%;
  border-radius: 50%;
}

#control #btn_motors_off,
#tab_temp,
#temp,
#gcode_command_slider,
#gcode_layer_slider,
#renderer_options,
#control_extruder {
  display: none;
}

/*.btn-group>.btn:first-child,*/
/*.btn-group>.btn:last-child,*/
.nav-pills > li > a,
select,
textarea,
input,
input[type="text"],
input[type="password"],
input[type="datetime"],
input[type="datetime-local"],
input[type="date"],
input[type="month"],
input[type="time"],
input[type="week"],
input[type="number"],
input[type="email"],
input[type="url"],
input[type="search"],
input[type="tel"],
input[type="color"],
input.search-query,
.uneditable-input,
.input-append .add-on:last-child,
.input-append .btn:last-child,
.input-append .btn-group:last-child > .dropdown-toggle,
.input-append input,
.input-append select,
.input-append .uneditable-input {
  border-radius: 8px;
}

<<<<<<< HEAD
=======
.workingarea {
  border: 1px solid black;
  height: 80vh;
  width: auto;
  position: relative;
}

.workingarea .laserpos {
  position: absolute;
  right: 0.5em;
  bottom: 0.3em;
  color: #999;
}

.workingarea .laser_btn {
  position: absolute;
  right: 0.5em;
  top: 0.3em;
}

/* TODO ... don't use :hover ... tablets!
.file_list_entry .action-buttons,
.file_list_entry .uploaded,
.file_list_entry .size {
	display: none;
}

.file_list_entry:hover .action-buttons,
.file_list_entry:hover .uploaded,
.file_list_entry:hover .size  {
	display: block;
}
*/

.file_list_entry .action-buttons {
  margin: 5px 5px 0 0;
}

#wa_filelist .file_list_entry {
  border-bottom: 1px dotted lightgray;
  margin-bottom: 1em;
}

#wa_filelist .file_list_entry .title {
  max-width: 80%;
  text-overflow: ellipsis;
  overflow: hidden;
  cursor: default;
  user-select: none;
}

#wa_filelist .file_list_entry .detail_information {
  clear: both;
}

#wa_filelist .file_list_entry .local_transformation span {
  margin-left: 0em;
  margin-right: 0.8em;
}

#wa_filelist .detail_information,
#wa_filelist .detail_information input.decent_input {
  font-size: 0.8rem;
}

#wa_filelist .detail_information input {
  width: calc(30% - 1em);
  margin-bottom: 0;
  box-sizing: border-box;
  padding-left: 0;
  padding-top: 0;
}

#wa_filelist .detail_information input.wide {
  width: calc(45% - 1em);
}

#wa_filelist .file_list_entry .dropdown {
  display: inline-block;
}

#wa_filelist .file_list_entry .dropdown li.mrb_inactive_item {
  padding: 0.6em 0.8em;
}

#wa_filelist .file_list_entry .dropdown li {
  color: #555;
}

#wa_filelist .file_list_entry .dropdown li i {
  color: #e25303;
}

.misfit_warning {
  display: none;
}

.misfit .misfit_warning {
  display: block;
}

/* disabled. uses 100% cpu in the browser */
/*#crosshair {
    transition-property: transform;
	transition-timing-function: linear;
	transition-duration: 2s;
	transition-delay: 0s;
}*/
>>>>>>> 1a450258

.footer > * {
  padding-top: 1em;
}

#mrbeam-tabs {
  margin: 0;
}

#mrbeam-tabs .container-fluid {
  padding-right: 0px;
  padding-left: 0px;
}

#mrbeam-tabs .accordion-inner {
  padding: 9px 15px;
  border-top: none;
}

#mrbeam-tabs .accordion-group {
  border-top: 1px solid #b0b0b0;
  border-left: none;
  border-right: none;
  border-bottom: none;

  -webkit-border-radius: 0;
  -moz-border-radius: 0;
  border-radius: 0;
}

#control_btns .distance {
  min-height: 24px;
}

<<<<<<< HEAD
=======
#working_area_files .entry {
  /*height: 30px;*/
  margin-bottom: 0.3em;
}

/* hack to avoid that the burger menu is pushed out of the viewable area.*/
#working_area_files .entry:last-of-type {
  margin-bottom: 162px;
}

#wa_filelist > div {
  height: 50vh;
  overflow-y: auto;
}

>>>>>>> 1a450258
.print-control {
  margin-top: 8px;
}

.file_list_filter {
  margin: 0;
}

.file_list_filter li {
  list-style-type: none;
  display: flex;
}

.file_list_filter li label {
  margin-bottom: 0;
}

.file_list_filter li.divider {
  border-bottom: 1px dotted #adadad;
  height: 1px;
}

.file_list_filter li input {
  vertical-align: top;
  margin-right: 10px;
}

.safety_glasses_heads_up .modal-body p:first-of-type {
  background-image: url(/plugin/mrbeam/static/img/safety_glasses_heads_up500.png);
  background-repeat: no-repeat;
  background-position: 100% 50%;
  background-size: 50%;
  min-height: 21vh;
  padding-right: 40%;
  font-weight: bold;
  font-size: large;
}

.safety_glasses_warning {
  font-size: large;
  font-weight: bold;
}

#navbar_login > a > span {
  max-width: 120px;
  overflow: hidden;
  display: inline-block;
  text-overflow: ellipsis;
  white-space: nowrap;
}

#settingsTabs li.saveInProgress a:after {
  content: "\f021";
  font-family: FontAwesome;
  font-weight: normal;
  font-style: normal;
  margin-left: 0.7em;
  text-decoration: inherit;
  -webkit-font-smoothing: antialiased;
  display: inline-block;
  -moz-animation: spin 2s infinite linear;
  -o-animation: spin 2s infinite linear;
  -webkit-animation: spin 2s infinite linear;
  animation: spin 2s infinite linear;
}

@-webkit-keyframes pulse {
  0% {
    -webkit-transform: scale(1);
  }
  50% {
    -webkit-transform: scale(1.3);
  }
  100% {
    -webkit-transform: scale(1);
  }
}

@keyframes pulse {
  0% {
    transform: scale(1);
  }
  50% {
    transform: scale(1.3);
  }
  100% {
    transform: scale(1);
  }
}

.pulse {
  -webkit-animation-name: pulse;
  animation-name: pulse;
  display: inline-block;

  -webkit-animation-duration: 1s;
  animation-duration: 1s;
  -webkit-animation-fill-mode: both;
  animation-fill-mode: both;
  -webkit-animation-timing-function: linear;
  animation-timing-function: linear;
  animation-iteration-count: infinite;
  -webkit-animation-iteration-count: infinite;
}

@-webkit-keyframes wobble {
  0% {
    -webkit-transform: translateX(0%);
  }
  25% {
    -webkit-transform: translateX(-25%) rotate(-5deg);
  }
  50% {
    -webkit-transform: translateX(0%) rotate(0deg);
  }
  75% {
    -webkit-transform: translateX(25%) rotate(5deg);
  }
  100% {
    -webkit-transform: translateX(0%);
  }
}

@keyframes wobble {
  0% {
    transform: translateX(0%);
  }
  25% {
    transform: translateX(-15%) rotate(-3deg);
  }
  50% {
    transform: translateX(0%) rotate(0deg);
  }
  75% {
    transform: translateX(15%) rotate(3deg);
  }
  100% {
    transform: translateX(0%);
  }
}

.wobble {
  -webkit-animation-name: wobble;
  animation-name: wobble;
  -webkit-animation-duration: 1s;
  animation-duration: 1s;
  -webkit-animation-fill-mode: both;
  animation-fill-mode: both;
  -webkit-animation-timing-function: linear;
  animation-timing-function: linear;
  animation-iteration-count: infinite;
  -webkit-animation-iteration-count: infinite;
  display: inline-block;
}

.progress {
  border-radius: 0;
}

.progress .bar {
  color: #999;
  text-align: left;
  text-shadow: none;
  /*padding-left: 0.5em;*/
  background-color: #e25303;
  background-image: none;
  white-space: nowrap;
}

.progress-striped .bar {
  background-color: #e25303;
  background-image: -webkit-gradient(
    linear,
    0 100%,
    100% 0,
    color-stop(0.25, rgba(255, 255, 255, 0.25)),
    color-stop(0.25, transparent),
    color-stop(0.5, transparent),
    color-stop(0.5, rgba(255, 255, 255, 0.25)),
    color-stop(0.75, rgba(255, 255, 255, 0.25)),
    color-stop(0.75, transparent),
    to(transparent)
  );
  background-image: -webkit-linear-gradient(
    45deg,
    rgba(255, 255, 255, 0.25) 25%,
    transparent 25%,
    transparent 50%,
    rgba(255, 255, 255, 0.25) 50%,
    rgba(255, 255, 255, 0.25) 75%,
    transparent 75%,
    transparent
  );
  background-image: -moz-linear-gradient(
    45deg,
    rgba(255, 255, 255, 0.25) 25%,
    transparent 25%,
    transparent 50%,
    rgba(255, 255, 255, 0.25) 50%,
    rgba(255, 255, 255, 0.25) 75%,
    transparent 75%,
    transparent
  );
  background-image: -o-linear-gradient(
    45deg,
    rgba(255, 255, 255, 0.25) 25%,
    transparent 25%,
    transparent 50%,
    rgba(255, 255, 255, 0.25) 50%,
    rgba(255, 255, 255, 0.25) 75%,
    transparent 75%,
    transparent
  );
  background-image: linear-gradient(
    45deg,
    rgba(255, 255, 255, 0.25) 25%,
    transparent 25%,
    transparent 50%,
    rgba(255, 255, 255, 0.25) 50%,
    rgba(255, 255, 255, 0.25) 75%,
    transparent 75%,
    transparent
  );
  -webkit-background-size: 40px 40px;
  -moz-background-size: 40px 40px;
  -o-background-size: 40px 40px;
  background-size: 40px 40px;
}

.progress.active .bar {
  transform: translateZ(0);
  -webkit-animation: none;
  -moz-animation: none;
  -ms-animation: none;
  -o-animation: none;
  animation: none;
  /*  -webkit-animation: progress-bar-stripes 2s reverse linear infinite;
      -moz-animation: progress-bar-stripes 2s reverse linear infinite;
      -ms-animation: progress-bar-stripes 2s reverse linear infinite;
      -o-animation: progress-bar-stripes 2s reverse linear infinite;
      animation: progress-bar-stripes 2s reverse linear infinite;*/
}

#flashing_progress {
}

.decimal_input {
  width: 4em;
  min-width: 4em;
}

.padding-top {
  padding-top: 14px;
}

.quicktext-input {
  height: 70px !important;
  width: 100%;
  box-sizing: border-box;
  font-size: 30px !important;
  text-align: center;
  -webkit-border-radius: 0;
  -moz-border-radius: 0;
  border-radius: 0;
}

.quicktext-slider {
  width: 100%;
  transform: scaleX(-1);
}

.quicktext-fontname {
  text-align: center;
}

.quicktext-font-button {
  font-weight: 500;
  font-size: 16px;
  user-select: none;
}

.hidden {
  display: none;
}

.btn-hidden {
  display: none;
}

.full-col {
  height: calc(100vh - 60px);
  /*overflow-y: auto;*/
}

/*This was to fix the body on touch devices. Not sure, maybe we'll need it....'*/
/*.fixed {*/
/*position: fixed;*/
/*overflow: hidden;*/
/*}*/

.scrollable {
  /* just a flag to mark elements that need to be scrollable on touch devices. Also see mrbeam.js */
}

.no-transition {
  transition-duration: 0s, 0s, 0s, 0s !important;
}

/*
* === TOOLTIPS ===
*/

.tooltip-inner {
  max-width: 500px;
  white-space: normal;
  background-color: white;
  border: 2px solid #e25303;
  color: black;
  text-align: left;
}

.tooltip.right .tooltip-arrow {
  border-right-color: #e25303;
  /*border-width: 0 5px 5px;*/
}

.tooltip-inline {
  display: inline-block;
}

/*
* — for parameter explanations —
*/

.icon-question-sign {
  display: inline-block;
  line-height: 30px;
  padding-left: 3px;
}

.form-horizontal .controls {
  width: 348px;
}

.form-horizontal .range-control {
  width: 430px;
}

.range-control-and-label {
  width: 600px;
}

.compressor-control-and-label {
  width: 520px;
}

.input-control-and-label {
  width: 280px;
}

.switch-control-and-label {
  display: inline-block;
  width: 415px;
}

.bar-control-and-label {
  width: 406px;
}

.checkbox-control-and-label {
  width: 258px;
}

.line-control-and-label {
  width: 470px;
  margin: 10px 0;
}

.cutting-control-and-label {
  width: 300px;
}

.progressive-control-and-label {
  width: 370px;
}

.material-control-and-label {
  max-width: 210px;
}

/*
* === BUTTON GROUPS ===
*/

#svgtogcode_img_engraving_mode {
  margin-top: 3%;
}

/*
* === LASER_HEAD FOCUS REMINDER ===
*/

#laserhead_focus_reminder_image {
  width: 70%;
  height: 70%;
  margin-top: 5%;
  margin-left: 20%;
  float: left;
}

#laserhead_focus_reminder_not_again {
  float: left;
}

#laserhead_focus_reminder_not_again input {
  vertical-align: top;
}

#laserhead_focus_reminder_alert {
  clear: both;
}

<<<<<<< HEAD
=======
/*
* === IMAGE PREPROCESSING  ACCORDION ===
*/
.working_area_image_preprocessing {
  margin-bottom: 0;
}

.working_area_image_preprocessing_heading {
  padding: 0;
  color: #999;
}

.working_area_image_preprocessing_sliders {
  margin-left: 18px;
}

.working_area_image_preprocessing_link
  > button.image-preprocessing-collapsible {
  outline: transparent;
  text-decoration: none;
  color: #555;
  padding: 0;
  /*margin: 0;*/
  white-space: nowrap;
  font-size: 0.8rem;
}

.working_area_image_preprocessing_link > button.collapsed:before {
  padding: 0;
  content: "\270f" !important;
  color: #999;
  display: inline-block;
  transform: rotate(-45deg);
}

.working_area_image_preprocessing_link > button:before {
  padding: 0;
  content: "\270f" !important;
  color: #999;
  display: inline-block;
  transform: rotate(45deg);
}

>>>>>>> 1a450258
/*
* === SOFTWARE CHANNEL SELECTOR ===
*/
#software_channel_select {
  width: 120px;
}

#software_channel_info {
  color: #383e42;
  vertical-align: baseline;
  padding-left: 5px;
}

#software_channel_selector > h5 {
  display: inline-block;
  margin-right: 40px;
}

#settings_software_channel_descriptions {
  margin-left: 0;
}

#settings_software_channel_descriptions > div {
  padding-right: 15px;
}

#settings_software_channel_descriptions > div > p {
  text-align: justify;
  text-justify: inter-word;
}

#settings_software_channel_descriptions > div > h5 > i,
#settings_software_channel_choose > div > i {
  margin-right: 5px;
}

.sticky-footer {
  position: sticky;
  bottom: 0;
}

/*
* === FRESHDESK FEEDBACK WIDGET ===
*/
#freshwidget-button > a {
  padding: 6px 16px;
  font-size: 12px;
}

/*
* === MAINTENANCE SETTINGS ===
*/
.maintenance-title {
  margin: 10px 0 0 0;
}

.maintenance-notes {
  margin: 0 0 20px 0;
}

.maintenance-scrollable {
  padding-bottom: 2em;
  overflow-y: auto;
  height: calc(100vh - 180px);
}

.maintenance-table > tbody > tr > td {
  vertical-align: middle;
}

.maintenance-description-column {
  width: 50%;
}

.maintenance-description-column > h4 {
  display: inline-block;
}

.maintenance-warning-column {
  width: 10%;
}

.maintenance-warning-column > div {
  text-align: center;
}

.maintenance-counter-column {
  width: 20%;
}

.maintenance-reset-column {
  width: 20%;
}

.maintenance-links {
  margin-top: 15px;
}

.maintenance-link-shop {
  display: inline-block;
  float: left;
}

.maintenance-link-knowledge-base {
  display: inline-block;
  float: left;
  margin-left: 50px;
}

.maintenance-description {
  display: block;
  margin-right: 8%;
  text-align: justify;
  text-justify: inter-word;
}

.maintenance-reset-btn {
  display: block;
  margin: auto;
}

.maintenance-warning-column > div > .fa-exclamation-triangle {
  color: #e25303;
}

.maintenance-laserhead-serial {
  margin-left: 30px;
}

<<<<<<< HEAD

=======
/*
* === WORKING AREA FOOTER ===
*/
.working_area_footer_text {
  font-size: 10px;
  color: darkgrey;
  margin: 0 0 0 30px;
}
>>>>>>> 1a450258

/*
* === LASER JOB DONE #madewithmrbeam ===
*/

.laser_job_done_image {
  width: 100%;
  height: 311px;
  text-align: center;
  background-repeat: no-repeat;
  position: relative;
}

#laser_job_done_image_check {
  font-size: 250px;
  position: absolute;
  top: 10%;
  left: 0;
  text-align: center;
  width: 100%;
  display: block;
  color: transparent;
  text-shadow: 0px 0px 7px rgba(255, 255, 255, 0.25);
  transition: text-shadow 3.5s ease;
  pointer-events: none;
}

#laser_job_done_image_check.show {
  text-shadow: 0px 0px 1px rgba(255, 255, 255, 0.7);
}

#laser_job_done_image_text {
  text-align: left;
  padding: 10% 9%;
  /*line-height: 250%;*/
  color: transparent;
  text-shadow: 0px 0px 20px rgba(255, 255, 255, 0);
  transition: text-shadow 0.8s ease-in;
}

#laser_job_done_image_text p {
  font-weight: bold;
  font-size: 1.8em;
  color: transparent;
}

#laser_job_done_image_text a {
<<<<<<< HEAD
    color: transparent;
    text-decoration: none;
}

#laser_job_done_image_text a:hover {
    color: transparent;
    text-decoration: none;
=======
  color: transparent;
  text-decoration: none;
}

#laser_job_done_image_text a:hover {
  color: transparent;
  text-decoration: none;
>>>>>>> 1a450258
}

#laser_job_done_image_text.show {
  text-shadow: 0px 0px 0px rgba(255, 255, 255, 0.95);
}

.laser_job_done_image_media_icon {
  font-size: 2.4em;
  padding: 0px 3px;
}

/*
* === COMPRESSOR and new LINE COLOR MAPPING ===
*/
.compressor_control {
  padding: 5px;
}

.compressor_min_max_label {
  padding: 0 19px;
  margin-bottom: 5px;
}

.vector_mapping_color_circle {
  width: 20px;
  height: 20px;
  display: inline-block;
  vertical-align: middle;
  border-radius: 50%;
  margin: 0 23px 0 24px;
}

/*
* === USER RATING ===
*/
#rating_block {
  margin: auto;
  width: 80%;
}

.rating {
  unicode-bidi: bidi-override;
  font-size: 50px;
  display: flex;
  justify-content: center;
  margin: 35px 0 20px 0;
}

.rating button {
  font-size: 14px;
  white-space: nowrap;
  vertical-align: middle;
  display: inline-block;
  background: none;
  box-shadow: none;
  cursor: pointer;
  text-align: center;
  font-weight: 500;
  border-radius: 100%;
  outline: none;
  margin: 0 1px;
  width: 35px;
  height: 35px;
  border: 3px solid #eee;
  transform: scale(1);

  transition: background 0.2s ease-in, color 0.2s ease-in,
    border-color 0.2s ease-in, transform 0.2s cubic-bezier(0.5, 2, 0.5, 0.75);
}

.rating button.rating-hover {
  background: #e25303;
  color: white;
  border-color: rgba(244, 67, 54, 0.05);
  transform: scale(1.05);
}

.review_title {
  text-align: center;
}

.review_hidden_part {
  display: none;
}

.review_explanation {
  margin: auto 20px 15px 20px;
}

#dont_ask_review_link {
  color: dimgray;
}

#review_textarea {
  display: flex;
  margin-left: auto;
  margin-right: auto;
  width: 90%;
}

.dont-break {
  white-space: nowrap;
}

/*
* === CUSTOM MATERIAL IMAGE ===
*/

#custom_material_image_reset {
  position: absolute;
  transform: translate(-105%);
  font-size: 1.5em;
  color: white;
  opacity: 0.8;
  text-decoration: none;
}

#custom_material_image_reset:hover {
  color: black;
  opacity: 0.8;
}

#save_material_form .material-img.controls {
  position: relative;
  display: inline-block;
  margin-left: 10px;
  width: auto;
}

#custom_material_image_edit {
  right: 0;
  bottom: 0;
  padding: 0 9px 1px 0;
  text-align: right;
  position: absolute;
  font-size: 1.5em;
  color: white;
  opacity: 0.8;
  pointer-events: none;
}

#custom_material_image:hover ~ #custom_material_image_edit {
  color: black;
  opacity: 0.8;
}

/**
* === EXPERIMENTAL FEATURES ===
*/

.env_prod .experimental_feature_dev,
.env_beta .experimental_feature_dev {
  display: none !important;
}
.env_dev .experimental_feature_dev {
  display: inherit;
}

.env_prod .experimental_feature_beta {
  display: none !important;
}
.env_dev .experimental_feature_beta,
.env_beta .experimental_feature_beta {
  display: inherit;
}

/* ----- online / offline ------- */
.offline .show_only_online {
  display: none !important;
}

.online .show_only_offline {
  display: none !important;
}

/*MRB Menus*/

.mrb_menu ul.dropdown-menu,
#navbar_login ul.dropdown-menu,
#navbar_systemmenu ul.dropdown-menu,
#settings_dialog #settings_dialog_menu ul {
  padding-right: 0;
  padding-left: 0;
}

#settings_dialog #settings_dialog_menu ul li {
  padding-right: 15px;
  padding-left: 15px;
  border-bottom: 1px solid rgba(0, 0, 0, 0.4);
}

.mrb_menu ul.dropdown-menu li.divider,
#navbar_systemmenu ul.dropdown-menu li.divider,
#navbar_login ul.dropdown-menu li.divider {
  margin-top: 0;
  margin-bottom: 0;
}

.mrb_menu ul.dropdown-menu li:last-child,
#navbar_login ul.dropdown-menu li:last-child,
#navbar_systemmenu ul.dropdown-menu li:last-child,
#settings_dialog #settings_dialog_menu ul li:last-child {
  border-bottom: none;
}

.mrb_menu ul.dropdown-menu li.active,
#navbar_login ul.dropdown-menu li.active,
#navbar_systemmenu ul.dropdown-menu li.active,
#settings_dialog #settings_dialog_menu ul li.active {
  border-bottom: none;
  margin-bottom: 1px;
}

.mrb_menu ul.dropdown-menu li.active:hover,
#navbar_login ul.dropdown-menu li.active:hover,
#navbar_systemmenu ul.dropdown-menu li.active:hover,
#settings_dialog #settings_dialog_menu ul li.active:hover {
  border-bottom: none;
  margin-bottom: 1px;
}

#settings_dialog #settings_dialog_menu ul li:hover {
  border-bottom: none;
  margin-bottom: 1px;
}

.mrb_menu ul.dropdown-menu li a,
#navbar_login ul.dropdown-menu li a,
#navbar_systemmenu ul.dropdown-menu li a {
  border-radius: 3px;
  padding: 9px 20px;
}

.mrb_menu ul.dropdown-menu li a i,
#navbar_login ul.dropdown-menu li a i,
#navbar_systemmenu ul.dropdown-menu li a i {
  margin-right: 5px;
}

#settings_dialog #settings_dialog_menu ul li a {
  color: rgba(0, 0, 0, 0.4);
  border-radius: 3px;
  padding: 6px 15px;
}

.mrb_menu ul.dropdown-menu li a:hover,
#navbar_login ul.dropdown-menu li a:hover,
#navbar_systemmenu ul.dropdown-menu li a:hover,
.mrb_menu ul.dropdown-menu li a:focus,
#navbar_login ul.dropdown-menu li a:focus,
#navbar_systemmenu ul.dropdown-menu li a:focus,
#settings_dialog #settings_dialog_menu ul li a:hover {
  background-color: #e25303;
  color: #ffffff;
  border-bottom: none;
  outline: none;
}

.mrb_menu ul.dropdown-menu li > a:hover,
#navbar_login ul.dropdown-menu li > a:hover,
#navbar_systemmenu ul.dropdown-menu li > a:hover,
.mrb_menu ul.dropdown-menu li > a:focus,
#navbar_login ul.dropdown-menu li > a:focus,
#navbar_systemmenu ul.dropdown-menu li > a:focus,
.mrb_menu ul.dropdown-menu:hover > a,
#navbar_login ul.dropdown-menu:hover > a,
#navbar_systemmenu ul.dropdown-menu:hover > a,
.mrb_menu ul.dropdown-menu .active > a,
#navbar_login ul.dropdown-menu .active > a,
#navbar_systemmenu ul.dropdown-menu .active > a,
.mrb_menu ul.dropdown-menu .active > a:hover,
#navbar_login ul.dropdown-menu .active > a:hover,
#navbar_systemmenu ul.dropdown-menu .active > a:hover {
  background-image: none;
}

.mrb_menu ul.dropdown-menu li.active a,
#navbar_login ul.dropdown-menu li.active a,
#navbar_systemmenu ul.dropdown-menu li.active a,
#settings_dialog #settings_dialog_menu ul li.active a {
  color: #ffffff;
  background-color: #e25303;
}

.mrb_menu ul.dropdown-menu li.active a:hover,
#navbar_login ul.dropdown-menu li.active a:hover,
#navbar_systemmenu ul.dropdown-menu li.active a:hover,
#settings_dialog #settings_dialog_menu ul li.active a:hover {
  background-color: #e25303;
}

.mrb_menu ul.dropdown-menu .prev,
#navbar_login ul.dropdown-menu .prev,
#navbar_systemmenu ul.dropdown-menu .prev,
#settings_dialog #settings_dialog_menu ul .prev {
  border-bottom: none;
  margin-bottom: 1px;
}

/*MRB Menus*/

/*App font family*/

body,
input,
button,
select,
textarea,
.navbar-search .search-query,
div.hopscotch-bubble .hopscotch-content,
div.hopscotch-bubble h3 {
  font-family: "RobotoFont", sans-serif;
}

/*App font family*/

/*Laser button */

#laser_button {
  background-color: #e25303;
  background-image: none;
}

/*Laser button */

/*Sliders*/
input#quick_shape_rect_radius,
input#quick_shape_star_sharpness,
input#quick_shape_heart_lr {
  margin-top: 14px;
}

input#img-preprocess-contrast,
input#img-preprocess-brightness,
input#img-preprocess-sharpen,
input#img-preprocess-gamma {
  margin: 13px 5px;
  width: 80% !important;
  float: right;
}

@media only screen and (max-width: 1248px) {
  input#img-preprocess-contrast,
  input#img-preprocess-brightness,
  input#img-preprocess-sharpen,
  input#img-preprocess-gamma {
    width: 70% !important;
  }
}

@media only screen and (max-width: 900px) {
  input#img-preprocess-contrast,
  input#img-preprocess-brightness,
  input#img-preprocess-sharpen,
  input#img-preprocess-gamma {
    width: 60% !important;
  }
}

.img-preprocess-cont {
  margin-bottom: 8px;
}

.working_area_image_preprocessing_sliders {
  margin-top: 4px;
}

#preview-brightness {
  margin-left: 5px;
  vertical-align: middle;
}

#wa_filelist .img-preprocess-cont i {
  vertical-align: bottom;
}

/*Sliders*/

/*Setting buttons*/

#settings_plugin_softwareupdate button.btn.btn-primary.btn-block.sticky-footer {
  position: inherit;
  width: 198px;
  float: right;
  margin: 0 8px 6px 0;
}

#settings_plugin_softwareupdate .advanced-option-cont {
  float: right;
  text-align: right;
}

/*Setting buttons*/

/*Working Area Scrolling*/

#working_area_files .entry:last-of-type {
  margin-bottom: 0;
}

#workingarea_left {
  overflow-y: auto;
  height: 100%;
}

/*Working Area Scrolling*/

/*Scrollbar styling*/

/* width */
::-webkit-scrollbar {
  width: 3px;
}

/* Track */
::-webkit-scrollbar-track {
  background: #f1f1f1;
}

/* Handle */
::-webkit-scrollbar-thumb {
  background: #888;
}

/* Handle on hover */
::-webkit-scrollbar-thumb:hover {
  background: #555;
}

/*Scrollbar styling*/

/*Pnotify styling*/

.ui-pnotify-container.ui-pnotify-shadow {
  color: #383e42;
}

.ui-pnotify-icon {
  margin-top: 3px;
}

.ui-pnotify-closer {
  border: 1px solid;
  border-radius: 100%;
  padding: 0 5px 1px;
  font-size: 14px;
}

.ui-pnotify-sticker {
  display: none;
}

h4.ui-pnotify-title {
  color: #383e42;
  margin-bottom: 8px;
}

.alert.ui-pnotify-container.ui-pnotify-shadow {
  background-color: #fff0a1;
  border: none;
}

.alert.alert-success.ui-pnotify-container.ui-pnotify-shadow {
  background-color: #b1ff92;
}

.alert.alert-info.ui-pnotify-container.ui-pnotify-shadow {
  background-color: #adc5de;
}

.alert.alert-error.ui-pnotify-container.ui-pnotify-shadow {
  background-color: #ff8686;
}

/*Pnotify styling*/

/*Terminal button*/

button#terminal-send {
  height: 30px;
  padding: 0;
  min-width: 9%;
  float: right;
}

/*Terminal button*/

/*FreshDesk button*/

.freshwidget-theme {
  text-shadow: rgba(0, 0, 0, 0.2), -1px, -1px, 1px;
  padding: 8px 16px;
  background-color: #015453;
  color: #fff;
  font-size: 14px;
  font-weight: 700;
  outline: 0;
}
.fd-btn-left a {
  left: -2px;
}
.freshwidget-button a {
  position: fixed;
  white-space: nowrap;
  outline: 0;
}
.fd-btn-left a.freshwidget-theme,
.fd-btn-top a.freshwidget-theme {
  -moz-border-radius-bottomleft: 6px;
  -webkit-border-bottom-left-radius: 6px;
  border-bottom-left-radius: 6px;
  -moz-border-radius-bottomright: 6px;
  -webkit-border-bottom-right-radius: 6px;
  border-bottom-right-radius: 6px;
  -webkit-box-shadow: 0 0 10px rgba(0, 0, 0, 0.1),
    inset 0 -1px 0 rgba(0, 0, 0, 0.08), inset 0 -2px 0 rgba(255, 255, 255, 0.7),
    inset 0 9px 29px rgba(0, 0, 0, 0.1);
  -moz-box-shadow: 0 0 10px rgba(0, 0, 0, 0.1),
    inset 0 -1px 0 rgba(0, 0, 0, 0.08), inset 0 -2px 0 rgba(255, 255, 255, 0.7),
    inset 0 9px 29px rgba(0, 0, 0, 0.1);
  box-shadow: 0 0 10px rgba(0, 0, 0, 0.1), inset 0 -1px 0 rgba(0, 0, 0, 0.08),
    inset 0 -2px 0 rgba(255, 255, 255, 0.7), inset 0 9px 29px rgba(0, 0, 0, 0.1);
}
.fd-btn-left a.freshwidget-theme {
  transform: rotate(-90deg);
  transform-origin: top left;
  -moz-transform: rotate(-90deg);
  -moz-transform-origin: top left;
  -webkit-transform: rotate(-90deg);
  -webkit-transform-origin: top left;
  -o-transform: rotate(-90deg);
  -o-transform-origin: top left;
  filter: progid: DXImageTransform.Microsoft.BasicImage(rotation=3);
}
.freshwidget-button {
  position: fixed;
  display: block !important;
  width: 0;
  height: 0;
  z-index: 90000;
  margin: 0;
  outline: 0;
}
.freshwidget-theme:hover {
  color: #f3f3f3;
}
.freshwidget-button a:hover,
.freshwidget-theme {
  text-decoration: none;
}
.fd-btn-left a:hover {
  left: 0;
}
#freshworks-frame-wrapper {
  left: 50% !important;
  top: 50% !important;
  transform: translate(-50%, -50%) !important;
  animation: slideupleft 0.3s ease !important;
}

/*FreshDesk button*/

/*User Settings API Key button*/

#usersettings_access a.btn.add-on {
  border-radius: 6px;
}

/*User Settings API Key button*/

/*Design Store*/

#designstore #design_store_iframe {
  width: 100%;
  height: 90vh;
  overflow: hidden;
  display: none;
}
#designstore #design_store_offline_placeholder .no-internet-connection-section {
  position: absolute;
  top: 50%;
  transform: translateY(-55%);
  display: block;
}
#designstore
  #design_store_offline_placeholder
  .no-internet-connection-section
  .no-internet-icon
  img {
  position: absolute;
  top: 50%;
  transform: translateY(-80%);
  padding: 0 5%;
}
#designstore
  #design_store_offline_placeholder
  .no-internet-connection-section
  .no-internet-content {
  text-align: center;
  font-size: 20px;
  padding: 0 60px;
}
#designstore
  #design_store_offline_placeholder
  .no-internet-connection-section
  .no-internet-content
  h4 {
  font-size: 20px;
  margin-bottom: 40px;
  line-height: 30px;
  text-transform: uppercase;
}
#designstore
  #design_store_offline_placeholder
  .no-internet-connection-section
  .no-internet-content
  p {
  margin-bottom: 30px;
}
#designstore
  #design_store_offline_placeholder
  .no-internet-connection-section
  .no-internet-content
  .btn.refresh-connection {
  margin-top: 45px;
}

/*Design Store*/

/*Support Standalone*/
#support_overlay > div.modal-body.scrollable > table {
  margin: 20px auto;
}<|MERGE_RESOLUTION|>--- conflicted
+++ resolved
@@ -2116,118 +2116,6 @@
   border-radius: 8px;
 }
 
-<<<<<<< HEAD
-=======
-.workingarea {
-  border: 1px solid black;
-  height: 80vh;
-  width: auto;
-  position: relative;
-}
-
-.workingarea .laserpos {
-  position: absolute;
-  right: 0.5em;
-  bottom: 0.3em;
-  color: #999;
-}
-
-.workingarea .laser_btn {
-  position: absolute;
-  right: 0.5em;
-  top: 0.3em;
-}
-
-/* TODO ... don't use :hover ... tablets!
-.file_list_entry .action-buttons,
-.file_list_entry .uploaded,
-.file_list_entry .size {
-	display: none;
-}
-
-.file_list_entry:hover .action-buttons,
-.file_list_entry:hover .uploaded,
-.file_list_entry:hover .size  {
-	display: block;
-}
-*/
-
-.file_list_entry .action-buttons {
-  margin: 5px 5px 0 0;
-}
-
-#wa_filelist .file_list_entry {
-  border-bottom: 1px dotted lightgray;
-  margin-bottom: 1em;
-}
-
-#wa_filelist .file_list_entry .title {
-  max-width: 80%;
-  text-overflow: ellipsis;
-  overflow: hidden;
-  cursor: default;
-  user-select: none;
-}
-
-#wa_filelist .file_list_entry .detail_information {
-  clear: both;
-}
-
-#wa_filelist .file_list_entry .local_transformation span {
-  margin-left: 0em;
-  margin-right: 0.8em;
-}
-
-#wa_filelist .detail_information,
-#wa_filelist .detail_information input.decent_input {
-  font-size: 0.8rem;
-}
-
-#wa_filelist .detail_information input {
-  width: calc(30% - 1em);
-  margin-bottom: 0;
-  box-sizing: border-box;
-  padding-left: 0;
-  padding-top: 0;
-}
-
-#wa_filelist .detail_information input.wide {
-  width: calc(45% - 1em);
-}
-
-#wa_filelist .file_list_entry .dropdown {
-  display: inline-block;
-}
-
-#wa_filelist .file_list_entry .dropdown li.mrb_inactive_item {
-  padding: 0.6em 0.8em;
-}
-
-#wa_filelist .file_list_entry .dropdown li {
-  color: #555;
-}
-
-#wa_filelist .file_list_entry .dropdown li i {
-  color: #e25303;
-}
-
-.misfit_warning {
-  display: none;
-}
-
-.misfit .misfit_warning {
-  display: block;
-}
-
-/* disabled. uses 100% cpu in the browser */
-/*#crosshair {
-    transition-property: transform;
-	transition-timing-function: linear;
-	transition-duration: 2s;
-	transition-delay: 0s;
-}*/
->>>>>>> 1a450258
-
 .footer > * {
   padding-top: 1em;
 }
@@ -2261,24 +2149,6 @@
   min-height: 24px;
 }
 
-<<<<<<< HEAD
-=======
-#working_area_files .entry {
-  /*height: 30px;*/
-  margin-bottom: 0.3em;
-}
-
-/* hack to avoid that the burger menu is pushed out of the viewable area.*/
-#working_area_files .entry:last-of-type {
-  margin-bottom: 162px;
-}
-
-#wa_filelist > div {
-  height: 50vh;
-  overflow-y: auto;
-}
-
->>>>>>> 1a450258
 .print-control {
   margin-top: 8px;
 }
@@ -2701,52 +2571,6 @@
   clear: both;
 }
 
-<<<<<<< HEAD
-=======
-/*
-* === IMAGE PREPROCESSING  ACCORDION ===
-*/
-.working_area_image_preprocessing {
-  margin-bottom: 0;
-}
-
-.working_area_image_preprocessing_heading {
-  padding: 0;
-  color: #999;
-}
-
-.working_area_image_preprocessing_sliders {
-  margin-left: 18px;
-}
-
-.working_area_image_preprocessing_link
-  > button.image-preprocessing-collapsible {
-  outline: transparent;
-  text-decoration: none;
-  color: #555;
-  padding: 0;
-  /*margin: 0;*/
-  white-space: nowrap;
-  font-size: 0.8rem;
-}
-
-.working_area_image_preprocessing_link > button.collapsed:before {
-  padding: 0;
-  content: "\270f" !important;
-  color: #999;
-  display: inline-block;
-  transform: rotate(-45deg);
-}
-
-.working_area_image_preprocessing_link > button:before {
-  padding: 0;
-  content: "\270f" !important;
-  color: #999;
-  display: inline-block;
-  transform: rotate(45deg);
-}
-
->>>>>>> 1a450258
 /*
 * === SOFTWARE CHANNEL SELECTOR ===
 */
@@ -2875,19 +2699,6 @@
 .maintenance-laserhead-serial {
   margin-left: 30px;
 }
-
-<<<<<<< HEAD
-
-=======
-/*
-* === WORKING AREA FOOTER ===
-*/
-.working_area_footer_text {
-  font-size: 10px;
-  color: darkgrey;
-  margin: 0 0 0 30px;
-}
->>>>>>> 1a450258
 
 /*
 * === LASER JOB DONE #madewithmrbeam ===
@@ -2935,15 +2746,6 @@
 }
 
 #laser_job_done_image_text a {
-<<<<<<< HEAD
-    color: transparent;
-    text-decoration: none;
-}
-
-#laser_job_done_image_text a:hover {
-    color: transparent;
-    text-decoration: none;
-=======
   color: transparent;
   text-decoration: none;
 }
@@ -2951,7 +2753,6 @@
 #laser_job_done_image_text a:hover {
   color: transparent;
   text-decoration: none;
->>>>>>> 1a450258
 }
 
 #laser_job_done_image_text.show {
