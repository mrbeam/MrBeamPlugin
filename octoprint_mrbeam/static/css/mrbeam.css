--- conflicted
+++ resolved
@@ -2987,7 +2987,7 @@
   display: none !important;
 }
 
-/*MRB Menus*/
+/* MRB Menus */
 
 .mrb_menu ul.dropdown-menu,
 #navbar_login ul.dropdown-menu,
@@ -3111,9 +3111,9 @@
   margin-bottom: 1px;
 }
 
-/*MRB Menus*/
-
-/*App font family*/
+/* MRB Menus */
+
+/* App font family */
 
 body,
 input,
@@ -3126,9 +3126,9 @@
   font-family: "RobotoFont", sans-serif;
 }
 
-/*App font family*/
-
-/*Setting buttons*/
+/* App font family */
+
+/* Setting buttons */
 
 #settings_plugin_softwareupdate button.btn.btn-primary.btn-block.sticky-footer {
   position: inherit;
@@ -3142,7 +3142,7 @@
   text-align: right;
 }
 
-/*Setting buttons*/
+/* Setting buttons */
 
 /*Working Area Scrolling*/
 
@@ -3155,9 +3155,9 @@
   height: 100%;
 }
 
-/*Working Area Scrolling*/
-
-/*Scrollbar styling*/
+/* Working Area Scrolling */
+
+/* Scrollbar styling */
 
 /* width */
 ::-webkit-scrollbar {
@@ -3179,9 +3179,9 @@
   background: #555;
 }
 
-/*Scrollbar styling*/
-
-/*Pnotify styling*/
+/* Scrollbar styling */
+
+/* Pnotify styling */
 
 .ui-pnotify-container.ui-pnotify-shadow {
   color: #383e42;
@@ -3224,9 +3224,9 @@
   background-color: #ff8686;
 }
 
-/*Pnotify styling*/
-
-/*Terminal button*/
+/* Pnotify styling */
+
+/* Terminal button */
 
 button#terminal-send {
   height: 30px;
@@ -3235,9 +3235,9 @@
   float: right;
 }
 
-/*Terminal button*/
-
-/*FreshDesk button*/
+/* Terminal button */
+
+/* FreshDesk button */
 
 .freshwidget-theme {
   text-shadow: rgba(0, 0, 0, 0.2), -1px, -1px, 1px;
@@ -3319,17 +3319,17 @@
   animation: slideupleft 0.3s ease !important;
 }
 
-/*FreshDesk button*/
-
-/*User Settings API Key button*/
+/* FreshDesk button */
+
+/* User Settings API Key button */
 
 #usersettings_access a.btn.add-on {
   border-radius: 6px;
 }
 
-/*User Settings API Key button*/
-
-/*Design Store*/
+/* User Settings API Key button */
+
+/* Design Store */
 
 #designstore_tab_btn .red-dot {
   height: 5px;
@@ -3401,12 +3401,14 @@
   margin-top: 45px;
 }
 
-/*Design Store*/
-
-/*Support Standalone*/
+/* Design Store */
+
+/* Support Standalone */
+
 #support_overlay > div.modal-body.scrollable > table {
   margin: 20px auto;
 }
+
 /* Support Standalone */
 
 /* Hard refresh overlay */
@@ -3428,7 +3430,6 @@
 
 /* Hard refresh overlay */
 
-<<<<<<< HEAD
 /* Material Store */
 
 #material_store_content #loading_spinner_wrapper {
@@ -3500,13 +3501,14 @@
 }
 
 /* Material Store */
-=======
+
 /* Corner Calibration */
+
 .corner_calibration {
   max-width: 800px;
 }
 .corner_calibration .focus_reminder{
   width: 250px;
 }
-/* Corner Calibration */
->>>>>>> 6665c037
+
+/* Corner Calibration */