/* start of fonts */
@font-face {
  font-family: "RobotoFont";
  font-style: normal;
  font-weight: 400;
  font-display: swap;
  src: url("../fonts/Roboto/Regular/RobotoRegular.woff2") format("woff2");
}

@font-face {
  font-family: "RobotoFont";
  font-style: normal;
  font-weight: 900;
  font-display: swap;
  src: url("../fonts/Roboto/Bold/RobotoBold.woff2") format("woff2");
}

/* end of fonts */

a {
  color: #e25303;
}

a:hover {
  color: #a63e03;
}

a.muted {
  color: #e25303a1;
}

a.muted:hover {
  color: #e25303a1;
}

button:focus {
  outline: 0 !important;
}

.btn {
  background: #ffffff;
  box-shadow: 1px 2px 6px rgba(0, 0, 0, 0.25);
  border-radius: 8px;
  border-color: white;
  color: #383e42;
  font-weight: 900;
  padding: 8px;
  min-width: 110px;
}

.btn-group > .btn {
  min-width: 0;
}

.btn-group-vertical > .btn:first-child,
.btn-group > .btn:first-child {
  border-radius: 8px 0 0 8px;
}

.btn-group-vertical > .btn:last-child,
.btn-group > .btn:last-child {
  border-radius: 0 8px 8px 0;
}

.btn:focus,
.btn:active,
.btn.active {
  box-shadow: none;
  border: 1px solid #383e42;
  /*border-radius: 8px; Commented by TP. breaks active button groups! */
  background: #ffffff;
}

.btn:hover {
  background: #ffffff;
  box-shadow: 0px 1px 3px rgba(0, 0, 0, 0.25);
}

.btn.disabled,
.btn:hover.disabled,
.btn[disabled] {
  cursor: default;
  background: #e4e4e4;
  border-color: #e4e4e4;
  box-shadow: none;
}

.btn-large {
  padding: 11px 19px;
  font-size: 17.5px;
}

.btn-large [class^="icon-"],
.btn-large [class*=" icon-"] {
  margin-top: 4px;
}

.btn-small {
  padding: 2px 10px;
  font-size: 11.9px;
  border-radius: 6px;
  min-width: 0;
}

.btn-small [class^="icon-"],
.btn-small [class*=" icon-"] {
  margin-top: 0;
}

.btn-group-vertical > .btn:first-child,
.btn-group > .btn-small:first-child {
  border-radius: 6px 0 0 6px;
}

.btn-group-vertical > .btn:last-child,
.btn-group > .btn-small:last-child {
  border-radius: 0 6px 6px 0;
}

.btn-mini [class^="icon-"],
.btn-mini [class*=" icon-"] {
  margin-top: -1px;
}

.btn-mini {
  border-radius: 4px;
  padding: 0 6px;
  font-size: 10.5px;
  min-width: 0;
}

.btn-group-vertical > .btn:first-child,
.btn-group > .btn-mini:first-child {
  border-radius: 4px 0 0 4px;
}

.btn-group-vertical > .btn:last-child,
.btn-group > .btn-mini:last-child {
  border-radius: 0 4px 4px 0;
}

.btn-block {
  display: block;
  width: 100%;
  padding-left: 0;
  padding-right: 0;
  -webkit-box-sizing: border-box;
  -moz-box-sizing: border-box;
  box-sizing: border-box;
}

.btn-block + .btn-block {
  margin-top: 5px;
}

input[type="submit"].btn-block,
input[type="reset"].btn-block,
input[type="button"].btn-block {
  width: 100%;
}

.btn-primary.active,
.btn-warning.active,
.btn-danger.active,
.btn-success.active,
.btn-info.active,
.btn-inverse.active {
  color: rgba(255, 255, 255, 0.75);
}

.btn-primary {
  background: #e25303;
  box-shadow: 1px 2px 6px rgba(0, 0, 0, 0.25);
  border-radius: 8px;
  border-color: #e25303;
  color: #ffffff;
  font-weight: 900;
}

.btn-primary:focus,
.btn-primary:active,
.btn-primary.active {
  border: 2px solid #ffffff;
  border-radius: 8px;
  background: #e25303;
  outline: none;
}

.btn-primary:hover {
  background: #e25303;
  box-shadow: 0px 1px 3px rgba(0, 0, 0, 0.25);
}

.btn-primary.disabled,
.btn-primary[disabled] {
  cursor: default;
  background: #e4e4e4;
  border-color: #e4e4e4;
  color: #383e42;
  box-shadow: none;
}

.btn-warning {
  color: #ffffff;
  text-shadow: 0 -1px 0 rgba(0, 0, 0, 0.25);
  background-color: #faa732;
  background-image: -moz-linear-gradient(top, #fbb450, #f89406);
  background-image: -webkit-gradient(
    linear,
    0 0,
    0 100%,
    from(#fbb450),
    to(#f89406)
  );
  background-image: -webkit-linear-gradient(top, #fbb450, #f89406);
  background-image: -o-linear-gradient(top, #fbb450, #f89406);
  background-image: linear-gradient(to bottom, #fbb450, #f89406);
  background-repeat: repeat-x;
  filter: progid:DXImageTransform.Microsoft.gradient(startColorstr='#fffbb450', endColorstr='#fff89406', GradientType=0);
  border-color: #f89406 #f89406 #ad6704;
  border-color: rgba(0, 0, 0, 0.1) rgba(0, 0, 0, 0.1) rgba(0, 0, 0, 0.25);
  *background-color: #f89406;
  /* Darken IE7 buttons by default so they stand out more given they won't have borders */
  filter: progid:DXImageTransform.Microsoft.gradient(enabled=false);
}

.btn-warning:hover,
.btn-warning:focus,
.btn-warning:active,
.btn-warning.active,
.btn-warning.disabled,
.btn-warning[disabled] {
  color: #ffffff;
  background-color: #f89406;
  *background-color: #df8505;
}

.btn-warning:active,
.btn-warning.active {
  background-color: #c67605 \9;
}

.btn-danger {
  color: #ffffff;
  text-shadow: 0 -1px 0 rgba(0, 0, 0, 0.25);
  background-color: #da4f49;
  background-image: -moz-linear-gradient(top, #ee5f5b, #bd362f);
  background-image: -webkit-gradient(
    linear,
    0 0,
    0 100%,
    from(#ee5f5b),
    to(#bd362f)
  );
  background-image: -webkit-linear-gradient(top, #ee5f5b, #bd362f);
  background-image: -o-linear-gradient(top, #ee5f5b, #bd362f);
  background-image: linear-gradient(to bottom, #ee5f5b, #bd362f);
  background-repeat: repeat-x;
  filter: progid:DXImageTransform.Microsoft.gradient(startColorstr='#ffee5f5b', endColorstr='#ffbd362f', GradientType=0);
  border-color: #bd362f #bd362f #802420;
  border-color: rgba(0, 0, 0, 0.1) rgba(0, 0, 0, 0.1) rgba(0, 0, 0, 0.25);
  *background-color: #bd362f;
  /* Darken IE7 buttons by default so they stand out more given they won't have borders */
  filter: progid:DXImageTransform.Microsoft.gradient(enabled=false);
}

.btn-danger:hover,
.btn-danger:focus,
.btn-danger:active,
.btn-danger.active,
.btn-danger.disabled,
.btn-danger[disabled] {
  color: #ffffff;
  background-color: #bd362f;
  *background-color: #a9302a;
}

.btn-danger:active,
.btn-danger.active {
  background-color: #942a25 \9;
}

.btn-success {
  color: #ffffff;
  text-shadow: 0 -1px 0 rgba(0, 0, 0, 0.25);
  background-color: #5bb75b;
  background-image: -moz-linear-gradient(top, #62c462, #51a351);
  background-image: -webkit-gradient(
    linear,
    0 0,
    0 100%,
    from(#62c462),
    to(#51a351)
  );
  background-image: -webkit-linear-gradient(top, #62c462, #51a351);
  background-image: -o-linear-gradient(top, #62c462, #51a351);
  background-image: linear-gradient(to bottom, #62c462, #51a351);
  background-repeat: repeat-x;
  filter: progid:DXImageTransform.Microsoft.gradient(startColorstr='#ff62c462', endColorstr='#ff51a351', GradientType=0);
  border-color: #51a351 #51a351 #387038;
  border-color: rgba(0, 0, 0, 0.1) rgba(0, 0, 0, 0.1) rgba(0, 0, 0, 0.25);
  *background-color: #51a351;
  /* Darken IE7 buttons by default so they stand out more given they won't have borders */
  filter: progid:DXImageTransform.Microsoft.gradient(enabled=false);
}

.btn-success:hover,
.btn-success:focus,
.btn-success:active,
.btn-success.active,
.btn-success.disabled,
.btn-success[disabled] {
  color: #ffffff;
  background-color: #51a351;
  *background-color: #499249;
}

.btn-success:active,
.btn-success.active {
  background-color: #408140 \9;
}

.btn-info {
  color: #ffffff;
  text-shadow: 0 -1px 0 rgba(0, 0, 0, 0.25);
  background-color: #49afcd;
  background-image: -moz-linear-gradient(top, #5bc0de, #2f96b4);
  background-image: -webkit-gradient(
    linear,
    0 0,
    0 100%,
    from(#5bc0de),
    to(#2f96b4)
  );
  background-image: -webkit-linear-gradient(top, #5bc0de, #2f96b4);
  background-image: -o-linear-gradient(top, #5bc0de, #2f96b4);
  background-image: linear-gradient(to bottom, #5bc0de, #2f96b4);
  background-repeat: repeat-x;
  filter: progid:DXImageTransform.Microsoft.gradient(startColorstr='#ff5bc0de', endColorstr='#ff2f96b4', GradientType=0);
  border-color: #2f96b4 #2f96b4 #1f6377;
  border-color: rgba(0, 0, 0, 0.1) rgba(0, 0, 0, 0.1) rgba(0, 0, 0, 0.25);
  *background-color: #2f96b4;
  /* Darken IE7 buttons by default so they stand out more given they won't have borders */
  filter: progid:DXImageTransform.Microsoft.gradient(enabled=false);
}

.btn-info:hover,
.btn-info:focus,
.btn-info:active,
.btn-info.active,
.btn-info.disabled,
.btn-info[disabled] {
  color: #ffffff;
  background-color: #2f96b4;
  *background-color: #2a85a0;
}

.btn-info:active,
.btn-info.active {
  background-color: #24748c \9;
}

.btn-inverse {
  color: #ffffff;
  text-shadow: 0 -1px 0 rgba(0, 0, 0, 0.25);
  background-color: #363636;
  background-image: -moz-linear-gradient(top, #444444, #222222);
  background-image: -webkit-gradient(
    linear,
    0 0,
    0 100%,
    from(#444444),
    to(#222222)
  );
  background-image: -webkit-linear-gradient(top, #444444, #222222);
  background-image: -o-linear-gradient(top, #444444, #222222);
  background-image: linear-gradient(to bottom, #444444, #222222);
  background-repeat: repeat-x;
  filter: progid:DXImageTransform.Microsoft.gradient(startColorstr='#ff444444', endColorstr='#ff222222', GradientType=0);
  border-color: #222222 #222222 #000000;
  border-color: rgba(0, 0, 0, 0.1) rgba(0, 0, 0, 0.1) rgba(0, 0, 0, 0.25);
  *background-color: #222222;
  /* Darken IE7 buttons by default so they stand out more given they won't have borders */
  filter: progid:DXImageTransform.Microsoft.gradient(enabled=false);
}

.btn-inverse:hover,
.btn-inverse:focus,
.btn-inverse:active,
.btn-inverse.active,
.btn-inverse.disabled,
.btn-inverse[disabled] {
  color: #ffffff;
  background-color: #222222;
  *background-color: #151515;
}

.btn-inverse:active,
.btn-inverse.active {
  background-color: #080808 \9;
}

button.btn,
input[type="submit"].btn {
  *padding-top: 3px;
  *padding-bottom: 3px;
}

button.btn::-moz-focus-inner,
input[type="submit"].btn::-moz-focus-inner {
  padding: 0;
  border: 0;
}

button.btn.btn-large,
input[type="submit"].btn.btn-large {
  *padding-top: 7px;
  *padding-bottom: 7px;
}

button.btn.btn-small,
input[type="submit"].btn.btn-small {
  *padding-top: 3px;
  *padding-bottom: 3px;
}

button.btn.btn-mini,
input[type="submit"].btn.btn-mini {
  *padding-top: 1px;
  *padding-bottom: 1px;
}

.btn-link,
.btn-link:active,
.btn-link[disabled] {
  background-color: transparent;
  background-image: none;
  -webkit-box-shadow: none;
  -moz-box-shadow: none;
  box-shadow: none;
}

.btn-link {
  border-color: transparent;
  cursor: pointer;
  color: #e25303;
  -webkit-border-radius: 0;
  -moz-border-radius: 0;
  border-radius: 0;
}

.btn-link:hover,
.btn-link:focus {
  color: #a63e03;
  text-decoration: underline;
  background-color: transparent;
}

.btn-link[disabled]:hover,
.btn-link[disabled]:focus {
  color: #383e42;
  text-decoration: none;
}

.clearfix {
  *zoom: 1;
}

.clearfix:before,
.clearfix:after {
  display: table;
  content: "";
  line-height: 0;
}

.clearfix:after {
  clear: both;
}

.hide-text {
  font: 0/0 a;
  color: transparent;
  text-shadow: none;
  background-color: transparent;
  border: 0;
}

.input-block-level {
  display: block;
  width: 100%;
  min-height: 30px;
  -webkit-box-sizing: border-box;
  -moz-box-sizing: border-box;
  box-sizing: border-box;
}

#logo_compact {
  display: none;
}

@media (max-width: 1000px) {
  #logo_wide {
    display: none;
  }

  #logo_compact {
    display: initial;
  }
}

#navbar .navbar-inner {
  background-color: #ebebeb;
  background-image: -moz-linear-gradient(top, #ffffff, #cccccc);
  background-image: -webkit-gradient(
    linear,
    0 0,
    0 100%,
    from(#ffffff),
    to(#cccccc)
  );
  background-image: -webkit-linear-gradient(top, #ffffff, #cccccc);
  background-image: -o-linear-gradient(top, #ffffff, #cccccc);
  background-image: linear-gradient(to bottom, #ffffff, #cccccc);
  background-repeat: repeat-x;
  filter: progid:DXImageTransform.Microsoft.gradient(startColorstr='#ffffffff', endColorstr='#ffcccccc', GradientType=0);
}

#navbar .navbar-inner .brand,
#navbar .navbar-inner .nav > li > a {
  text-shadow: 0 1px 0 #cccccc;
  color: #383e42;
}

#navbar .brand {
  padding: 4px 20px 0px;
}

#navbar .navbar-inner .brand .caret,
#navbar .navbar-inner .nav > li > a .caret {
  border-bottom-color: #939393;
  border-top-color: #939393;
}

#navbar .navbar-inner .brand:hover .caret,
#navbar .navbar-inner .nav > li > a:hover .caret,
#navbar .navbar-inner .brand:focus .caret,
#navbar .navbar-inner .nav > li > a:focus .caret {
  border-bottom-color: #636363;
  border-top-color: #636363;
}

.navbar .nav > .active > a,
.navbar .nav > .active > a:hover,
.navbar .nav > .active > a:focus {
  box-shadow: none;
  text-decoration: none;
  font-weight: bold;
  background: none;
  text-shadow: none;
}

.navbar-brand img {
  height: 40px;
  width: auto;
}

.navbar .brand {
  padding-top: 4px;
  padding-bottom: 4px;
  margin-left: 0px;
}

#navbar .navbar-inner .brand span {
  background-image: url(../img/mr-typo_x120.png);
}

@media (-webkit-min-device-pixel-ratio: 2), (min-resolution: 192dpi) {
  #navbar .navbar-inner .brand span {
    background-image: url(../img/mr-typo_x120.png);
  }
}

#navbar_login a.dropdown-toggle span {
  max-width: 250px !important;
}

#navbar .navbar-inner .nav li.dropdown.open > .dropdown-toggle,
#navbar .navbar-inner .nav li.dropdown.active > .dropdown-toggle,
#navbar .navbar-inner .nav li.dropdown.open.active > .dropdown-toggle {
  background-color: #e0e0e0;
  background-image: -moz-linear-gradient(top, #cccccc, #ffffff);
  background-image: -webkit-gradient(
    linear,
    0 0,
    0 100%,
    from(#cccccc),
    to(#ffffff)
  );
  background-image: -webkit-linear-gradient(top, #cccccc, #ffffff);
  background-image: -o-linear-gradient(top, #cccccc, #ffffff);
  background-image: linear-gradient(to bottom, #cccccc, #ffffff);
  background-repeat: repeat-x;
  filter: progid:DXImageTransform.Microsoft.gradient(startColorstr='#ffcccccc', endColorstr='#ffffffff', GradientType=0);
}

#navbar .navbar-inner.red {
  background-color: #e36565;
  background-image: -moz-linear-gradient(top, #f9a0a0, #c20c0c);
  background-image: -webkit-gradient(
    linear,
    0 0,
    0 100%,
    from(#f9a0a0),
    to(#c20c0c)
  );
  background-image: -webkit-linear-gradient(top, #f9a0a0, #c20c0c);
  background-image: -o-linear-gradient(top, #f9a0a0, #c20c0c);
  background-image: linear-gradient(to bottom, #f9a0a0, #c20c0c);
  background-repeat: repeat-x;
  filter: progid:DXImageTransform.Microsoft.gradient(startColorstr='#fff9a0a0', endColorstr='#ffc20c0c', GradientType=0);
}

#navbar .navbar-inner.red .brand,
#navbar .navbar-inner.red .nav > li > a {
  text-shadow: 0 1px 0 #f67070;
  color: #f2f2f2;
}

#navbar .navbar-inner.red .brand .caret,
#navbar .navbar-inner.red .nav > li > a .caret {
  border-bottom-color: #f28d8d;
  border-top-color: #f28d8d;
}

#navbar .navbar-inner.red .brand:hover .caret,
#navbar .navbar-inner.red .nav > li > a:hover .caret,
#navbar .navbar-inner.red .brand:focus .caret,
#navbar .navbar-inner.red .nav > li > a:focus .caret {
  border-bottom-color: #f2bfbf;
  border-top-color: #f2bfbf;
}

#navbar .navbar-inner.red .brand span {
  background-image: url(../img/mr-typo_x120.png);
}

@media (-webkit-min-device-pixel-ratio: 2), (min-resolution: 192dpi) {
  #navbar .navbar-inner.red .brand span {
    background-image: url(../img/mr-typo_x120.png);
  }
}

#navbar .navbar-inner.red .nav li.dropdown.open > .dropdown-toggle,
#navbar .navbar-inner.red .nav li.dropdown.active > .dropdown-toggle,
#navbar .navbar-inner.red .nav li.dropdown.open.active > .dropdown-toggle {
  background-color: #d84747;
  background-image: -moz-linear-gradient(top, #c20c0c, #f9a0a0);
  background-image: -webkit-gradient(
    linear,
    0 0,
    0 100%,
    from(#c20c0c),
    to(#f9a0a0)
  );
  background-image: -webkit-linear-gradient(top, #c20c0c, #f9a0a0);
  background-image: -o-linear-gradient(top, #c20c0c, #f9a0a0);
  background-image: linear-gradient(to bottom, #c20c0c, #f9a0a0);
  background-repeat: repeat-x;
  filter: progid:DXImageTransform.Microsoft.gradient(startColorstr='#ffc20c0c', endColorstr='#fff9a0a0', GradientType=0);
}

#navbar .navbar-inner.orange {
  background-color: #e39665;
  background-image: -moz-linear-gradient(top, #f9c3a0, #c2530c);
  background-image: -webkit-gradient(
    linear,
    0 0,
    0 100%,
    from(#f9c3a0),
    to(#c2530c)
  );
  background-image: -webkit-linear-gradient(top, #f9c3a0, #c2530c);
  background-image: -o-linear-gradient(top, #f9c3a0, #c2530c);
  background-image: linear-gradient(to bottom, #f9c3a0, #c2530c);
  background-repeat: repeat-x;
  filter: progid:DXImageTransform.Microsoft.gradient(startColorstr='#fff9c3a0', endColorstr='#ffc2530c', GradientType=0);
}

#navbar .navbar-inner.orange .brand,
#navbar .navbar-inner.orange .nav > li > a {
  text-shadow: 0 1px 0 #f6a570;
  color: #f2f2f2;
}

#navbar .navbar-inner.orange .brand .caret,
#navbar .navbar-inner.orange .nav > li > a .caret {
  border-bottom-color: #f2b58d;
  border-top-color: #f2b58d;
}

#navbar .navbar-inner.orange .brand:hover .caret,
#navbar .navbar-inner.orange .nav > li > a:hover .caret,
#navbar .navbar-inner.orange .brand:focus .caret,
#navbar .navbar-inner.orange .nav > li > a:focus .caret {
  border-bottom-color: #f2d3bf;
  border-top-color: #f2d3bf;
}

#navbar .navbar-inner.orange .brand span {
  background-image: url(../img/mr-typo_x120.png);
}

@media (-webkit-min-device-pixel-ratio: 2), (min-resolution: 192dpi) {
  #navbar .navbar-inner.orange .brand span {
    background-image: url(../img/mr-typo_x120.png);
  }
}

#navbar .navbar-inner.orange .nav li.dropdown.open > .dropdown-toggle,
#navbar .navbar-inner.orange .nav li.dropdown.active > .dropdown-toggle,
#navbar .navbar-inner.orange .nav li.dropdown.open.active > .dropdown-toggle {
  background-color: #d88047;
  background-image: -moz-linear-gradient(top, #c2530c, #f9c3a0);
  background-image: -webkit-gradient(
    linear,
    0 0,
    0 100%,
    from(#c2530c),
    to(#f9c3a0)
  );
  background-image: -webkit-linear-gradient(top, #c2530c, #f9c3a0);
  background-image: -o-linear-gradient(top, #c2530c, #f9c3a0);
  background-image: linear-gradient(to bottom, #c2530c, #f9c3a0);
  background-repeat: repeat-x;
  filter: progid:DXImageTransform.Microsoft.gradient(startColorstr='#ffc2530c', endColorstr='#fff9c3a0', GradientType=0);
}

#navbar .navbar-inner.yellow {
  background-color: #e3d765;
  background-image: -moz-linear-gradient(top, #f9f0a0, #c2b00c);
  background-image: -webkit-gradient(
    linear,
    0 0,
    0 100%,
    from(#f9f0a0),
    to(#c2b00c)
  );
  background-image: -webkit-linear-gradient(top, #f9f0a0, #c2b00c);
  background-image: -o-linear-gradient(top, #f9f0a0, #c2b00c);
  background-image: linear-gradient(to bottom, #f9f0a0, #c2b00c);
  background-repeat: repeat-x;
  filter: progid:DXImageTransform.Microsoft.gradient(startColorstr='#fff9f0a0', endColorstr='#ffc2b00c', GradientType=0);
}

#navbar .navbar-inner.yellow .brand,
#navbar .navbar-inner.yellow .nav > li > a {
  text-shadow: 0 1px 0 #c2b00c;
  color: #383e42;
}

#navbar .navbar-inner.yellow .brand .caret,
#navbar .navbar-inner.yellow .nav > li > a .caret {
  border-bottom-color: #93892e;
  border-top-color: #93892e;
}

#navbar .navbar-inner.yellow .brand:hover .caret,
#navbar .navbar-inner.yellow .nav > li > a:hover .caret,
#navbar .navbar-inner.yellow .brand:focus .caret,
#navbar .navbar-inner.yellow .nav > li > a:focus .caret {
  border-bottom-color: #635e30;
  border-top-color: #635e30;
}

#navbar .navbar-inner.yellow .brand span {
  background-image: url(../img/mr-typo_x120.png);
}

@media (-webkit-min-device-pixel-ratio: 2), (min-resolution: 192dpi) {
  #navbar .navbar-inner.yellow .brand span {
    background-image: url(../img/mr-typo_x120@2x.png);
  }
}

#navbar .navbar-inner.yellow .nav li.dropdown.open > .dropdown-toggle,
#navbar .navbar-inner.yellow .nav li.dropdown.active > .dropdown-toggle,
#navbar .navbar-inner.yellow .nav li.dropdown.open.active > .dropdown-toggle {
  background-color: #d8ca47;
  background-image: -moz-linear-gradient(top, #c2b00c, #f9f0a0);
  background-image: -webkit-gradient(
    linear,
    0 0,
    0 100%,
    from(#c2b00c),
    to(#f9f0a0)
  );
  background-image: -webkit-linear-gradient(top, #c2b00c, #f9f0a0);
  background-image: -o-linear-gradient(top, #c2b00c, #f9f0a0);
  background-image: linear-gradient(to bottom, #c2b00c, #f9f0a0);
  background-repeat: repeat-x;
  filter: progid:DXImageTransform.Microsoft.gradient(startColorstr='#ffc2b00c', endColorstr='#fff9f0a0', GradientType=0);
}

#navbar .navbar-inner.green {
  background-color: #98f064;
  background-image: -moz-linear-gradient(top, #c8ffa7, #50da00);
  background-image: -webkit-gradient(
    linear,
    0 0,
    0 100%,
    from(#c8ffa7),
    to(#50da00)
  );
  background-image: -webkit-linear-gradient(top, #c8ffa7, #50da00);
  background-image: -o-linear-gradient(top, #c8ffa7, #50da00);
  background-image: linear-gradient(to bottom, #c8ffa7, #50da00);
  background-repeat: repeat-x;
  filter: progid:DXImageTransform.Microsoft.gradient(startColorstr='#ffc8ffa7', endColorstr='#ff50da00', GradientType=0);
}

#navbar .navbar-inner.green .brand,
#navbar .navbar-inner.green .nav > li > a {
  text-shadow: 0 1px 0 #50da00;
  color: #383e42;
}

#navbar .navbar-inner.green .brand .caret,
#navbar .navbar-inner.green .nav > li > a .caret {
  border-bottom-color: #55992e;
  border-top-color: #55992e;
}

#navbar .navbar-inner.green .brand:hover .caret,
#navbar .navbar-inner.green .nav > li > a:hover .caret,
#navbar .navbar-inner.green .brand:focus .caret,
#navbar .navbar-inner.green .nav > li > a:focus .caret {
  border-bottom-color: #446630;
  border-top-color: #446630;
}

#navbar .navbar-inner.green .brand span {
  background-image: url(../img/mr-typo_x120.png);
}

@media (-webkit-min-device-pixel-ratio: 2), (min-resolution: 192dpi) {
  #navbar .navbar-inner.green .brand span {
    background-image: url(../img/mr-typo_x120@2x.png);
  }
}

#navbar .navbar-inner.green .nav li.dropdown.open > .dropdown-toggle,
#navbar .navbar-inner.green .nav li.dropdown.active > .dropdown-toggle,
#navbar .navbar-inner.green .nav li.dropdown.open.active > .dropdown-toggle {
  background-color: #80e943;
  background-image: -moz-linear-gradient(top, #50da00, #c8ffa7);
  background-image: -webkit-gradient(
    linear,
    0 0,
    0 100%,
    from(#50da00),
    to(#c8ffa7)
  );
  background-image: -webkit-linear-gradient(top, #50da00, #c8ffa7);
  background-image: -o-linear-gradient(top, #50da00, #c8ffa7);
  background-image: linear-gradient(to bottom, #50da00, #c8ffa7);
  background-repeat: repeat-x;
  filter: progid:DXImageTransform.Microsoft.gradient(startColorstr='#ff50da00', endColorstr='#ffc8ffa7', GradientType=0);
}

#navbar .navbar-inner.blue {
  background-color: #6498f0;
  background-image: -moz-linear-gradient(top, #a7c8ff, #0050da);
  background-image: -webkit-gradient(
    linear,
    0 0,
    0 100%,
    from(#a7c8ff),
    to(#0050da)
  );
  background-image: -webkit-linear-gradient(top, #a7c8ff, #0050da);
  background-image: -o-linear-gradient(top, #a7c8ff, #0050da);
  background-image: linear-gradient(to bottom, #a7c8ff, #0050da);
  background-repeat: repeat-x;
  filter: progid:DXImageTransform.Microsoft.gradient(startColorstr='#ffa7c8ff', endColorstr='#ff0050da', GradientType=0);
}

#navbar .navbar-inner.blue .brand,
#navbar .navbar-inner.blue .nav > li > a {
  text-shadow: 0 1px 0 #74a7ff;
  color: #f2f2f2;
}

#navbar .navbar-inner.blue .brand .caret,
#navbar .navbar-inner.blue .nav > li > a .caret {
  border-bottom-color: #8db5f9;
  border-top-color: #8db5f9;
}

#navbar .navbar-inner.blue .brand:hover .caret,
#navbar .navbar-inner.blue .nav > li > a:hover .caret,
#navbar .navbar-inner.blue .brand:focus .caret,
#navbar .navbar-inner.blue .nav > li > a:focus .caret {
  border-bottom-color: #bfd3f5;
  border-top-color: #bfd3f5;
}

#navbar .navbar-inner.blue .brand span {
  background-image: url(../img/mr-typo_x120-light.png);
}

@media (-webkit-min-device-pixel-ratio: 2), (min-resolution: 192dpi) {
  #navbar .navbar-inner.blue .brand span {
    background-image: url(../img/mr-typo_x120-light@2x.png);
  }
}

#navbar .navbar-inner.blue .nav li.dropdown.open > .dropdown-toggle,
#navbar .navbar-inner.blue .nav li.dropdown.active > .dropdown-toggle,
#navbar .navbar-inner.blue .nav li.dropdown.open.active > .dropdown-toggle {
  background-color: #4380e9;
  background-image: -moz-linear-gradient(top, #0050da, #a7c8ff);
  background-image: -webkit-gradient(
    linear,
    0 0,
    0 100%,
    from(#0050da),
    to(#a7c8ff)
  );
  background-image: -webkit-linear-gradient(top, #0050da, #a7c8ff);
  background-image: -o-linear-gradient(top, #0050da, #a7c8ff);
  background-image: linear-gradient(to bottom, #0050da, #a7c8ff);
  background-repeat: repeat-x;
  filter: progid:DXImageTransform.Microsoft.gradient(startColorstr='#ff0050da', endColorstr='#ffa7c8ff', GradientType=0);
}

#navbar .navbar-inner.violet {
  background-color: #9864f0;
  background-image: -moz-linear-gradient(top, #c8a7ff, #5000da);
  background-image: -webkit-gradient(
    linear,
    0 0,
    0 100%,
    from(#c8a7ff),
    to(#5000da)
  );
  background-image: -webkit-linear-gradient(top, #c8a7ff, #5000da);
  background-image: -o-linear-gradient(top, #c8a7ff, #5000da);
  background-image: linear-gradient(to bottom, #c8a7ff, #5000da);
  background-repeat: repeat-x;
  filter: progid:DXImageTransform.Microsoft.gradient(startColorstr='#ffc8a7ff', endColorstr='#ff5000da', GradientType=0);
}

#navbar .navbar-inner.violet .brand,
#navbar .navbar-inner.violet .nav > li > a {
  text-shadow: 0 1px 0 #a774ff;
  color: #f2f2f2;
}

#navbar .navbar-inner.violet .brand .caret,
#navbar .navbar-inner.violet .nav > li > a .caret {
  border-bottom-color: #b58df9;
  border-top-color: #b58df9;
}

#navbar .navbar-inner.violet .brand:hover .caret,
#navbar .navbar-inner.violet .nav > li > a:hover .caret,
#navbar .navbar-inner.violet .brand:focus .caret,
#navbar .navbar-inner.violet .nav > li > a:focus .caret {
  border-bottom-color: #d3bff5;
  border-top-color: #d3bff5;
}

#navbar .navbar-inner.violet .brand span {
  background-image: url(../img/mr-typo_x120-light.png);
}

@media (-webkit-min-device-pixel-ratio: 2), (min-resolution: 192dpi) {
  #navbar .navbar-inner.violet .brand span {
    background-image: url(../img/mr-typo_x120-light@2x.png);
  }
}

#navbar .navbar-inner.violet .nav li.dropdown.open > .dropdown-toggle,
#navbar .navbar-inner.violet .nav li.dropdown.active > .dropdown-toggle,
#navbar .navbar-inner.violet .nav li.dropdown.open.active > .dropdown-toggle {
  background-color: #8043e9;
  background-image: -moz-linear-gradient(top, #5000da, #c8a7ff);
  background-image: -webkit-gradient(
    linear,
    0 0,
    0 100%,
    from(#5000da),
    to(#c8a7ff)
  );
  background-image: -webkit-linear-gradient(top, #5000da, #c8a7ff);
  background-image: -o-linear-gradient(top, #5000da, #c8a7ff);
  background-image: linear-gradient(to bottom, #5000da, #c8a7ff);
  background-repeat: repeat-x;
  filter: progid:DXImageTransform.Microsoft.gradient(startColorstr='#ff5000da', endColorstr='#ffc8a7ff', GradientType=0);
}

#navbar .navbar-inner.black {
  background-color: #4f4f4f;
  background-image: -moz-linear-gradient(top, #787878, #121212);
  background-image: -webkit-gradient(
    linear,
    0 0,
    0 100%,
    from(#787878),
    to(#121212)
  );
  background-image: -webkit-linear-gradient(top, #787878, #121212);
  background-image: -o-linear-gradient(top, #787878, #121212);
  background-image: linear-gradient(to bottom, #787878, #121212);
  background-repeat: repeat-x;
  filter: progid:DXImageTransform.Microsoft.gradient(startColorstr='#ff787878', endColorstr='#ff121212', GradientType=0);
}

#navbar .navbar-inner.black .brand,
#navbar .navbar-inner.black .nav > li > a {
  text-shadow: 0 1px 0 #5e5e5e;
  color: #f2f2f2;
}

#navbar .navbar-inner.black .brand .caret,
#navbar .navbar-inner.black .nav > li > a .caret {
  border-bottom-color: #959595;
  border-top-color: #959595;
}

#navbar .navbar-inner.black .brand:hover .caret,
#navbar .navbar-inner.black .nav > li > a:hover .caret,
#navbar .navbar-inner.black .brand:focus .caret,
#navbar .navbar-inner.black .nav > li > a:focus .caret {
  border-bottom-color: #c4c4c4;
  border-top-color: #c4c4c4;
}

#navbar .navbar-inner.black .brand span {
  background-image: url(../img/mr-typo_x120.png);
}

@media (-webkit-min-device-pixel-ratio: 2), (min-resolution: 192dpi) {
  #navbar .navbar-inner.black .brand span {
    background-image: url(../img/mr-typo_x120.png);
  }
}

#navbar .navbar-inner.black .nav li.dropdown.open > .dropdown-toggle,
#navbar .navbar-inner.black .nav li.dropdown.active > .dropdown-toggle,
#navbar .navbar-inner.black .nav li.dropdown.open.active > .dropdown-toggle {
  background-color: #3b3b3b;
  background-image: -moz-linear-gradient(top, #121212, #787878);
  background-image: -webkit-gradient(
    linear,
    0 0,
    0 100%,
    from(#121212),
    to(#787878)
  );
  background-image: -webkit-linear-gradient(top, #121212, #787878);
  background-image: -o-linear-gradient(top, #121212, #787878);
  background-image: linear-gradient(to bottom, #121212, #787878);
  background-repeat: repeat-x;
  filter: progid:DXImageTransform.Microsoft.gradient(startColorstr='#ff121212', endColorstr='#ff787878', GradientType=0);
}

#navbar .navbar-inner .brand span {
  background-size: auto 100%;
  background-position: left center;
  padding-left: 24px;
  background-repeat: no-repeat;
  display: inline-block;
  min-width: 400px;
  height: 48px;
}

.navbar .nav > li > a {
  padding: 14px 15px 14px;
}

.navbar {
  user-select: none;
  margin-bottom: 0px;
  /*margin-top: 6px;*/
  box-shadow: 0px 0px 8px #ddd;
  background-color: #ffffff;
}

.navbar > .container {
  background-color: white;
  border-bottom: 1px dotted #eeeeee;
}

li.nav_version {
  font-size: x-small;
  color: #383e42;
  padding: 0px 20px;
}

body {
  padding-top: 48px; /* necessary for navbar-fixed-top */
  min-width: 620px;
  color: #383e42;
}

.octoprint-container {
  margin-top: 0px;
  background-color: white;
  /** OctoPrint application tabs */
  /** Accordions */
}

.octoprint-container .tab-content {
  padding: 9px 0px 0px;
  border-left: 0px solid #ddd;
  border-right: 0px solid #ddd;
  border-bottom: 0px solid #ddd;
  -webkit-border-bottom-right-radius: 0px;
  -moz-border-radius-bottomright: 0px;
  border-bottom-right-radius: 0px;
  -webkit-border-bottom-left-radius: 0px;
  -moz-border-radius-bottomleft: 0px;
  border-bottom-left-radius: 0px;
}

.octoprint-container .nav {
  margin-bottom: 0px;
}

.octoprint-container .tab-content h1 {
  display: block;
  width: 100%;
  padding: 0;
  margin-bottom: 20px;
  font-size: 21px;
  line-height: 40px;
  color: #333;
  border: 0;
  border-bottom: 1px solid #e5e5e5;
  font-weight: normal;
}

.octoprint-container .accordion-heading .accordion-heading-button {
  float: right;
}

.octoprint-container .accordion-heading .accordion-heading-button a {
  display: inline-block;
  padding: 8px 15px;
  font-size: 14px;
  line-height: 20px;
  color: #383e42;
  text-decoration: none;
  background: none;
  -webkit-box-shadow: none;
  -moz-box-shadow: none;
  box-shadow: none;
}

.octoprint-container .accordion-heading a.accordion-toggle {
  display: inline-block;
  color: #e25303;
}

.octoprint-container .accordion-heading div.accordion-toggle {
  display: inline-block;
  padding: 8px 15px;
  color: #e25303;
  cursor: default;
}

.octoprint-container .accordion-heading .laserhead-model-icon {
  padding-left: 15px;
  color: #e25303;
}

.octoprint-container .accordion-heading [class^="icon-"],
.octoprint-container .accordion-heading [class*=" icon-"] {
  color: #383e42;
}

.mrb_icon {
  display: inline-block;
  width: 1em;
  height: 1em;
  vertical-align: -0.15em;
  stroke-width: 0;
  stroke: #383e42;
  fill: #383e42;
}

.print-control .btn {
  padding-left: 4px;
  padding-right: 4px;
}

.upload-buttons .btn {
  margin-right: 0;
}

/** Tables */
table {
  table-layout: fixed;
}

table .popover-title {
  text-overflow: ellipsis;
  word-break: break-all;
}

table th,
table td {
  overflow: hidden;
}

table th.gcode_files_name,
table td.gcode_files_name {
  text-overflow: ellipsis;
  white-space: nowrap;
  text-align: left;
}

table th.gcode_files_action,
table td.gcode_files_action {
  text-align: center;
  width: 90px;
}

table th.gcode_files_action a,
table td.gcode_files_action a {
  text-decoration: none;
  color: #383e42;
}

table th.gcode_files_action a.disabled,
table td.gcode_files_action a.disabled {
  color: #ccc;
  cursor: default;
}

table th.timelapse_files_name,
table td.timelapse_files_name {
  text-overflow: ellipsis;
  text-align: left;
}

table th.timelapse_files_size,
table td.timelapse_files_size {
  text-align: right;
  width: 55px;
}

table th.timelapse_files_action,
table td.timelapse_files_action {
  text-align: center;
  width: 45px;
}

table th.timelapse_files_action a,
table td.timelapse_files_action a {
  text-decoration: none;
  color: #383e42;
}

table th.timelapse_files_action a.disabled,
table td.timelapse_files_action a.disabled {
  color: #ccc;
  cursor: default;
}

table th.settings_users_name,
table td.settings_users_name {
  text-overflow: ellipsis;
  text-align: left;
}

table th.settings_users_active,
table td.settings_users_active,
table th.settings_users_admin,
table td.settings_users_admin {
  text-align: center;
  width: 55px;
}

table th.settings_users_actions,
table td.settings_users_actions {
  text-align: center;
  width: 60px;
}

table th.settings_users_actions a,
table td.settings_users_actions a {
  text-decoration: none;
  color: #383e42;
}

table th.settings_users_actions a.disabled,
table td.settings_users_actions a.disabled {
  color: #ccc;
  cursor: default;
}

table th.settings_logs_name,
table td.settings_logs_name {
  text-overflow: ellipsis;
  text-align: left;
}

table th.settings_logs_size,
table td.settings_logs_size {
  text-align: right;
  width: 70px;
}

table th.settings_logs_date,
table td.settings_logs_date {
  text-align: left;
  width: 130px;
}

table th.settings_logs_action,
table td.settings_logs_action {
  text-align: center;
  width: 70px;
}

table th.settings_logs_action a,
table td.settings_logs_action a {
  text-decoration: none;
  color: #383e42;
}

table th.settings_logs_action a.disabled,
table td.settings_logs_action a.disabled {
  color: #ccc;
  cursor: default;
}

/** Temperature tab */
#temperature-graph {
  height: 350px;
  width: 100%;
  background-image: url("../img/graph-background.png");
  background-position: center;
  background-repeat: no-repeat;
}

.tab-content,
.tab-pane {
  overflow: visible;
}

#mrbeam-tabs .tab-pane {
  min-height: 70vh;
}

.tempInput {
  width: 50px;
}

#temp_newTemp,
#temp_newBedTemp,
#speed_innerWall,
#speed_outerWall,
#speed_fill,
#speed_support,
#webcam_timelapse_interval,
#webcam_timelapse_postRoll {
  text-align: right;
}

ul.dropdown-menu li a {
  cursor: pointer;
}

/** Connection settings */
#connection_ports,
#connection_baudrates {
  width: 100%;
}

/** Offline overlay */
#offline_overlay {
  position: fixed;
  top: 0;
  left: 0;
  width: 100%;
  height: 100%;
  z-index: 10000;
  display: none;
}

#offline_overlay_background {
  position: fixed;
  top: 0;
  left: 0;
  width: 100%;
  height: 100%;
  background-color: #000000;
  filter: alpha(opacity=50);
  -moz-opacity: 0.5;
  -khtml-opacity: 0.5;
  opacity: 0.5;
}

#offline_overlay_wrapper {
  position: absolute;
  top: 0;
  bottom: 0;
  left: 0;
  right: 0;
  padding-top: 60px;
}

#offline_overlay_wrapper .container {
  margin: auto;
}

/** Webcam */
#webcam_container {
  width: 100%;
}

/*#webcam_image.flipH {
  -webkit-transform: scaleX(-1);
  -moz-transform: scaleX(-1);
  transform: scaleX(-1) translateX(-100%);
}
#webcam_image.flipV {
  -webkit-transform: scaleY(-1);
  -moz-transform: scaleY(-1);
  transform: scaleY(-1) translateY(-100%);
}
#webcam_image.flipH.flipV {
  -webkit-transform: scaleX(-1) scaleY(-1);
  -moz-transform: scaleX(-1) scaleY(-1);
  transform: scaleX(-1) scaleY(-1)  translate(-100%, -100%);
}
#webcam_image.rotate90 {
  -webkit-transform: scaleX(-1);
  -moz-transform: scaleX(-1);
  transform: rotate(-90deg) translateX(-100%);
}
#webcam_image.rotate90.flipH {
  -webkit-transform: scaleY(-1);
  -moz-transform: scaleY(-1);
  transform: rotate(-90deg) scaleY(-1) translate(-100%, -100%);
}
#webcam_image.rotate90.flipV {
  -webkit-transform: scaleX(-1);
  -moz-transform: scaleX(-1);
  transform: rotate(-90deg) scaleX(-1);
}
#webcam_image.rotate90.flipH.flipV {
  -webkit-transform: scaleX(-1) scaleY(-1);
  -moz-transform: scaleX(-1) scaleY(-1);
  transform: rotate(-90deg) scaleX(-1) scaleY(-1) translate(0%, -100%);
}*/
/** GCODE file manager */

#files .gcode_files {
  padding-right: 7px;
}

#files .gcode_files .entry {
  padding: 12px;
  line-height: 20px;
  border-bottom: 0;
  position: relative;
  width: 25%;
  float: left;
  box-sizing: border-box;
}

@media only screen and (max-width: 1200px) {
  #files .gcode_files .entry {
    width: 33%;
  }
}

@media only screen and (max-width: 979px) {
  #files .gcode_files .entry {
    width: 50%;
  }
}

@media only screen and (max-width: 767px) {
  #files .gcode_files .entry {
    width: 100%;
  }
}

#files .gcode_files .entry:hover {
  background-color: #f5f5f5;
}

#files .gcode_files .entry .title {
  text-overflow: ellipsis;
  word-break: break-all;
}

#files .upload-buttons {
  margin-top: 10px;
}

#files .form-search {
  text-align: center;
  margin-bottom: 5px !important;
}

#files .file_list_entry .title {
  padding: 0.8em 0.8em 0.2em;
  white-space: nowrap;
  border-top: 1px dotted lightgray;
}

.title_shortened {
  width: calc(100% - 1.2em);
  overflow: hidden;
  display: inline-block;
  text-overflow: ellipsis;
  white-space: nowrap;
}

#files .file_list_entry li.size,
#files .file_list_entry li.uploaded {
  font-size: x-small;
  color: #383e42;
  padding: 0px 20px;
}

#files_list {
  max-height: calc(100vh - 64px);
  overflow-y: auto;
  margin-left: -30px;
}

.file_list_icon {
  color: #999;
  font-size: 3em;
  display: block;
  float: left;
  margin-right: 12px;
  min-width: 1.1em;
}

.file_list_entry_gcode {
  color: #ccc;
}

.file_managing_container {
  padding: 30px 20px;
  margin-top: 21px;
}

/* file tab preview cards */
.file_list_entry.icon_card,
.file_list_entry.preview_card {
  position: relative;
  width: 100%;
}

.rounded_container {
  box-shadow: rgba(0, 0, 0, 0.2) 1px 2.5px 6px 0;
  border-radius: 8px;
}

.rounded_container .rounded_container_title {
  font-weight: 900;
  margin-top: -20px;
}

.rounded_container .rounded_container_hr {
  margin: 10px -20px;
  border: 1px solid #383e42;
}

#files .preview_card div.preview,
#files .icon_card div.preview {
  padding-top: 80%;
  width: 100%;
  cursor: pointer;
}

#files .preview_card div.preview {
  background-position: center;
  background-size: contain;
  background-repeat: no-repeat;
}

#files .icon_card div.preview > i {
  text-align: center;
  font-size: 6rem;
  color: #999;
  height: 0;
  position: absolute;
  top: calc(50% - 6rem / 2);
  left: 0;
  width: 100%;
}

#files .preview.disabled {
  opacity: 0.2;
}

#designlib #files .entry.files_template_model_svg,
#designlib #files .entry.files_template_model_dxf,
#designlib #files .entry.files_template_model_image,
#designlib #files .entry.files_template_recentjob_svg,
#designlib #files .entry.files_template_machinecode_gcode {
  display: none;
}

#designlib.show_design #files .entry.files_template_model_svg,
#designlib.show_design #files .entry.files_template_model_dxf,
#designlib.show_design #files .entry.files_template_model_image,
#designlib.show_recentjob #files .entry.files_template_recentjob_svg,
#designlib.show_machinecode #files .entry.files_template_machinecode_gcode {
  display: block;
}

#designlib #files_filter li.filter.design a i,
#designlib #files_filter li.filter.machinecode a i,
#designlib #files_filter li.filter.recentjob a i {
  visibility: hidden;
}

#designlib.show_design #files_filter li.filter.design a i,
#designlib.show_machinecode #files_filter li.filter.machinecode a i,
#designlib.show_recentjob #files_filter li.filter.recentjob a i {
  visibility: visible;
}

/** Control tab */
#control {
  overflow: hidden;
}

#control_btns {
  text-align: center;
}

#control_btns i {
  font-size: 3em;
  display: inline;
  width: 1em;
  height: 1em;
  padding: 0.1em;
  text-decoration: none;
  color: #777; /* #383e42;*/
}

#control_btns a.active i,
#control_btns i:hover {
  color: #383e42; /* #e25303; */
  cursor: pointer;
}

#control_zaxis {
  float: left;
  width: 25%;
  margin: 0;
  box-sizing: border-box;
}

#control_zaxis_focus {
  display: inline-block;
  /*width: 80px;*/
  margin: 12px 0;
}

#control_xyaxis {
  float: left;
  margin: 0;
  width: 75%;
  box-sizing: border-box;
}

#set_coordinate_origin_btn {
  margin-top: 8px;
}

#control h1 {
  text-align: left;
}

#control .jog-panel > div {
  text-align: center;
}

#control .jog-panel > div.distance {
  text-align: left;
}

/*#control .box {
  width: 30px;
  height: 30px;
  margin-right: 10px;
  margin-bottom: 10px;
  padding-left: 8px;
}*/
#control .control-box {
  display: block;
  height: 30px;
  margin-bottom: 10px;
}

#control .btn-group {
  margin-bottom: 10px;
}

#control .btn-group.distance > .btn {
  width: 43px;
  padding: 3px 0;
  height: 30px;
}

.controls .btn-group input[type="radio"] {
  /* Make native radio act the same as bootstrap's radio.*/
  /* See https://stackoverflow.com/a/51387109/11136955 */
  display: none;
}

/** Terminal output */
#terminal-output {
  font-size: 11px;
}

/** Settings dialog */
/** Footer */
.footer ul {
  margin: 0 1em;
  padding-top: 0;
}

.footer ul li {
  display: inline;
  margin-left: 1em;
  font-size: 85%;
}

.footer ul li:first-child {
  margin-left: 0;
}

.footer ul li a {
  color: #555;
}

/** Notifications */
.ui-pnotify .alert a {
  color: #c09853;
}

.ui-pnotify .alert-error a,
.ui-pnotify .alert-danger a {
  color: #b94a48;
}

.ui-pnotify .alert-success a {
  color: #468847;
}

.ui-pnotify .alert-info a {
  color: #3a87ad;
}

.pnotify_additional_info .pnotify_more {
  font-size: 85%;
}

/** General helper classes */
.text-right {
  text-align: right;
}

.overflow_visible {
  overflow: visible !important;
}

#drop_overlay {
  position: fixed;
  top: 0;
  left: 0;
  width: 100%;
  height: 100%;
  z-index: 100000;
  display: none;
}

#drop_overlay.in {
  display: block;
}

#drop_overlay #drop_overlay_background {
  position: fixed;
  top: 0;
  left: 0;
  width: 100%;
  height: 100%;
  background-color: #000000;
  filter: alpha(opacity=50);
  -moz-opacity: 0.5;
  -khtml-opacity: 0.5;
  opacity: 0.5;
}

#drop_overlay #drop_overlay_wrapper {
  position: absolute;
  top: 0;
  bottom: 0;
  left: 0;
  right: 0;
  padding-top: 60px;
}

#drop_overlay #drop_overlay_wrapper #drop,
#drop_overlay #drop_overlay_wrapper #drop_background {
  position: absolute;
  top: 50%;
  left: 50%;
  margin-left: -49vw;
  margin-top: -49vh;
  width: 98vw;
  height: 98vh;
}

#drop_overlay #drop_overlay_wrapper .dropzone {
  width: 80vw;
  height: 404px;
  z-index: 100001;
  color: #ffffff;
  font-size: 50px;
  line-height: 50px;
}

#drop_overlay #drop_overlay_wrapper .dropzone i {
  font-size: 80px;
  line-height: 120px;
}

#drop_overlay #drop_overlay_wrapper .dropzone .centered {
  display: table-cell;
  text-align: center;
  vertical-align: middle;
  width: 80vw;
  height: 400px;
  line-height: 40px;
  filter: alpha(opacity=100);
  -moz-opacity: 1;
  -khtml-opacity: 1;
  opacity: 1;
}

#drop_overlay #drop_overlay_wrapper .dropzone_background {
  width: 80vw;
  height: 400px;
  border: 2px dashed #eeeeee;
  -webkit-border-radius: 10px;
  -moz-border-radius: 10px;
  border-radius: 10px;
  background-color: #000000;
  filter: alpha(opacity=25);
  -moz-opacity: 0.25;
  -khtml-opacity: 0.25;
  opacity: 0.25;
}

#drop_overlay #drop_overlay_wrapper .dropzone_background.hover {
  background-color: #000000;
  filter: alpha(opacity=50);
  -moz-opacity: 0.5;
  -khtml-opacity: 0.5;
  opacity: 0.5;
}

#drop_overlay #drop_overlay_wrapper .dropzone_background.fade {
  -webkit-transition: all 0.3s ease-out;
  -moz-transition: all 0.3s ease-out;
  -ms-transition: all 0.3s ease-out;
  -o-transition: all 0.3s ease-out;
  transition: all 0.3s ease-out;
  opacity: 1;
}

.icon-sd-black-14 {
  background: url("../img/icon-sd-black-14.png") 0 3px no-repeat;
  width: 11px;
  height: 17px;
  display: inline-block !important;
}

table th.settings_printerProfiles_profiles_action a,
table td.settings_printerProfiles_profiles_action a {
  text-decoration: none;
  color: #383e42;
}

td.settings_printerProfiles_profiles_action a.disabled {
  color: #ccc;
  cursor: default;
}

.center {
  float: none;
  margin-left: auto;
  margin-right: auto;
}

/** Styles for Bootstrap Slider */
.slider .slider-selection {
  color: #ffffff;
  text-shadow: 0 -1px 0 rgba(0, 0, 0, 0.25);

  background-color: #888;
  background-image: none;
  border-color: #0044cc #0044cc #002a80;
  border-color: rgba(0, 0, 0, 0.1) rgba(0, 0, 0, 0.1) rgba(0, 0, 0, 0.25);
}

.slider .slider-selection:hover,
.slider .slider-selection:focus,
.slider .slider-selection:active,
.slider .slider-selection.active,
.slider .slider-selection.disabled,
.slider .slider-selection[disabled] {
  color: #ffffff;
  background-color: #aaa;
  *background-color: #003bb3;
}

.slider .slider-selection:active,
.slider .slider-selection.active {
  background-color: #003399 \9;
}

.slider.slider-disabled .slider-selection {
  background-image: none;
  opacity: 0.65;
  filter: alpha(opacity=65);
  -webkit-box-shadow: none;
  -moz-box-shadow: none;
  box-shadow: none;
}

.slider .slider-track {
  background-color: #f5f5f5;
  border: 1px solid #e3e3e3;
  -webkit-border-radius: 0px;
  -moz-border-radius: 0px;
  border-radius: 0px;
  -webkit-box-shadow: inset 0 1px 1px rgba(0, 0, 0, 0.05);
  -moz-box-shadow: inset 0 1px 1px rgba(0, 0, 0, 0.05);
  box-shadow: inset 0 1px 1px rgba(0, 0, 0, 0.05);
}

.slider.slider-disabled .slider-track {
  background-image: none;
  opacity: 0.65;
  filter: alpha(opacity=65);
  -webkit-box-shadow: none;
  -moz-box-shadow: none;
  box-shadow: none;
}

.slider .slider-handle {
  display: inline-block;
  *display: inline;
  /* IE7 inline-block hack */
  *zoom: 1;
  padding: 4px 12px;
  font-size: 14px;
  line-height: 20px;
  text-align: center;
  vertical-align: middle;
  cursor: pointer;
  color: #383e42;
  text-shadow: 0 1px 1px rgba(255, 255, 255, 0.75);
  background-color: #f5f5f5;
  background-image: -moz-linear-gradient(top, #ffffff, #e6e6e6);
  background-image: -webkit-gradient(
    linear,
    0 0,
    0 100%,
    from(#ffffff),
    to(#e6e6e6)
  );
  background-image: -webkit-linear-gradient(top, #ffffff, #e6e6e6);
  background-image: -o-linear-gradient(top, #ffffff, #e6e6e6);
  background-image: linear-gradient(to bottom, #ffffff, #e6e6e6);
  background-repeat: repeat-x;
  filter: progid:DXImageTransform.Microsoft.gradient(startColorstr='#ffffffff', endColorstr='#ffe6e6e6', GradientType=0);
  border-color: #e6e6e6 #e6e6e6 #bfbfbf;
  border-color: rgba(0, 0, 0, 0.1) rgba(0, 0, 0, 0.1) rgba(0, 0, 0, 0.25);
  *background-color: #e6e6e6;
  /* Darken IE7 buttons by default so they stand out more given they won't have borders */
  filter: progid:DXImageTransform.Microsoft.gradient(enabled=false);
  border: 1px solid #cccccc;
  *border: 0;
  border-bottom-color: #b3b3b3;
  -webkit-border-radius: 0px;
  -moz-border-radius: 0px;
  border-radius: 0px;
  *margin-left: 0.3em;
  -webkit-box-shadow: inset 0 1px 0 rgba(255, 255, 255, 0.2),
    0 1px 2px rgba(0, 0, 0, 0.05);
  -moz-box-shadow: inset 0 1px 0 rgba(255, 255, 255, 0.2),
    0 1px 2px rgba(0, 0, 0, 0.05);
  box-shadow: inset 0 1px 0 rgba(255, 255, 255, 0.2),
    0 1px 2px rgba(0, 0, 0, 0.05);
  padding: 0;
  margin-bottom: 0;
  opacity: 1;
  filter: alpha(opacity=100);
}

.slider .slider-handle:hover,
.slider .slider-handle:focus,
.slider .slider-handle:active,
.slider .slider-handle.active,
.slider .slider-handle.disabled,
.slider .slider-handle[disabled] {
  color: #383e42;
  background-color: #e6e6e6;
  *background-color: #d9d9d9;
}

.slider .slider-handle:active,
.slider .slider-handle.active {
  background-color: #cccccc \9;
}

.slider .slider-handle:first-child {
  *margin-left: 0;
}

.slider .slider-handle:hover,
.slider .slider-handle:focus {
  color: #383e42;
  text-decoration: none;
  background-position: 0 -15px;
  -webkit-transition: background-position 0.1s linear;
  -moz-transition: background-position 0.1s linear;
  -o-transition: background-position 0.1s linear;
  transition: background-position 0.1s linear;
}

.slider .slider-handle:focus {
  outline: thin dotted #333;
  outline: 5px auto -webkit-focus-ring-color;
  outline-offset: -2px;
}

.slider .slider-handle.active,
.slider .slider-handle:active {
  background-image: none;
  outline: 0;
  -webkit-box-shadow: inset 0 2px 4px rgba(0, 0, 0, 0.15),
    0 1px 2px rgba(0, 0, 0, 0.05);
  -moz-box-shadow: inset 0 2px 4px rgba(0, 0, 0, 0.15),
    0 1px 2px rgba(0, 0, 0, 0.05);
  box-shadow: inset 0 2px 4px rgba(0, 0, 0, 0.15), 0 1px 2px rgba(0, 0, 0, 0.05);
}

.slider .slider-handle.disabled,
.slider .slider-handle[disabled] {
  cursor: default;
  background-image: none;
  opacity: 0.65;
  filter: alpha(opacity=65);
  -webkit-box-shadow: none;
  -moz-box-shadow: none;
  box-shadow: none;
}

.slider .slider-handle.hide {
  display: none;
}

.slider .slider-handle.round {
  -webkit-border-radius: 50%;
  -moz-border-radius: 50%;
  border-radius: 50%;
}

#control #btn_motors_off,
#tab_temp,
#temp,
#gcode_command_slider,
#gcode_layer_slider,
#renderer_options,
#control_extruder {
  display: none;
}

/*.btn-group>.btn:first-child,*/
/*.btn-group>.btn:last-child,*/
.nav-pills > li > a,
select,
textarea,
input,
input[type="text"],
input[type="password"],
input[type="datetime"],
input[type="datetime-local"],
input[type="date"],
input[type="month"],
input[type="time"],
input[type="week"],
input[type="number"],
input[type="email"],
input[type="url"],
input[type="search"],
input[type="tel"],
input[type="color"],
input.search-query,
.uneditable-input,
.input-append .add-on:last-child,
.input-append .btn:last-child,
.input-append .btn-group:last-child > .dropdown-toggle,
.input-append input,
.input-append select,
.input-append .uneditable-input {
  border-radius: 8px;
}

.footer > * {
  padding-top: 1em;
}

#mrbeam-tabs {
  margin: 0;
}

#mrbeam-tabs .container-fluid {
  padding-right: 0px;
  padding-left: 0px;
}

#mrbeam-tabs .accordion-inner {
  padding: 9px 15px;
  border-top: none;
}

#mrbeam-tabs .accordion-group {
  border-top: 1px solid #b0b0b0;
  border-left: none;
  border-right: none;
  border-bottom: none;

  -webkit-border-radius: 0;
  -moz-border-radius: 0;
  border-radius: 0;
}

#control_btns .distance {
  min-height: 24px;
}

.print-control {
  margin-top: 8px;
}

.file_list_filter {
  margin: 0;
}

.file_list_filter li {
  list-style-type: none;
  display: flex;
}

.file_list_filter li label {
  margin-bottom: 0;
}

.file_list_filter li.divider {
  border-bottom: 1px dotted #adadad;
  height: 1px;
}

.file_list_filter li input {
  vertical-align: top;
  margin-right: 10px;
}

.safety_glasses_heads_up .modal-body p:first-of-type {
  background-image: url(/plugin/mrbeam/static/img/safety_glasses_heads_up500.png);
  background-repeat: no-repeat;
  background-position: 100% 50%;
  background-size: 50%;
  min-height: 21vh;
  padding-right: 40%;
  font-weight: bold;
  font-size: large;
}

.safety_glasses_warning {
  font-size: large;
  font-weight: bold;
}

#navbar_login > a > span {
  max-width: 120px;
  overflow: hidden;
  display: inline-block;
  text-overflow: ellipsis;
  white-space: nowrap;
}

#settingsTabs li.saveInProgress a:after {
  content: "\f021";
  font-family: FontAwesome;
  font-weight: normal;
  font-style: normal;
  margin-left: 0.7em;
  text-decoration: inherit;
  -webkit-font-smoothing: antialiased;
  display: inline-block;
  -moz-animation: spin 2s infinite linear;
  -o-animation: spin 2s infinite linear;
  -webkit-animation: spin 2s infinite linear;
  animation: spin 2s infinite linear;
}

#settings_mrbeam_about .list-unstyled {
  list-style-type: none;
}

#settings_mrbeam_about .scrollable {
  padding-bottom: 2em;
  overflow-y: auto;
  height: calc(100vh - 150px);
}

@-webkit-keyframes pulse {
  0% {
    -webkit-transform: scale(1);
  }
  50% {
    -webkit-transform: scale(1.3);
  }
  100% {
    -webkit-transform: scale(1);
  }
}

@keyframes pulse {
  0% {
    transform: scale(1);
  }
  50% {
    transform: scale(1.3);
  }
  100% {
    transform: scale(1);
  }
}

.pulse {
  -webkit-animation-name: pulse;
  animation-name: pulse;
  display: inline-block;

  -webkit-animation-duration: 1s;
  animation-duration: 1s;
  -webkit-animation-fill-mode: both;
  animation-fill-mode: both;
  -webkit-animation-timing-function: linear;
  animation-timing-function: linear;
  animation-iteration-count: infinite;
  -webkit-animation-iteration-count: infinite;
}

@-webkit-keyframes wobble {
  0% {
    -webkit-transform: translateX(0%);
  }
  25% {
    -webkit-transform: translateX(-25%) rotate(-5deg);
  }
  50% {
    -webkit-transform: translateX(0%) rotate(0deg);
  }
  75% {
    -webkit-transform: translateX(25%) rotate(5deg);
  }
  100% {
    -webkit-transform: translateX(0%);
  }
}

@keyframes wobble {
  0% {
    transform: translateX(0%);
  }
  25% {
    transform: translateX(-15%) rotate(-3deg);
  }
  50% {
    transform: translateX(0%) rotate(0deg);
  }
  75% {
    transform: translateX(15%) rotate(3deg);
  }
  100% {
    transform: translateX(0%);
  }
}

.wobble {
  -webkit-animation-name: wobble;
  animation-name: wobble;
  -webkit-animation-duration: 1s;
  animation-duration: 1s;
  -webkit-animation-fill-mode: both;
  animation-fill-mode: both;
  -webkit-animation-timing-function: linear;
  animation-timing-function: linear;
  animation-iteration-count: infinite;
  -webkit-animation-iteration-count: infinite;
  display: inline-block;
}

.progress {
  border-radius: 0;
}

.progress .bar {
  color: #999;
  text-align: left;
  text-shadow: none;
  /*padding-left: 0.5em;*/
  background-color: #e25303;
  background-image: none;
  white-space: nowrap;
}

.progress-striped .bar {
  background-color: #e25303;
  background-image: -webkit-gradient(
    linear,
    0 100%,
    100% 0,
    color-stop(0.25, rgba(255, 255, 255, 0.25)),
    color-stop(0.25, transparent),
    color-stop(0.5, transparent),
    color-stop(0.5, rgba(255, 255, 255, 0.25)),
    color-stop(0.75, rgba(255, 255, 255, 0.25)),
    color-stop(0.75, transparent),
    to(transparent)
  );
  background-image: -webkit-linear-gradient(
    45deg,
    rgba(255, 255, 255, 0.25) 25%,
    transparent 25%,
    transparent 50%,
    rgba(255, 255, 255, 0.25) 50%,
    rgba(255, 255, 255, 0.25) 75%,
    transparent 75%,
    transparent
  );
  background-image: -moz-linear-gradient(
    45deg,
    rgba(255, 255, 255, 0.25) 25%,
    transparent 25%,
    transparent 50%,
    rgba(255, 255, 255, 0.25) 50%,
    rgba(255, 255, 255, 0.25) 75%,
    transparent 75%,
    transparent
  );
  background-image: -o-linear-gradient(
    45deg,
    rgba(255, 255, 255, 0.25) 25%,
    transparent 25%,
    transparent 50%,
    rgba(255, 255, 255, 0.25) 50%,
    rgba(255, 255, 255, 0.25) 75%,
    transparent 75%,
    transparent
  );
  background-image: linear-gradient(
    45deg,
    rgba(255, 255, 255, 0.25) 25%,
    transparent 25%,
    transparent 50%,
    rgba(255, 255, 255, 0.25) 50%,
    rgba(255, 255, 255, 0.25) 75%,
    transparent 75%,
    transparent
  );
  -webkit-background-size: 40px 40px;
  -moz-background-size: 40px 40px;
  -o-background-size: 40px 40px;
  background-size: 40px 40px;
}

.progress.active .bar {
  transform: translateZ(0);
  -webkit-animation: none;
  -moz-animation: none;
  -ms-animation: none;
  -o-animation: none;
  animation: none;
  /*  -webkit-animation: progress-bar-stripes 2s reverse linear infinite;
        -moz-animation: progress-bar-stripes 2s reverse linear infinite;
        -ms-animation: progress-bar-stripes 2s reverse linear infinite;
        -o-animation: progress-bar-stripes 2s reverse linear infinite;
        animation: progress-bar-stripes 2s reverse linear infinite;*/
}

#flashing_progress {
}

.decimal_input {
  width: 4em;
  min-width: 4em;
}

.padding-top {
  padding-top: 14px;
}

.quicktext-input {
  height: 70px !important;
  width: 100%;
  box-sizing: border-box;
  font-size: 30px !important;
  text-align: center;
  -webkit-border-radius: 0;
  -moz-border-radius: 0;
  border-radius: 0;
}

.quicktext-slider {
  width: 100%;
  transform: scaleX(-1);
}

.quicktext-fontname {
  text-align: center;
}

.quicktext-font-button {
  font-weight: 500;
  font-size: 16px;
  user-select: none;
}

#quick_text_stroke_and_fill input[type=radio]{
  margin: 8px 5px 0 0;
  transform: scale(1.2);
}

.mrb-quicktext-stroked-placeholder::-webkit-input-placeholder{
    color: #ffffff;
}

.hidden {
  display: none;
}

.btn-hidden {
  display: none;
}

.full-col {
  height: calc(100vh - 60px);
  /*overflow-y: auto;*/
}

/*This was to fix the body on touch devices. Not sure, maybe we'll need it....'*/
/*.fixed {*/
/*position: fixed;*/
/*overflow: hidden;*/
/*}*/

.scrollable {
  /* just a flag to mark elements that need to be scrollable on touch devices. Also see mrbeam.js */
}

.no-transition {
  transition-duration: 0s, 0s, 0s, 0s !important;
}

/*
* === TOOLTIPS ===
*/

.tooltip-inner {
  max-width: 500px;
  white-space: normal;
  background-color: white;
  border: 2px solid #e25303;
  color: black;
  text-align: left;
}

.tooltip.right .tooltip-arrow {
  border-right-color: #e25303;
  /*border-width: 0 5px 5px;*/
}

.tooltip-inline {
  display: inline-block;
}

/*
* — for parameter explanations —
*/

.icon-question-sign {
  display: inline-block;
  line-height: 30px;
  padding-left: 3px;
}

.form-horizontal .controls {
  width: 348px;
}

.form-horizontal .range-control {
  width: 430px;
}

.range-control-and-label {
  width: 600px;
}

.compressor-control-and-label {
  width: 520px;
}

.input-control-and-label {
  width: 280px;
}

.switch-control-and-label {
  display: inline-block;
  width: 415px;
}

.bar-control-and-label {
  width: 406px;
}

.checkbox-control-and-label {
  width: 258px;
}

.line-control-and-label {
  width: 470px;
  margin: 10px 0;
}

.cutting-control-and-label {
  width: 300px;
}

.engraving-control-and-label {
  width: 262px;
}

.progressive-control-and-label {
  width: 370px;
}

.material-control-and-label {
  max-width: 210px;
}

/*
* === BUTTON GROUPS ===
*/

#svgtogcode_img_engraving_mode {
  margin-top: 3%;
}

/*
* === LASER_HEAD FOCUS REMINDER ===
*/

#laserhead_focus_reminder_image {
  width: 70%;
  height: 70%;
  margin-top: 5%;
  margin-left: 20%;
  float: left;
}

#laserhead_focus_reminder_not_again {
  float: left;
}

#laserhead_focus_reminder_not_again input {
  vertical-align: top;
}

#laserhead_focus_reminder_alert {
  clear: both;
  color: #e25303;
  font-weight: bold;
}

#laserhead_focus_reminder_alert i {
  float: left;
  font-size: 30px;
}

#laserhead_focus_reminder_alert span {
  display: flex;
  margin-left: 40px;
}

/*
* === SOFTWARE CHANNEL SELECTOR ===
*/
#software_channel_select {
  width: 120px;
}

#software_channel_info {
  color: #383e42;
  vertical-align: baseline;
  padding-left: 5px;
}

#software_channel_selector > h5 {
  display: inline-block;
  margin-right: 40px;
}

#settings_software_channel_descriptions {
  margin-left: 0;
}

#settings_software_channel_descriptions > div {
  padding-right: 15px;
}

#settings_software_channel_descriptions > div > p {
  text-align: justify;
  text-justify: inter-word;
}

#settings_software_channel_descriptions > div > h5 > i,
#settings_software_channel_choose > div > i {
  margin-right: 5px;
}

.sticky-footer {
  position: sticky;
  bottom: 0;
}

/*
hides the force update buttons
 */
#settings_plugin_softwareupdate_scroll_wrapper div:nth-of-type(4) {
  display: none;
}

/*
* === FRESHDESK FEEDBACK WIDGET ===
*/
#freshwidget-button > a {
  padding: 6px 16px;
  font-size: 12px;
}

/*
* === MAINTENANCE SETTINGS ===
*/
.maintenance-title {
  margin: 10px 0 0 0;
}

.maintenance-notes {
  margin: 0 0 20px 0;
}

.maintenance-scrollable {
  padding-bottom: 2em;
  overflow-y: auto;
  height: calc(100vh - 180px);
}

.maintenance-table > tbody > tr > td {
  vertical-align: middle;
}

.maintenance-description-column {
  width: 50%;
}

.maintenance-description-column > h4 {
  display: inline-block;
}

.maintenance-warning-column {
  width: 10%;
}

.maintenance-warning-column > div {
  text-align: center;
}

.maintenance-counter-column {
  width: 20%;
}

.maintenance-reset-column {
  width: 20%;
}

.maintenance-links {
  margin-top: 15px;
}

.maintenance-link-shop {
  display: inline-block;
  float: left;
}

.maintenance-link-knowledge-base {
  display: inline-block;
  float: left;
  margin-left: 50px;
}

.maintenance-description {
  display: block;
  margin-right: 8%;
  text-align: justify;
  text-justify: inter-word;
}

.maintenance-reset-btn {
  display: block;
  margin: auto;
}

.maintenance-warning-column > div > .fa-exclamation-triangle {
  color: #e25303;
}

.maintenance-laserhead-serial {
  margin-left: 30px;
}

/*
* === LASER JOB DONE #madewithmrbeam ===
*/

.modal--laser-job-done.show {
  text-shadow: 0 0 0 rgba(255, 255, 255, 0.95);
}

.modal--laser-job-done .modal-body {
  padding-bottom: 0;
}

.modal--laser-job-done .modal-body .modal__modal-body--social-media-section {
  height: 100px;
  text-shadow: 0 0 20px rgba(255, 255, 255, 0);
  transition: text-shadow 0.8s ease-in;
  border-radius: 8px;
  background-color: #e25303;
  position: relative;
  padding: 25px;
}

.modal--laser-job-done .modal-body .modal__modal-body--social-media-section p {
  font-size: 1.8em;
  color: #ffffff;
}

.modal--laser-job-done .modal-body .modal__modal-body--social-media-section p.modal__p--hashtag {
  font-weight: bold;
}

.modal--laser-job-done .modal-body .modal__modal-body--social-media-section div {
  position: absolute;
  bottom: 25px;
  right: 25px;
}

.modal--laser-job-done .modal-body .modal__modal-body--social-media-section div a i {
  font-size: 2.4em;
  padding: 0 3px;
}

.modal--laser-job-done .modal-body .modal__modal-body--social-media-section p.modal__p--hashtag a,
.modal--laser-job-done .modal-body .modal__modal-body--social-media-section div a i {
  color: #ffffff;
  text-decoration: none;
}

.modal--laser-job-done .modal-body .modal__modal-body--social-media-section p.modal__p--hashtag a:hover,
.modal--laser-job-done .modal-body .modal__modal-body--social-media-section div a i:hover {
  color: #e25303;
  text-decoration: none;
  background-color: #ffffff;
}

.modal--laser-job-done .modal-body .modal__modal-body--material-section {
  padding: 25px;
  margin-bottom: 10px;
}

.modal--laser-job-done .modal-body .modal__modal-body--material-section .modal__material-details {
  font-weight: bold;
  position: relative;
}

.modal--laser-job-done .modal-body .modal__modal-body--material-section .modal__material-details p {
  font-size: 16px;
}

.modal--laser-job-done .modal-body .modal__modal-body--material-section .modal__material-details > div {
  border: 1px solid #333333;
  position: absolute;
  background: #ffffff;
  margin: 20px 0;
}

.modal--laser-job-done .modal-body .modal__modal-body--material-section .modal__material-details div div {
  display: inline-block;
  vertical-align: middle;
  line-height: 1;
}

.modal--laser-job-done .modal-body .modal__modal-body--material-section .modal__material-details div p {
  font-size: 14px;
}

.modal--laser-job-done .modal-body .modal__modal-body--material-section .modal__material-details .modal__material-description p {
  margin: 0 15px;
  width: 75px;
}

.modal--laser-job-done .modal-body .modal__modal-body--material-section .modal__material-details .modal__material-details-box--1 {
  z-index: 3;
}

.modal--laser-job-done .modal-body .modal__modal-body--material-section .modal__material-details .modal__material-details-box--2 {
  top: 20px;
  left: 10px;
  z-index: 2;
}

.modal--laser-job-done .modal-body .modal__modal-body--material-section .modal__material-details .modal__material-details-box--3 {
  top: 10px;
  left: 20px;
  z-index: 1;
}

.modal--laser-job-done .modal-body .modal__modal-body--material-section .modal__material-details .modal__material-picture{
  height: 50px;
  width: 50px;
  background-size: cover;
}

.modal--laser-job-done .modal-body .modal__modal-body--material-section .modal__material-link a {
  border: 1px solid;
  width: 100%;
  display: block;
  border-radius: 8px;
  text-align: center;
  padding: 5px;
}

.modal--laser-job-done .modal-body .modal__modal-body--material-section .modal__material-link a:hover {
  background-color: #e25303;
  color: #ffffff;
  text-decoration: none;
}

.modal--laser-job-done .modal-footer > div {
  display: inline-block;
  margin-bottom: 10px;
}

/*
* === COMPRESSOR and new LINE COLOR MAPPING ===
*/
.compressor_control {
  padding: 5px;
}

.compressor_min_max_label {
  padding: 0 19px;
  margin-bottom: 5px;
}

.vector_mapping_color_circle {
  width: 20px;
  height: 20px;
  display: inline-block;
  vertical-align: middle;
  border-radius: 50%;
  margin: 0 23px 0 24px;
}

/*
* === USER RATING ===
*/
#rating_block {
  margin: auto;
  width: 99%;
}

#rating_block span.rating-label {
  font-size: 12px;
  text-align: center;
  line-height: 18px;
  font-weight: bold;
}

.rating {
  unicode-bidi: bidi-override;
  font-size: 50px;
  display: flex;
  justify-content: center;
  margin: 35px 0 20px 0;
}

.rating button {
  font-size: 14px;
  white-space: nowrap;
  vertical-align: middle;
  display: inline-block;
  background: none;
  box-shadow: none;
  cursor: pointer;
  text-align: center;
  font-weight: 500;
  border-radius: 100%;
  outline: none;
  margin: 0 1px;
  width: 35px;
  height: 35px;
  border: 3px solid #eee;
  transform: scale(1);

  transition: background 0.2s ease-in, color 0.2s ease-in,
    border-color 0.2s ease-in, transform 0.2s cubic-bezier(0.5, 2, 0.5, 0.75);
}

.rating button.rating-hover {
  background: #e25303;
  color: white;
  border-color: rgba(244, 67, 54, 0.05);
  transform: scale(1.05);
}

.review_title {
  text-align: center;
}

.review_hidden_part {
  display: none;
}

#ask_user_details label,
.review_explanation {
  font-weight: bold;
  margin: auto 20px 15px 20px;
}

#dont_ask_review_link,
#change_review {
  color: dimgray;
}

#review_textarea,
#review_input_phone_email {
  display: flex;
  margin-left: auto;
  margin-right: auto;
  width: 90%;
}

#positive_review p {
  white-space: pre-wrap;
}

.dont-break {
  white-space: nowrap;
}

/*
* === CUSTOM MATERIAL IMAGE ===
*/

#custom_material_image_reset {
  position: absolute;
  transform: translate(-105%);
  font-size: 1.5em;
  color: white;
  opacity: 0.8;
  text-decoration: none;
}

#custom_material_image_reset:hover {
  color: black;
  opacity: 0.8;
}

#save_material_form .material-img.controls {
  position: relative;
  display: inline-block;
  margin-left: 10px;
  width: auto;
}

#custom_material_image_edit {
  right: 0;
  bottom: 0;
  padding: 0 9px 1px 0;
  text-align: right;
  position: absolute;
  font-size: 1.5em;
  color: white;
  opacity: 0.8;
  pointer-events: none;
}

#custom_material_image:hover ~ #custom_material_image_edit {
  color: black;
  opacity: 0.8;
}

/**
* === EXPERIMENTAL FEATURES ===
*/

.env_prod .experimental_feature_dev,
.env_beta .experimental_feature_dev {
  display: none !important;
}

.env_dev .experimental_feature_dev {
  display: inherit;
}

.env_prod .experimental_feature_beta {
  display: none !important;
}

.env_dev .experimental_feature_beta,
.env_beta .experimental_feature_beta {
  display: inherit;
}

/* ----- online / offline ------- */
.offline .show_only_online {
  display: none !important;
}

.online .show_only_offline {
  display: none !important;
}

/* MRB Menus */

.mrb_menu ul.dropdown-menu,
#navbar_login ul.dropdown-menu,
#navbar_systemmenu ul.dropdown-menu,
#settings_dialog #settings_dialog_menu ul {
  padding-right: 0;
  padding-left: 0;
}

#settings_dialog #settings_dialog_menu ul li {
  padding-right: 15px;
  padding-left: 15px;
  border-bottom: 1px solid rgba(0, 0, 0, 0.4);
}

.mrb_menu ul.dropdown-menu li.divider,
#navbar_systemmenu ul.dropdown-menu li.divider,
#navbar_login ul.dropdown-menu li.divider {
  margin-top: 0;
  margin-bottom: 0;
}

.mrb_menu ul.dropdown-menu li:last-child,
#navbar_login ul.dropdown-menu li:last-child,
#navbar_systemmenu ul.dropdown-menu li:last-child,
#settings_dialog #settings_dialog_menu ul li:last-child {
  border-bottom: none;
}

.mrb_menu ul.dropdown-menu li.active,
#navbar_login ul.dropdown-menu li.active,
#navbar_systemmenu ul.dropdown-menu li.active,
#settings_dialog #settings_dialog_menu ul li.active {
  border-bottom: none;
  margin-bottom: 1px;
}

.mrb_menu ul.dropdown-menu li.active:hover,
#navbar_login ul.dropdown-menu li.active:hover,
#navbar_systemmenu ul.dropdown-menu li.active:hover,
#settings_dialog #settings_dialog_menu ul li.active:hover {
  border-bottom: none;
  margin-bottom: 1px;
}

#settings_dialog #settings_dialog_menu ul li:hover {
  border-bottom: none;
  margin-bottom: 1px;
}

.mrb_menu ul.dropdown-menu li a,
#navbar_login ul.dropdown-menu li a,
#navbar_systemmenu ul.dropdown-menu li a {
  border-radius: 3px;
  padding: 9px 20px;
}

.mrb_menu ul.dropdown-menu li a i,
#navbar_login ul.dropdown-menu li a i,
#navbar_systemmenu ul.dropdown-menu li a i {
  margin-right: 5px;
}

#settings_dialog #settings_dialog_menu ul li a {
  color: rgba(0, 0, 0, 0.4);
  border-radius: 3px;
  padding: 6px 15px;
}

.mrb_menu ul.dropdown-menu li a:hover,
#navbar_login ul.dropdown-menu li a:hover,
#navbar_systemmenu ul.dropdown-menu li a:hover,
.mrb_menu ul.dropdown-menu li a:focus,
#navbar_login ul.dropdown-menu li a:focus,
#navbar_systemmenu ul.dropdown-menu li a:focus,
#settings_dialog #settings_dialog_menu ul li a:hover {
  background-color: #e25303;
  color: #ffffff;
  border-bottom: none;
  outline: none;
}

.mrb_menu ul.dropdown-menu li > a:hover,
#navbar_login ul.dropdown-menu li > a:hover,
#navbar_systemmenu ul.dropdown-menu li > a:hover,
.mrb_menu ul.dropdown-menu li > a:focus,
#navbar_login ul.dropdown-menu li > a:focus,
#navbar_systemmenu ul.dropdown-menu li > a:focus,
.mrb_menu ul.dropdown-menu:hover > a,
#navbar_login ul.dropdown-menu:hover > a,
#navbar_systemmenu ul.dropdown-menu:hover > a,
.mrb_menu ul.dropdown-menu .active > a,
#navbar_login ul.dropdown-menu .active > a,
#navbar_systemmenu ul.dropdown-menu .active > a,
.mrb_menu ul.dropdown-menu .active > a:hover,
#navbar_login ul.dropdown-menu .active > a:hover,
#navbar_systemmenu ul.dropdown-menu .active > a:hover {
  background-image: none;
}

.mrb_menu ul.dropdown-menu li.active a,
#navbar_login ul.dropdown-menu li.active a,
#navbar_systemmenu ul.dropdown-menu li.active a,
#settings_dialog #settings_dialog_menu ul li.active a {
  color: #ffffff;
  background-color: #e25303;
}

.mrb_menu ul.dropdown-menu li.active a:hover,
#navbar_login ul.dropdown-menu li.active a:hover,
#navbar_systemmenu ul.dropdown-menu li.active a:hover,
#settings_dialog #settings_dialog_menu ul li.active a:hover {
  background-color: #e25303;
}

.mrb_menu ul.dropdown-menu .prev,
#navbar_login ul.dropdown-menu .prev,
#navbar_systemmenu ul.dropdown-menu .prev,
#settings_dialog #settings_dialog_menu ul .prev {
  border-bottom: none;
  margin-bottom: 1px;
}

/* MRB Menus */

/* App font family */

body,
input,
button,
select,
textarea,
.navbar-search .search-query,
div.hopscotch-bubble .hopscotch-content,
div.hopscotch-bubble h3 {
  font-family: "RobotoFont", sans-serif;
}

/* App font family */

/* Setting buttons */

#settings_plugin_softwareupdate button.btn.btn-primary.btn-block.sticky-footer {
  position: inherit;
  width: 198px;
  float: right;
  margin: 0 8px 6px 0;
}

#settings_plugin_softwareupdate .advanced-option-cont {
  float: right;
  text-align: right;
}

/* Setting buttons */

/*Working Area Scrolling*/

#working_area_files .entry:last-of-type {
  margin-bottom: 0;
}

#workingarea_left {
  overflow-y: auto;
  height: 100%;
}

/* Working Area Scrolling */

/* Scrollbar styling */

/* width */
::-webkit-scrollbar {
  width: 3px;
}

/* Track */
::-webkit-scrollbar-track {
  background: #f1f1f1;
}

/* Handle */
::-webkit-scrollbar-thumb {
  background: #888;
}

/* Handle on hover */
::-webkit-scrollbar-thumb:hover {
  background: #555;
}

/* Scrollbar styling */

/* Pnotify styling */

.ui-pnotify-container.ui-pnotify-shadow {
  color: #383e42;
}

.ui-pnotify-icon {
  margin-top: 3px;
}

.ui-pnotify-closer {
  border: 1px solid;
  border-radius: 100%;
  padding: 0 5px 1px;
  font-size: 14px;
}

.ui-pnotify-sticker {
  display: none;
}

h4.ui-pnotify-title {
  color: #383e42;
  margin-bottom: 8px;
}

.alert.ui-pnotify-container.ui-pnotify-shadow {
  background-color: #fff0a1;
  border: none;
}

.alert.alert-success.ui-pnotify-container.ui-pnotify-shadow {
  background-color: #b1ff92;
}

.alert.alert-info.ui-pnotify-container.ui-pnotify-shadow {
  background-color: #adc5de;
}

.alert.alert-error.ui-pnotify-container.ui-pnotify-shadow {
  background-color: #ff8686;
}

/* Pnotify styling */

/* Terminal button */

button#terminal-send {
  height: 30px;
  padding: 0;
  min-width: 9%;
  float: right;
}

/* Terminal button */

/* FreshDesk button */

.freshwidget-theme {
  text-shadow: rgba(0, 0, 0, 0.2), -1px, -1px, 1px;
  padding: 8px 16px;
  background-color: #015453;
  color: #fff;
  font-size: 14px;
  font-weight: 700;
  outline: 0;
}

.fd-btn-left a {
  left: -2px;
}

.freshwidget-button a {
  position: fixed;
  white-space: nowrap;
  outline: 0;
}

.fd-btn-left a.freshwidget-theme,
.fd-btn-top a.freshwidget-theme {
  -moz-border-radius-bottomleft: 6px;
  -webkit-border-bottom-left-radius: 6px;
  border-bottom-left-radius: 6px;
  -moz-border-radius-bottomright: 6px;
  -webkit-border-bottom-right-radius: 6px;
  border-bottom-right-radius: 6px;
  -webkit-box-shadow: 0 0 10px rgba(0, 0, 0, 0.1),
    inset 0 -1px 0 rgba(0, 0, 0, 0.08), inset 0 -2px 0 rgba(255, 255, 255, 0.7),
    inset 0 9px 29px rgba(0, 0, 0, 0.1);
  -moz-box-shadow: 0 0 10px rgba(0, 0, 0, 0.1),
    inset 0 -1px 0 rgba(0, 0, 0, 0.08), inset 0 -2px 0 rgba(255, 255, 255, 0.7),
    inset 0 9px 29px rgba(0, 0, 0, 0.1);
  box-shadow: 0 0 10px rgba(0, 0, 0, 0.1), inset 0 -1px 0 rgba(0, 0, 0, 0.08),
    inset 0 -2px 0 rgba(255, 255, 255, 0.7), inset 0 9px 29px rgba(0, 0, 0, 0.1);
}

.fd-btn-left a.freshwidget-theme {
  transform: rotate(-90deg);
  transform-origin: top left;
  -moz-transform: rotate(-90deg);
  -moz-transform-origin: top left;
  -webkit-transform: rotate(-90deg);
  -webkit-transform-origin: top left;
  -o-transform: rotate(-90deg);
  -o-transform-origin: top left;
  filter: progid:DXImageTransform.Microsoft.BasicImage(rotation=3);
}

.freshwidget-button {
  position: fixed;
  display: block !important;
  width: 0;
  height: 0;
  z-index: 90000;
  margin: 0;
  outline: 0;
}

.freshwidget-theme:hover {
  color: #f3f3f3;
}

.freshwidget-button a:hover,
.freshwidget-theme {
  text-decoration: none;
}

.fd-btn-left a:hover {
  left: 0;
}

#freshworks-frame-wrapper {
  left: 50% !important;
  top: 50% !important;
  transform: translate(-50%, -50%) !important;
  animation: slideupleft 0.3s ease !important;
}

/* FreshDesk button */

/* User Settings API Key button */

#usersettings_access a.btn.add-on {
  border-radius: 6px;
}

/* User Settings API Key button */

/* Design Store */

#designstore_tab_btn .red-dot {
  height: 5px;
  width: 5px;
  background-color: red;
  border-radius: 50%;
  display: inline-block;
  margin: 0 0 7px 2px;
}

#designstore #design_store_iframe {
  width: 100%;
  height: 90vh;
  overflow: hidden;
  display: none;
}

#designstore #design_store_offline_placeholder .no-internet-connection-section {
  position: absolute;
  top: 50%;
  transform: translateY(-55%);
  display: block;
}

#designstore
  #design_store_offline_placeholder
  .no-internet-connection-section
  .no-internet-icon
  img {
  position: absolute;
  top: 50%;
  transform: translateY(-80%);
  padding: 0 5%;
}

#designstore
  #design_store_offline_placeholder
  .no-internet-connection-section
  .no-internet-content {
  text-align: center;
  font-size: 20px;
  padding: 0 60px;
}

#designstore
  #design_store_offline_placeholder
  .no-internet-connection-section
  .no-internet-content
  h4 {
  font-size: 20px;
  margin-bottom: 40px;
  line-height: 30px;
  text-transform: uppercase;
}

#designstore
  #design_store_offline_placeholder
  .no-internet-connection-section
  .no-internet-content
  p {
  margin-bottom: 30px;
}

#designstore
  #design_store_offline_placeholder
  .no-internet-connection-section
  .no-internet-content
  .btn.refresh-connection {
  margin-top: 45px;
}

#designstore .loading_spinner_wrapper {
  position: absolute;
  top: 0px;
  left: 0px;
  height: 100%;
  width: 100%;
  z-index: 1000;
  background: rgba(0, 0, 0, 0.5);
}
#designstore .loading_spinner {
  position: relative;
  left: 50%;
  top: 50%;
  color: #ffffff;
}
#designstore .loading_spinner i {
  font-weight: bold;
  font-size: 4em;
}

/* Design Store */

/* Support Standalone */

#support_overlay > div.modal-body.scrollable > table {
  margin: 20px auto;
}
<<<<<<< HEAD
=======

>>>>>>> 7c831482
/* Support Standalone */

/* Hard refresh overlay */

#hard_refresh_overlay {
  width: 60%;
  margin-left: -30%;
}
#hard_refresh_overlay .image_description {
  padding: 40px;
}
#hard_refresh_overlay .modal-header {
  padding-top: 20px;
  padding-bottom: 20px;
}
<<<<<<< HEAD
#hard_refresh_overlay .icon-warning-sign {
  color: #e25303;
}

/* Hard refresh overlay */
=======
#hard_refresh_overlay .icon-warning-sign{
  color: #e25303;
}

/* Hard refresh overlay */

/* Material Store */

#material_store_content #loading_spinner_wrapper {
  position: absolute;
  top: 0px;
  left: 0px;
  height: 100%;
  width: 100%;
  z-index: 1000;
  background: rgba(0, 0, 0, 0.5);
}
#material_store_content #loading_spinner {
  position: relative;
  left: 50%;
  top: 50%;
  color: #ffffff;
}
#material_store_content #loading_spinner i {
  font-weight: bold;
  font-size: 4em;
}

#material_store_content #material_store_iframe {
  width: 100%;
  height: 90vh;
  overflow: hidden;
  border: none;
}

#material_store_content .no-internet-connection-section {
  position: absolute;
  top: 50%;
  transform: translateY(-55%);
  display: block;
}

#material_store_content .no-internet-connection-section .no-internet-icon img {
  position: absolute;
  top: 50%;
  transform: translateY(-80%);
  padding: 0 5%;
}

#material_store_content .no-internet-connection-section .no-internet-content {
  text-align: center;
  font-size: 20px;
  padding: 0 60px;
}

#material_store_content
  .no-internet-connection-section
  .no-internet-content
  h4 {
  font-size: 20px;
  margin-bottom: 40px;
  line-height: 30px;
  text-transform: uppercase;
}

#material_store_content .no-internet-connection-section .no-internet-content p {
  margin-bottom: 30px;
}

#material_store_content
  .no-internet-connection-section
  .no-internet-content
  .btn.refresh-connection {
  margin-top: 45px;
}

/* Material Store */

/* Corner Calibration */

.corner_calibration {
  max-width: 800px;
}
.corner_calibration .focus_reminder{
  width: 250px;
}

/* Corner Calibration */
>>>>>>> 7c831482
<|MERGE_RESOLUTION|>--- conflicted
+++ resolved
@@ -2449,13 +2449,13 @@
   user-select: none;
 }
 
-#quick_text_stroke_and_fill input[type=radio]{
+#quick_text_stroke_and_fill input[type="radio"] {
   margin: 8px 5px 0 0;
   transform: scale(1.2);
 }
 
-.mrb-quicktext-stroked-placeholder::-webkit-input-placeholder{
-    color: #ffffff;
+.mrb-quicktext-stroked-placeholder::-webkit-input-placeholder {
+  color: #ffffff;
 }
 
 .hidden {
@@ -2778,29 +2778,58 @@
   color: #ffffff;
 }
 
-.modal--laser-job-done .modal-body .modal__modal-body--social-media-section p.modal__p--hashtag {
+.modal--laser-job-done
+  .modal-body
+  .modal__modal-body--social-media-section
+  p.modal__p--hashtag {
   font-weight: bold;
 }
 
-.modal--laser-job-done .modal-body .modal__modal-body--social-media-section div {
+.modal--laser-job-done
+  .modal-body
+  .modal__modal-body--social-media-section
+  div {
   position: absolute;
   bottom: 25px;
   right: 25px;
 }
 
-.modal--laser-job-done .modal-body .modal__modal-body--social-media-section div a i {
+.modal--laser-job-done
+  .modal-body
+  .modal__modal-body--social-media-section
+  div
+  a
+  i {
   font-size: 2.4em;
   padding: 0 3px;
 }
 
-.modal--laser-job-done .modal-body .modal__modal-body--social-media-section p.modal__p--hashtag a,
-.modal--laser-job-done .modal-body .modal__modal-body--social-media-section div a i {
+.modal--laser-job-done
+  .modal-body
+  .modal__modal-body--social-media-section
+  p.modal__p--hashtag
+  a,
+.modal--laser-job-done
+  .modal-body
+  .modal__modal-body--social-media-section
+  div
+  a
+  i {
   color: #ffffff;
   text-decoration: none;
 }
 
-.modal--laser-job-done .modal-body .modal__modal-body--social-media-section p.modal__p--hashtag a:hover,
-.modal--laser-job-done .modal-body .modal__modal-body--social-media-section div a i:hover {
+.modal--laser-job-done
+  .modal-body
+  .modal__modal-body--social-media-section
+  p.modal__p--hashtag
+  a:hover,
+.modal--laser-job-done
+  .modal-body
+  .modal__modal-body--social-media-section
+  div
+  a
+  i:hover {
   color: #e25303;
   text-decoration: none;
   background-color: #ffffff;
@@ -2811,60 +2840,106 @@
   margin-bottom: 10px;
 }
 
-.modal--laser-job-done .modal-body .modal__modal-body--material-section .modal__material-details {
+.modal--laser-job-done
+  .modal-body
+  .modal__modal-body--material-section
+  .modal__material-details {
   font-weight: bold;
   position: relative;
 }
 
-.modal--laser-job-done .modal-body .modal__modal-body--material-section .modal__material-details p {
+.modal--laser-job-done
+  .modal-body
+  .modal__modal-body--material-section
+  .modal__material-details
+  p {
   font-size: 16px;
 }
 
-.modal--laser-job-done .modal-body .modal__modal-body--material-section .modal__material-details > div {
+.modal--laser-job-done
+  .modal-body
+  .modal__modal-body--material-section
+  .modal__material-details
+  > div {
   border: 1px solid #333333;
   position: absolute;
   background: #ffffff;
   margin: 20px 0;
 }
 
-.modal--laser-job-done .modal-body .modal__modal-body--material-section .modal__material-details div div {
+.modal--laser-job-done
+  .modal-body
+  .modal__modal-body--material-section
+  .modal__material-details
+  div
+  div {
   display: inline-block;
   vertical-align: middle;
   line-height: 1;
 }
 
-.modal--laser-job-done .modal-body .modal__modal-body--material-section .modal__material-details div p {
+.modal--laser-job-done
+  .modal-body
+  .modal__modal-body--material-section
+  .modal__material-details
+  div
+  p {
   font-size: 14px;
 }
 
-.modal--laser-job-done .modal-body .modal__modal-body--material-section .modal__material-details .modal__material-description p {
+.modal--laser-job-done
+  .modal-body
+  .modal__modal-body--material-section
+  .modal__material-details
+  .modal__material-description
+  p {
   margin: 0 15px;
   width: 75px;
 }
 
-.modal--laser-job-done .modal-body .modal__modal-body--material-section .modal__material-details .modal__material-details-box--1 {
+.modal--laser-job-done
+  .modal-body
+  .modal__modal-body--material-section
+  .modal__material-details
+  .modal__material-details-box--1 {
   z-index: 3;
 }
 
-.modal--laser-job-done .modal-body .modal__modal-body--material-section .modal__material-details .modal__material-details-box--2 {
+.modal--laser-job-done
+  .modal-body
+  .modal__modal-body--material-section
+  .modal__material-details
+  .modal__material-details-box--2 {
   top: 20px;
   left: 10px;
   z-index: 2;
 }
 
-.modal--laser-job-done .modal-body .modal__modal-body--material-section .modal__material-details .modal__material-details-box--3 {
+.modal--laser-job-done
+  .modal-body
+  .modal__modal-body--material-section
+  .modal__material-details
+  .modal__material-details-box--3 {
   top: 10px;
   left: 20px;
   z-index: 1;
 }
 
-.modal--laser-job-done .modal-body .modal__modal-body--material-section .modal__material-details .modal__material-picture{
+.modal--laser-job-done
+  .modal-body
+  .modal__modal-body--material-section
+  .modal__material-details
+  .modal__material-picture {
   height: 50px;
   width: 50px;
   background-size: cover;
 }
 
-.modal--laser-job-done .modal-body .modal__modal-body--material-section .modal__material-link a {
+.modal--laser-job-done
+  .modal-body
+  .modal__modal-body--material-section
+  .modal__material-link
+  a {
   border: 1px solid;
   width: 100%;
   display: block;
@@ -2873,7 +2948,11 @@
   padding: 5px;
 }
 
-.modal--laser-job-done .modal-body .modal__modal-body--material-section .modal__material-link a:hover {
+.modal--laser-job-done
+  .modal-body
+  .modal__modal-body--material-section
+  .modal__material-link
+  a:hover {
   background-color: #e25303;
   color: #ffffff;
   text-decoration: none;
@@ -3506,10 +3585,6 @@
 #support_overlay > div.modal-body.scrollable > table {
   margin: 20px auto;
 }
-<<<<<<< HEAD
-=======
-
->>>>>>> 7c831482
 /* Support Standalone */
 
 /* Hard refresh overlay */
@@ -3525,14 +3600,28 @@
   padding-top: 20px;
   padding-bottom: 20px;
 }
-<<<<<<< HEAD
 #hard_refresh_overlay .icon-warning-sign {
   color: #e25303;
 }
 
 /* Hard refresh overlay */
-=======
-#hard_refresh_overlay .icon-warning-sign{
+
+/* Support Standalone */
+
+/* Hard refresh overlay */
+
+#hard_refresh_overlay {
+  width: 60%;
+  margin-left: -30%;
+}
+#hard_refresh_overlay .image_description {
+  padding: 40px;
+}
+#hard_refresh_overlay .modal-header {
+  padding-top: 20px;
+  padding-bottom: 20px;
+}
+#hard_refresh_overlay .icon-warning-sign {
   color: #e25303;
 }
 
@@ -3615,9 +3704,8 @@
 .corner_calibration {
   max-width: 800px;
 }
-.corner_calibration .focus_reminder{
+.corner_calibration .focus_reminder {
   width: 250px;
 }
 
-/* Corner Calibration */
->>>>>>> 7c831482
+/* Corner Calibration */