a {	color: #e25303; }
a:hover { color: #a63e03 }

.btn {
  display: inline-block;
  *display: inline;
  /* IE7 inline-block hack */
  *zoom: 1;
  padding: 4px 12px;
  margin-bottom: 0;
  font-size: 14px;
  line-height: 20px;
  text-align: center;
  vertical-align: middle;
  cursor: pointer;
  color: #383e42;
  text-shadow: 0 1px 1px rgba(255, 255, 255, 0.75);
  background-color: #f5f5f5;
  background-image: -moz-linear-gradient(top, #ffffff, #e6e6e6);
  background-image: -webkit-gradient(linear, 0 0, 0 100%, from(#ffffff), to(#e6e6e6));
  background-image: -webkit-linear-gradient(top, #ffffff, #e6e6e6);
  background-image: -o-linear-gradient(top, #ffffff, #e6e6e6);
  background-image: linear-gradient(to bottom, #ffffff, #e6e6e6);
  background-repeat: repeat-x;
  filter: progid:DXImageTransform.Microsoft.gradient(startColorstr='#ffffffff', endColorstr='#ffe6e6e6', GradientType=0);
  border-color: #e6e6e6 #e6e6e6 #bfbfbf;
  border-color: rgba(0, 0, 0, 0.1) rgba(0, 0, 0, 0.1) rgba(0, 0, 0, 0.25);
  *background-color: #e6e6e6;
  /* Darken IE7 buttons by default so they stand out more given they won't have borders */
  filter: progid:DXImageTransform.Microsoft.gradient(enabled = false);
  border: 1px solid #cccccc;
  *border: 0;
  border-bottom-color: #b3b3b3;
  -webkit-border-radius: 0px;
  -moz-border-radius: 0px;
  border-radius: 0px;
  *margin-left: .3em;
  -webkit-box-shadow: inset 0 1px 0 rgba(255,255,255,.2), 0 1px 2px rgba(0,0,0,.05);
  -moz-box-shadow: inset 0 1px 0 rgba(255,255,255,.2), 0 1px 2px rgba(0,0,0,.05);
  box-shadow: inset 0 1px 0 rgba(255,255,255,.2), 0 1px 2px rgba(0,0,0,.05);
}

.btn-group-vertical>.btn:first-child,
.btn-group-vertical>.btn:last-child,
.btn-group>.btn:first-child,
.btn-group>.btn:last-child{
	-webkit-border-radius: 0px;
	-moz-border-radius: 0px;
	border-radius: 0px;
}

.btn:hover,
.btn:focus,
.btn:active,
.btn.active,
.btn.disabled,
.btn[disabled] {
  color: #383e42;
  background-color: #e6e6e6;
  *background-color: #d9d9d9;
}
.btn:active,
.btn.active {
  background-color: #cccccc \9;
}
.btn:first-child {
  *margin-left: 0;
}
.btn:hover,
.btn:focus {
  color: #383e42;
  text-decoration: none;
  background-position: 0 -15px;
  -webkit-transition: background-position 0.1s linear;
  -moz-transition: background-position 0.1s linear;
  -o-transition: background-position 0.1s linear;
  transition: background-position 0.1s linear;
}
.btn:focus {
  outline: thin dotted #333;
  outline: 5px auto -webkit-focus-ring-color;
  outline-offset: -2px;
}
.btn.active,
.btn:active {
  background-image: none;
  outline: 0;
  -webkit-box-shadow: inset 0 2px 4px rgba(0,0,0,.15), 0 1px 2px rgba(0,0,0,.05);
  -moz-box-shadow: inset 0 2px 4px rgba(0,0,0,.15), 0 1px 2px rgba(0,0,0,.05);
  box-shadow: inset 0 2px 4px rgba(0,0,0,.15), 0 1px 2px rgba(0,0,0,.05);
}
.btn.disabled,
.btn[disabled] {
  cursor: default;
  background-image: none;
  opacity: 0.65;
  filter: alpha(opacity=65);
  -webkit-box-shadow: none;
  -moz-box-shadow: none;
  box-shadow: none;
}
.btn-large {
  padding: 11px 19px;
  font-size: 17.5px;
  -webkit-border-radius: 0px;
  -moz-border-radius: 0px;
  border-radius: 0px;
}
.btn-large [class^="icon-"],
.btn-large [class*=" icon-"] {
  margin-top: 4px;
}
.btn-small {
  padding: 2px 10px;
  font-size: 11.9px;
  -webkit-border-radius: 0px;
  -moz-border-radius: 0px;
  border-radius: 0px;
}
.btn-small [class^="icon-"],
.btn-small [class*=" icon-"] {
  margin-top: 0;
}
.btn-mini [class^="icon-"],
.btn-mini [class*=" icon-"] {
  margin-top: -1px;
}
.btn-mini {
  padding: 0 6px;
  font-size: 10.5px;
  -webkit-border-radius: 0px;
  -moz-border-radius: 0px;
  border-radius: 0px;
}
.btn-block {
  display: block;
  width: 100%;
  padding-left: 0;
  padding-right: 0;
  -webkit-box-sizing: border-box;
  -moz-box-sizing: border-box;
  box-sizing: border-box;
}
.btn-block + .btn-block {
  margin-top: 5px;
}
input[type="submit"].btn-block,
input[type="reset"].btn-block,
input[type="button"].btn-block {
  width: 100%;
}
.btn-primary.active,
.btn-warning.active,
.btn-danger.active,
.btn-success.active,
.btn-info.active,
.btn-inverse.active {
  color: rgba(255, 255, 255, 0.75);
}
.btn-primary {
  color: #ffffff;
  text-shadow: 0 -1px 0 rgba(0, 0, 0, 0.25);
  background-color: #006dcc;
  background-image: -moz-linear-gradient(top, #0088cc, #0044cc);
  background-image: -webkit-gradient(linear, 0 0, 0 100%, from(#0088cc), to(#0044cc));
  background-image: -webkit-linear-gradient(top, #0088cc, #0044cc);
  background-image: -o-linear-gradient(top, #0088cc, #0044cc);
  background-image: linear-gradient(to bottom, #0088cc, #0044cc);
  background-repeat: repeat-x;
  filter: progid:DXImageTransform.Microsoft.gradient(startColorstr='#ff0088cc', endColorstr='#ff0044cc', GradientType=0);
  border-color: #0044cc #0044cc #002a80;
  border-color: rgba(0, 0, 0, 0.1) rgba(0, 0, 0, 0.1) rgba(0, 0, 0, 0.25);
  *background-color: #0044cc;
  /* Darken IE7 buttons by default so they stand out more given they won't have borders */
  filter: progid:DXImageTransform.Microsoft.gradient(enabled = false);
}
.btn-primary:hover,
.btn-primary:focus,
.btn-primary:active,
.btn-primary.active,
.btn-primary.disabled,
.btn-primary[disabled] {
  color: #ffffff;
  background-color: #0044cc;
  *background-color: #003bb3;
}
.btn-primary:active,
.btn-primary.active {
  background-color: #003399 \9;
}
.btn-warning {
  color: #ffffff;
  text-shadow: 0 -1px 0 rgba(0, 0, 0, 0.25);
  background-color: #faa732;
  background-image: -moz-linear-gradient(top, #fbb450, #f89406);
  background-image: -webkit-gradient(linear, 0 0, 0 100%, from(#fbb450), to(#f89406));
  background-image: -webkit-linear-gradient(top, #fbb450, #f89406);
  background-image: -o-linear-gradient(top, #fbb450, #f89406);
  background-image: linear-gradient(to bottom, #fbb450, #f89406);
  background-repeat: repeat-x;
  filter: progid:DXImageTransform.Microsoft.gradient(startColorstr='#fffbb450', endColorstr='#fff89406', GradientType=0);
  border-color: #f89406 #f89406 #ad6704;
  border-color: rgba(0, 0, 0, 0.1) rgba(0, 0, 0, 0.1) rgba(0, 0, 0, 0.25);
  *background-color: #f89406;
  /* Darken IE7 buttons by default so they stand out more given they won't have borders */
  filter: progid:DXImageTransform.Microsoft.gradient(enabled = false);
}
.btn-warning:hover,
.btn-warning:focus,
.btn-warning:active,
.btn-warning.active,
.btn-warning.disabled,
.btn-warning[disabled] {
  color: #ffffff;
  background-color: #f89406;
  *background-color: #df8505;
}
.btn-warning:active,
.btn-warning.active {
  background-color: #c67605 \9;
}
.btn-danger {
  color: #ffffff;
  text-shadow: 0 -1px 0 rgba(0, 0, 0, 0.25);
  background-color: #da4f49;
  background-image: -moz-linear-gradient(top, #ee5f5b, #bd362f);
  background-image: -webkit-gradient(linear, 0 0, 0 100%, from(#ee5f5b), to(#bd362f));
  background-image: -webkit-linear-gradient(top, #ee5f5b, #bd362f);
  background-image: -o-linear-gradient(top, #ee5f5b, #bd362f);
  background-image: linear-gradient(to bottom, #ee5f5b, #bd362f);
  background-repeat: repeat-x;
  filter: progid:DXImageTransform.Microsoft.gradient(startColorstr='#ffee5f5b', endColorstr='#ffbd362f', GradientType=0);
  border-color: #bd362f #bd362f #802420;
  border-color: rgba(0, 0, 0, 0.1) rgba(0, 0, 0, 0.1) rgba(0, 0, 0, 0.25);
  *background-color: #bd362f;
  /* Darken IE7 buttons by default so they stand out more given they won't have borders */
  filter: progid:DXImageTransform.Microsoft.gradient(enabled = false);
}
.btn-danger:hover,
.btn-danger:focus,
.btn-danger:active,
.btn-danger.active,
.btn-danger.disabled,
.btn-danger[disabled] {
  color: #ffffff;
  background-color: #bd362f;
  *background-color: #a9302a;
}
.btn-danger:active,
.btn-danger.active {
  background-color: #942a25 \9;
}
.btn-success {
  color: #ffffff;
  text-shadow: 0 -1px 0 rgba(0, 0, 0, 0.25);
  background-color: #5bb75b;
  background-image: -moz-linear-gradient(top, #62c462, #51a351);
  background-image: -webkit-gradient(linear, 0 0, 0 100%, from(#62c462), to(#51a351));
  background-image: -webkit-linear-gradient(top, #62c462, #51a351);
  background-image: -o-linear-gradient(top, #62c462, #51a351);
  background-image: linear-gradient(to bottom, #62c462, #51a351);
  background-repeat: repeat-x;
  filter: progid:DXImageTransform.Microsoft.gradient(startColorstr='#ff62c462', endColorstr='#ff51a351', GradientType=0);
  border-color: #51a351 #51a351 #387038;
  border-color: rgba(0, 0, 0, 0.1) rgba(0, 0, 0, 0.1) rgba(0, 0, 0, 0.25);
  *background-color: #51a351;
  /* Darken IE7 buttons by default so they stand out more given they won't have borders */
  filter: progid:DXImageTransform.Microsoft.gradient(enabled = false);
}
.btn-success:hover,
.btn-success:focus,
.btn-success:active,
.btn-success.active,
.btn-success.disabled,
.btn-success[disabled] {
  color: #ffffff;
  background-color: #51a351;
  *background-color: #499249;
}
.btn-success:active,
.btn-success.active {
  background-color: #408140 \9;
}
.btn-info {
  color: #ffffff;
  text-shadow: 0 -1px 0 rgba(0, 0, 0, 0.25);
  background-color: #49afcd;
  background-image: -moz-linear-gradient(top, #5bc0de, #2f96b4);
  background-image: -webkit-gradient(linear, 0 0, 0 100%, from(#5bc0de), to(#2f96b4));
  background-image: -webkit-linear-gradient(top, #5bc0de, #2f96b4);
  background-image: -o-linear-gradient(top, #5bc0de, #2f96b4);
  background-image: linear-gradient(to bottom, #5bc0de, #2f96b4);
  background-repeat: repeat-x;
  filter: progid:DXImageTransform.Microsoft.gradient(startColorstr='#ff5bc0de', endColorstr='#ff2f96b4', GradientType=0);
  border-color: #2f96b4 #2f96b4 #1f6377;
  border-color: rgba(0, 0, 0, 0.1) rgba(0, 0, 0, 0.1) rgba(0, 0, 0, 0.25);
  *background-color: #2f96b4;
  /* Darken IE7 buttons by default so they stand out more given they won't have borders */
  filter: progid:DXImageTransform.Microsoft.gradient(enabled = false);
}
.btn-info:hover,
.btn-info:focus,
.btn-info:active,
.btn-info.active,
.btn-info.disabled,
.btn-info[disabled] {
  color: #ffffff;
  background-color: #2f96b4;
  *background-color: #2a85a0;
}
.btn-info:active,
.btn-info.active {
  background-color: #24748c \9;
}
.btn-inverse {
  color: #ffffff;
  text-shadow: 0 -1px 0 rgba(0, 0, 0, 0.25);
  background-color: #363636;
  background-image: -moz-linear-gradient(top, #444444, #222222);
  background-image: -webkit-gradient(linear, 0 0, 0 100%, from(#444444), to(#222222));
  background-image: -webkit-linear-gradient(top, #444444, #222222);
  background-image: -o-linear-gradient(top, #444444, #222222);
  background-image: linear-gradient(to bottom, #444444, #222222);
  background-repeat: repeat-x;
  filter: progid:DXImageTransform.Microsoft.gradient(startColorstr='#ff444444', endColorstr='#ff222222', GradientType=0);
  border-color: #222222 #222222 #000000;
  border-color: rgba(0, 0, 0, 0.1) rgba(0, 0, 0, 0.1) rgba(0, 0, 0, 0.25);
  *background-color: #222222;
  /* Darken IE7 buttons by default so they stand out more given they won't have borders */
  filter: progid:DXImageTransform.Microsoft.gradient(enabled = false);
}
.btn-inverse:hover,
.btn-inverse:focus,
.btn-inverse:active,
.btn-inverse.active,
.btn-inverse.disabled,
.btn-inverse[disabled] {
  color: #ffffff;
  background-color: #222222;
  *background-color: #151515;
}
.btn-inverse:active,
.btn-inverse.active {
  background-color: #080808 \9;
}
button.btn,
input[type="submit"].btn {
  *padding-top: 3px;
  *padding-bottom: 3px;
}
button.btn::-moz-focus-inner,
input[type="submit"].btn::-moz-focus-inner {
  padding: 0;
  border: 0;
}
button.btn.btn-large,
input[type="submit"].btn.btn-large {
  *padding-top: 7px;
  *padding-bottom: 7px;
}
button.btn.btn-small,
input[type="submit"].btn.btn-small {
  *padding-top: 3px;
  *padding-bottom: 3px;
}
button.btn.btn-mini,
input[type="submit"].btn.btn-mini {
  *padding-top: 1px;
  *padding-bottom: 1px;
}
.btn-link,
.btn-link:active,
.btn-link[disabled] {
  background-color: transparent;
  background-image: none;
  -webkit-box-shadow: none;
  -moz-box-shadow: none;
  box-shadow: none;
}
.btn-link {
  border-color: transparent;
  cursor: pointer;
  color: #0088cc;
  -webkit-border-radius: 0;
  -moz-border-radius: 0;
  border-radius: 0;
}
.btn-link:hover,
.btn-link:focus {
  color: #005580;
  text-decoration: underline;
  background-color: transparent;
}
.btn-link[disabled]:hover,
.btn-link[disabled]:focus {
  color: #383e42;
  text-decoration: none;
}
.clearfix {
  *zoom: 1;
}
.clearfix:before,
.clearfix:after {
  display: table;
  content: "";
  line-height: 0;
}
.clearfix:after {
  clear: both;
}
.hide-text {
  font: 0/0 a;
  color: transparent;
  text-shadow: none;
  background-color: transparent;
  border: 0;
}
.input-block-level {
  display: block;
  width: 100%;
  min-height: 30px;
  -webkit-box-sizing: border-box;
  -moz-box-sizing: border-box;
  box-sizing: border-box;
}

#logo_compact { display: none; }
@media (max-width: 810px) {
	#logo_wide { display: none; }
	#logo_compact { display: initial; }
}


#navbar .navbar-inner {
  background-color: #ebebeb;
  background-image: -moz-linear-gradient(top, #ffffff, #cccccc);
  background-image: -webkit-gradient(linear, 0 0, 0 100%, from(#ffffff), to(#cccccc));
  background-image: -webkit-linear-gradient(top, #ffffff, #cccccc);
  background-image: -o-linear-gradient(top, #ffffff, #cccccc);
  background-image: linear-gradient(to bottom, #ffffff, #cccccc);
  background-repeat: repeat-x;
  filter: progid:DXImageTransform.Microsoft.gradient(startColorstr='#ffffffff', endColorstr='#ffcccccc', GradientType=0);
}
#navbar .navbar-inner .brand,
#navbar .navbar-inner .nav > li > a {
  text-shadow: 0 1px 0 #cccccc;
  color: #383e42;
}
#navbar .brand {
	padding: 4px 20px 0px;
}
#navbar .navbar-inner .brand .caret,
#navbar .navbar-inner .nav > li > a .caret {
  border-bottom-color: #939393;
  border-top-color: #939393;
}
#navbar .navbar-inner .brand:hover .caret,
#navbar .navbar-inner .nav > li > a:hover .caret,
#navbar .navbar-inner .brand:focus .caret,
#navbar .navbar-inner .nav > li > a:focus .caret {
  border-bottom-color: #636363;
  border-top-color: #636363;
}

.navbar .nav>.active>a,
.navbar .nav>.active>a:hover,
.navbar .nav>.active>a:focus {
	box-shadow: none;
	text-decoration: none;
	font-weight: bold;
	background: none;
	text-shadow: none;
}

.navbar-brand img {
	height: 40px;
	width: auto;
}
.navbar .brand {
	padding-top: 4px;
	padding-bottom: 4px;
	margin-left: 0px;
}
#navbar .navbar-inner .brand span {
  background-image: url(../img/mr-typo_x120.png);
}
@media (-webkit-min-device-pixel-ratio: 2), (min-resolution: 192dpi) {
  #navbar .navbar-inner .brand span {
    background-image: url(../img/mr-typo_x120.png);
  }
}
#navbar .navbar-inner .nav li.dropdown.open > .dropdown-toggle,
#navbar .navbar-inner .nav li.dropdown.active > .dropdown-toggle,
#navbar .navbar-inner .nav li.dropdown.open.active > .dropdown-toggle {
  background-color: #e0e0e0;
  background-image: -moz-linear-gradient(top, #cccccc, #ffffff);
  background-image: -webkit-gradient(linear, 0 0, 0 100%, from(#cccccc), to(#ffffff));
  background-image: -webkit-linear-gradient(top, #cccccc, #ffffff);
  background-image: -o-linear-gradient(top, #cccccc, #ffffff);
  background-image: linear-gradient(to bottom, #cccccc, #ffffff);
  background-repeat: repeat-x;
  filter: progid:DXImageTransform.Microsoft.gradient(startColorstr='#ffcccccc', endColorstr='#ffffffff', GradientType=0);
}
#navbar .navbar-inner.red {
  background-color: #e36565;
  background-image: -moz-linear-gradient(top, #f9a0a0, #c20c0c);
  background-image: -webkit-gradient(linear, 0 0, 0 100%, from(#f9a0a0), to(#c20c0c));
  background-image: -webkit-linear-gradient(top, #f9a0a0, #c20c0c);
  background-image: -o-linear-gradient(top, #f9a0a0, #c20c0c);
  background-image: linear-gradient(to bottom, #f9a0a0, #c20c0c);
  background-repeat: repeat-x;
  filter: progid:DXImageTransform.Microsoft.gradient(startColorstr='#fff9a0a0', endColorstr='#ffc20c0c', GradientType=0);
}
#navbar .navbar-inner.red .brand,
#navbar .navbar-inner.red .nav > li > a {
  text-shadow: 0 1px 0 #f67070;
  color: #f2f2f2;
}
#navbar .navbar-inner.red .brand .caret,
#navbar .navbar-inner.red .nav > li > a .caret {
  border-bottom-color: #f28d8d;
  border-top-color: #f28d8d;
}
#navbar .navbar-inner.red .brand:hover .caret,
#navbar .navbar-inner.red .nav > li > a:hover .caret,
#navbar .navbar-inner.red .brand:focus .caret,
#navbar .navbar-inner.red .nav > li > a:focus .caret {
  border-bottom-color: #f2bfbf;
  border-top-color: #f2bfbf;
}
#navbar .navbar-inner.red .brand span {
  background-image: url(../img/mr-typo_x120.png);
}
@media (-webkit-min-device-pixel-ratio: 2), (min-resolution: 192dpi) {
  #navbar .navbar-inner.red .brand span {
    background-image: url(../img/mr-typo_x120.png);
  }
}
#navbar .navbar-inner.red .nav li.dropdown.open > .dropdown-toggle,
#navbar .navbar-inner.red .nav li.dropdown.active > .dropdown-toggle,
#navbar .navbar-inner.red .nav li.dropdown.open.active > .dropdown-toggle {
  background-color: #d84747;
  background-image: -moz-linear-gradient(top, #c20c0c, #f9a0a0);
  background-image: -webkit-gradient(linear, 0 0, 0 100%, from(#c20c0c), to(#f9a0a0));
  background-image: -webkit-linear-gradient(top, #c20c0c, #f9a0a0);
  background-image: -o-linear-gradient(top, #c20c0c, #f9a0a0);
  background-image: linear-gradient(to bottom, #c20c0c, #f9a0a0);
  background-repeat: repeat-x;
  filter: progid:DXImageTransform.Microsoft.gradient(startColorstr='#ffc20c0c', endColorstr='#fff9a0a0', GradientType=0);
}
#navbar .navbar-inner.orange {
  background-color: #e39665;
  background-image: -moz-linear-gradient(top, #f9c3a0, #c2530c);
  background-image: -webkit-gradient(linear, 0 0, 0 100%, from(#f9c3a0), to(#c2530c));
  background-image: -webkit-linear-gradient(top, #f9c3a0, #c2530c);
  background-image: -o-linear-gradient(top, #f9c3a0, #c2530c);
  background-image: linear-gradient(to bottom, #f9c3a0, #c2530c);
  background-repeat: repeat-x;
  filter: progid:DXImageTransform.Microsoft.gradient(startColorstr='#fff9c3a0', endColorstr='#ffc2530c', GradientType=0);
}
#navbar .navbar-inner.orange .brand,
#navbar .navbar-inner.orange .nav > li > a {
  text-shadow: 0 1px 0 #f6a570;
  color: #f2f2f2;
}
#navbar .navbar-inner.orange .brand .caret,
#navbar .navbar-inner.orange .nav > li > a .caret {
  border-bottom-color: #f2b58d;
  border-top-color: #f2b58d;
}
#navbar .navbar-inner.orange .brand:hover .caret,
#navbar .navbar-inner.orange .nav > li > a:hover .caret,
#navbar .navbar-inner.orange .brand:focus .caret,
#navbar .navbar-inner.orange .nav > li > a:focus .caret {
  border-bottom-color: #f2d3bf;
  border-top-color: #f2d3bf;
}
#navbar .navbar-inner.orange .brand span {
  background-image: url(../img/mr-typo_x120.png);
}
@media (-webkit-min-device-pixel-ratio: 2), (min-resolution: 192dpi) {
  #navbar .navbar-inner.orange .brand span {
    background-image: url(../img/mr-typo_x120.png);
  }
}
#navbar .navbar-inner.orange .nav li.dropdown.open > .dropdown-toggle,
#navbar .navbar-inner.orange .nav li.dropdown.active > .dropdown-toggle,
#navbar .navbar-inner.orange .nav li.dropdown.open.active > .dropdown-toggle {
  background-color: #d88047;
  background-image: -moz-linear-gradient(top, #c2530c, #f9c3a0);
  background-image: -webkit-gradient(linear, 0 0, 0 100%, from(#c2530c), to(#f9c3a0));
  background-image: -webkit-linear-gradient(top, #c2530c, #f9c3a0);
  background-image: -o-linear-gradient(top, #c2530c, #f9c3a0);
  background-image: linear-gradient(to bottom, #c2530c, #f9c3a0);
  background-repeat: repeat-x;
  filter: progid:DXImageTransform.Microsoft.gradient(startColorstr='#ffc2530c', endColorstr='#fff9c3a0', GradientType=0);
}
#navbar .navbar-inner.yellow {
  background-color: #e3d765;
  background-image: -moz-linear-gradient(top, #f9f0a0, #c2b00c);
  background-image: -webkit-gradient(linear, 0 0, 0 100%, from(#f9f0a0), to(#c2b00c));
  background-image: -webkit-linear-gradient(top, #f9f0a0, #c2b00c);
  background-image: -o-linear-gradient(top, #f9f0a0, #c2b00c);
  background-image: linear-gradient(to bottom, #f9f0a0, #c2b00c);
  background-repeat: repeat-x;
  filter: progid:DXImageTransform.Microsoft.gradient(startColorstr='#fff9f0a0', endColorstr='#ffc2b00c', GradientType=0);
}
#navbar .navbar-inner.yellow .brand,
#navbar .navbar-inner.yellow .nav > li > a {
  text-shadow: 0 1px 0 #c2b00c;
  color: #383e42;
}
#navbar .navbar-inner.yellow .brand .caret,
#navbar .navbar-inner.yellow .nav > li > a .caret {
  border-bottom-color: #93892e;
  border-top-color: #93892e;
}
#navbar .navbar-inner.yellow .brand:hover .caret,
#navbar .navbar-inner.yellow .nav > li > a:hover .caret,
#navbar .navbar-inner.yellow .brand:focus .caret,
#navbar .navbar-inner.yellow .nav > li > a:focus .caret {
  border-bottom-color: #635e30;
  border-top-color: #635e30;
}
#navbar .navbar-inner.yellow .brand span {
  background-image: url(../img/mr-typo_x120.png);
}
@media (-webkit-min-device-pixel-ratio: 2), (min-resolution: 192dpi) {
  #navbar .navbar-inner.yellow .brand span {
    background-image: url(../img/mr-typo_x120@2x.png);
  }
}
#navbar .navbar-inner.yellow .nav li.dropdown.open > .dropdown-toggle,
#navbar .navbar-inner.yellow .nav li.dropdown.active > .dropdown-toggle,
#navbar .navbar-inner.yellow .nav li.dropdown.open.active > .dropdown-toggle {
  background-color: #d8ca47;
  background-image: -moz-linear-gradient(top, #c2b00c, #f9f0a0);
  background-image: -webkit-gradient(linear, 0 0, 0 100%, from(#c2b00c), to(#f9f0a0));
  background-image: -webkit-linear-gradient(top, #c2b00c, #f9f0a0);
  background-image: -o-linear-gradient(top, #c2b00c, #f9f0a0);
  background-image: linear-gradient(to bottom, #c2b00c, #f9f0a0);
  background-repeat: repeat-x;
  filter: progid:DXImageTransform.Microsoft.gradient(startColorstr='#ffc2b00c', endColorstr='#fff9f0a0', GradientType=0);
}
#navbar .navbar-inner.green {
  background-color: #98f064;
  background-image: -moz-linear-gradient(top, #c8ffa7, #50da00);
  background-image: -webkit-gradient(linear, 0 0, 0 100%, from(#c8ffa7), to(#50da00));
  background-image: -webkit-linear-gradient(top, #c8ffa7, #50da00);
  background-image: -o-linear-gradient(top, #c8ffa7, #50da00);
  background-image: linear-gradient(to bottom, #c8ffa7, #50da00);
  background-repeat: repeat-x;
  filter: progid:DXImageTransform.Microsoft.gradient(startColorstr='#ffc8ffa7', endColorstr='#ff50da00', GradientType=0);
}
#navbar .navbar-inner.green .brand,
#navbar .navbar-inner.green .nav > li > a {
  text-shadow: 0 1px 0 #50da00;
  color: #383e42;
}
#navbar .navbar-inner.green .brand .caret,
#navbar .navbar-inner.green .nav > li > a .caret {
  border-bottom-color: #55992e;
  border-top-color: #55992e;
}
#navbar .navbar-inner.green .brand:hover .caret,
#navbar .navbar-inner.green .nav > li > a:hover .caret,
#navbar .navbar-inner.green .brand:focus .caret,
#navbar .navbar-inner.green .nav > li > a:focus .caret {
  border-bottom-color: #446630;
  border-top-color: #446630;
}
#navbar .navbar-inner.green .brand span {
  background-image: url(../img/mr-typo_x120.png);
}
@media (-webkit-min-device-pixel-ratio: 2), (min-resolution: 192dpi) {
  #navbar .navbar-inner.green .brand span {
    background-image: url(../img/mr-typo_x120@2x.png);
  }
}
#navbar .navbar-inner.green .nav li.dropdown.open > .dropdown-toggle,
#navbar .navbar-inner.green .nav li.dropdown.active > .dropdown-toggle,
#navbar .navbar-inner.green .nav li.dropdown.open.active > .dropdown-toggle {
  background-color: #80e943;
  background-image: -moz-linear-gradient(top, #50da00, #c8ffa7);
  background-image: -webkit-gradient(linear, 0 0, 0 100%, from(#50da00), to(#c8ffa7));
  background-image: -webkit-linear-gradient(top, #50da00, #c8ffa7);
  background-image: -o-linear-gradient(top, #50da00, #c8ffa7);
  background-image: linear-gradient(to bottom, #50da00, #c8ffa7);
  background-repeat: repeat-x;
  filter: progid:DXImageTransform.Microsoft.gradient(startColorstr='#ff50da00', endColorstr='#ffc8ffa7', GradientType=0);
}
#navbar .navbar-inner.blue {
  background-color: #6498f0;
  background-image: -moz-linear-gradient(top, #a7c8ff, #0050da);
  background-image: -webkit-gradient(linear, 0 0, 0 100%, from(#a7c8ff), to(#0050da));
  background-image: -webkit-linear-gradient(top, #a7c8ff, #0050da);
  background-image: -o-linear-gradient(top, #a7c8ff, #0050da);
  background-image: linear-gradient(to bottom, #a7c8ff, #0050da);
  background-repeat: repeat-x;
  filter: progid:DXImageTransform.Microsoft.gradient(startColorstr='#ffa7c8ff', endColorstr='#ff0050da', GradientType=0);
}
#navbar .navbar-inner.blue .brand,
#navbar .navbar-inner.blue .nav > li > a {
  text-shadow: 0 1px 0 #74a7ff;
  color: #f2f2f2;
}
#navbar .navbar-inner.blue .brand .caret,
#navbar .navbar-inner.blue .nav > li > a .caret {
  border-bottom-color: #8db5f9;
  border-top-color: #8db5f9;
}
#navbar .navbar-inner.blue .brand:hover .caret,
#navbar .navbar-inner.blue .nav > li > a:hover .caret,
#navbar .navbar-inner.blue .brand:focus .caret,
#navbar .navbar-inner.blue .nav > li > a:focus .caret {
  border-bottom-color: #bfd3f5;
  border-top-color: #bfd3f5;
}
#navbar .navbar-inner.blue .brand span {
  background-image: url(../img/mr-typo_x120-light.png);
}
@media (-webkit-min-device-pixel-ratio: 2), (min-resolution: 192dpi) {
  #navbar .navbar-inner.blue .brand span {
    background-image: url(../img/mr-typo_x120-light@2x.png);
  }
}
#navbar .navbar-inner.blue .nav li.dropdown.open > .dropdown-toggle,
#navbar .navbar-inner.blue .nav li.dropdown.active > .dropdown-toggle,
#navbar .navbar-inner.blue .nav li.dropdown.open.active > .dropdown-toggle {
  background-color: #4380e9;
  background-image: -moz-linear-gradient(top, #0050da, #a7c8ff);
  background-image: -webkit-gradient(linear, 0 0, 0 100%, from(#0050da), to(#a7c8ff));
  background-image: -webkit-linear-gradient(top, #0050da, #a7c8ff);
  background-image: -o-linear-gradient(top, #0050da, #a7c8ff);
  background-image: linear-gradient(to bottom, #0050da, #a7c8ff);
  background-repeat: repeat-x;
  filter: progid:DXImageTransform.Microsoft.gradient(startColorstr='#ff0050da', endColorstr='#ffa7c8ff', GradientType=0);
}
#navbar .navbar-inner.violet {
  background-color: #9864f0;
  background-image: -moz-linear-gradient(top, #c8a7ff, #5000da);
  background-image: -webkit-gradient(linear, 0 0, 0 100%, from(#c8a7ff), to(#5000da));
  background-image: -webkit-linear-gradient(top, #c8a7ff, #5000da);
  background-image: -o-linear-gradient(top, #c8a7ff, #5000da);
  background-image: linear-gradient(to bottom, #c8a7ff, #5000da);
  background-repeat: repeat-x;
  filter: progid:DXImageTransform.Microsoft.gradient(startColorstr='#ffc8a7ff', endColorstr='#ff5000da', GradientType=0);
}
#navbar .navbar-inner.violet .brand,
#navbar .navbar-inner.violet .nav > li > a {
  text-shadow: 0 1px 0 #a774ff;
  color: #f2f2f2;
}
#navbar .navbar-inner.violet .brand .caret,
#navbar .navbar-inner.violet .nav > li > a .caret {
  border-bottom-color: #b58df9;
  border-top-color: #b58df9;
}
#navbar .navbar-inner.violet .brand:hover .caret,
#navbar .navbar-inner.violet .nav > li > a:hover .caret,
#navbar .navbar-inner.violet .brand:focus .caret,
#navbar .navbar-inner.violet .nav > li > a:focus .caret {
  border-bottom-color: #d3bff5;
  border-top-color: #d3bff5;
}
#navbar .navbar-inner.violet .brand span {
  background-image: url(../img/mr-typo_x120-light.png);
}
@media (-webkit-min-device-pixel-ratio: 2), (min-resolution: 192dpi) {
  #navbar .navbar-inner.violet .brand span {
    background-image: url(../img/mr-typo_x120-light@2x.png);
  }
}
#navbar .navbar-inner.violet .nav li.dropdown.open > .dropdown-toggle,
#navbar .navbar-inner.violet .nav li.dropdown.active > .dropdown-toggle,
#navbar .navbar-inner.violet .nav li.dropdown.open.active > .dropdown-toggle {
  background-color: #8043e9;
  background-image: -moz-linear-gradient(top, #5000da, #c8a7ff);
  background-image: -webkit-gradient(linear, 0 0, 0 100%, from(#5000da), to(#c8a7ff));
  background-image: -webkit-linear-gradient(top, #5000da, #c8a7ff);
  background-image: -o-linear-gradient(top, #5000da, #c8a7ff);
  background-image: linear-gradient(to bottom, #5000da, #c8a7ff);
  background-repeat: repeat-x;
  filter: progid:DXImageTransform.Microsoft.gradient(startColorstr='#ff5000da', endColorstr='#ffc8a7ff', GradientType=0);
}
#navbar .navbar-inner.black {
  background-color: #4f4f4f;
  background-image: -moz-linear-gradient(top, #787878, #121212);
  background-image: -webkit-gradient(linear, 0 0, 0 100%, from(#787878), to(#121212));
  background-image: -webkit-linear-gradient(top, #787878, #121212);
  background-image: -o-linear-gradient(top, #787878, #121212);
  background-image: linear-gradient(to bottom, #787878, #121212);
  background-repeat: repeat-x;
  filter: progid:DXImageTransform.Microsoft.gradient(startColorstr='#ff787878', endColorstr='#ff121212', GradientType=0);
}
#navbar .navbar-inner.black .brand,
#navbar .navbar-inner.black .nav > li > a {
  text-shadow: 0 1px 0 #5e5e5e;
  color: #f2f2f2;
}
#navbar .navbar-inner.black .brand .caret,
#navbar .navbar-inner.black .nav > li > a .caret {
  border-bottom-color: #959595;
  border-top-color: #959595;
}
#navbar .navbar-inner.black .brand:hover .caret,
#navbar .navbar-inner.black .nav > li > a:hover .caret,
#navbar .navbar-inner.black .brand:focus .caret,
#navbar .navbar-inner.black .nav > li > a:focus .caret {
  border-bottom-color: #c4c4c4;
  border-top-color: #c4c4c4;
}
#navbar .navbar-inner.black .brand span {
  background-image: url(../img/mr-typo_x120.png);
}
@media (-webkit-min-device-pixel-ratio: 2), (min-resolution: 192dpi) {
  #navbar .navbar-inner.black .brand span {
    background-image: url(../img/mr-typo_x120.png);
  }
}
#navbar .navbar-inner.black .nav li.dropdown.open > .dropdown-toggle,
#navbar .navbar-inner.black .nav li.dropdown.active > .dropdown-toggle,
#navbar .navbar-inner.black .nav li.dropdown.open.active > .dropdown-toggle {
  background-color: #3b3b3b;
  background-image: -moz-linear-gradient(top, #121212, #787878);
  background-image: -webkit-gradient(linear, 0 0, 0 100%, from(#121212), to(#787878));
  background-image: -webkit-linear-gradient(top, #121212, #787878);
  background-image: -o-linear-gradient(top, #121212, #787878);
  background-image: linear-gradient(to bottom, #121212, #787878);
  background-repeat: repeat-x;
  filter: progid:DXImageTransform.Microsoft.gradient(startColorstr='#ff121212', endColorstr='#ff787878', GradientType=0);
}
#navbar .navbar-inner .brand span {
  background-size: auto	100%;
  background-position: left center;
  padding-left: 24px;
  background-repeat: no-repeat;
  display: inline-block;
  min-width: 400px;
  height:48px;

}

.navbar .nav>li>a {
	padding: 14px 15px 14px;
}

.navbar {
	margin-bottom: 0px;
	/*margin-top: 6px;*/
	box-shadow: 0px 0px 8px #DDD;
}

.navbar>.container {
	background-color: white;
	border-bottom: 1px dotted #EEEEEE;
}

li.nav_version {
    font-size: x-small;
    color: #383e42;
    padding: 0px 20px;
}

body {
	padding-top: 48px;  /* necessary for navbar-fixed-top */
	min-width:620px;
}

.octoprint-container {
  margin-top: 0px;
  background-color:white;
  /** OctoPrint application tabs */
  /** Accordions */
}
.octoprint-container .tab-content {
  padding: 9px 0px 0px;
  border-left: 0px solid #DDD;
  border-right: 0px solid #DDD;
  border-bottom: 0px solid #DDD;
  -webkit-border-bottom-right-radius: 0px;
  -moz-border-radius-bottomright: 0px;
  border-bottom-right-radius: 0px;
  -webkit-border-bottom-left-radius: 0px;
  -moz-border-radius-bottomleft: 0px;
  border-bottom-left-radius: 0px;
}
.octoprint-container .nav {
  margin-bottom: 0px;
}
.octoprint-container .tab-content h1 {
  display: block;
  width: 100%;
  padding: 0;
  margin-bottom: 20px;
  font-size: 21px;
  line-height: 40px;
  color: #333;
  border: 0;
  border-bottom: 1px solid #E5E5E5;
  font-weight: normal;
}
.octoprint-container .accordion-heading .accordion-heading-button {
  float: right;
}
.octoprint-container .accordion-heading .accordion-heading-button a {
  display: inline-block;
  padding: 8px 15px;
  font-size: 14px;
  line-height: 20px;
  color: #383e42;
  text-decoration: none;
  background: none;
  -webkit-box-shadow: none;
  -moz-box-shadow: none;
  box-shadow: none;
}
.octoprint-container .accordion-heading a.accordion-toggle {
  display: inline-block;
  color: #e25303;
}
.octoprint-container .accordion-heading [class^="icon-"],
.octoprint-container .accordion-heading [class*=" icon-"] {
  color: #383e42;
}
.print-control .btn {
  padding-left: 4px;
  padding-right: 4px;
}
.upload-buttons .btn {
  margin-right: 0;
}
/** Tables */
table {
  table-layout: fixed;
}
table .popover-title {
  text-overflow: ellipsis;
  word-break: break-all;
}
table th,
table td {
  overflow: hidden;
}
table th.gcode_files_name,
table td.gcode_files_name {
  text-overflow: ellipsis;
  white-space: nowrap;
  text-align: left;
}
table th.gcode_files_action,
table td.gcode_files_action {
  text-align: center;
  width: 90px;
}
table th.gcode_files_action a,
table td.gcode_files_action a {
  text-decoration: none;
  color: #383e42;
}
table th.gcode_files_action a.disabled,
table td.gcode_files_action a.disabled {
  color: #ccc;
  cursor: default;
}
table th.timelapse_files_name,
table td.timelapse_files_name {
  text-overflow: ellipsis;
  text-align: left;
}
table th.timelapse_files_size,
table td.timelapse_files_size {
  text-align: right;
  width: 55px;
}
table th.timelapse_files_action,
table td.timelapse_files_action {
  text-align: center;
  width: 45px;
}
table th.timelapse_files_action a,
table td.timelapse_files_action a {
  text-decoration: none;
  color: #383e42;
}
table th.timelapse_files_action a.disabled,
table td.timelapse_files_action a.disabled {
  color: #ccc;
  cursor: default;
}
table th.settings_users_name,
table td.settings_users_name {
  text-overflow: ellipsis;
  text-align: left;
}
table th.settings_users_active,
table td.settings_users_active,
table th.settings_users_admin,
table td.settings_users_admin {
  text-align: center;
  width: 55px;
}
table th.settings_users_actions,
table td.settings_users_actions {
  text-align: center;
  width: 60px;
}
table th.settings_users_actions a,
table td.settings_users_actions a {
  text-decoration: none;
  color: #383e42;
}
table th.settings_users_actions a.disabled,
table td.settings_users_actions a.disabled {
  color: #ccc;
  cursor: default;
}
table th.settings_logs_name,
table td.settings_logs_name {
  text-overflow: ellipsis;
  text-align: left;
}
table th.settings_logs_size,
table td.settings_logs_size {
  text-align: right;
  width: 70px;
}
table th.settings_logs_date,
table td.settings_logs_date {
  text-align: left;
  width: 130px;
}
table th.settings_logs_action,
table td.settings_logs_action {
  text-align: center;
  width: 70px;
}
table th.settings_logs_action a,
table td.settings_logs_action a {
  text-decoration: none;
  color: #383e42;
}
table th.settings_logs_action a.disabled,
table td.settings_logs_action a.disabled {
  color: #ccc;
  cursor: default;
}
/** Temperature tab */
#temperature-graph {
  height: 350px;
  width: 100%;
  background-image: url("../img/graph-background.png");
  background-position: center;
  background-repeat: no-repeat;
}
.tab-content,
.tab-pane {
  overflow: visible;
}

#mrbeam-tabs .tab-pane {
	min-height: 70vh;
}
.tempInput {
  width: 50px;
}
#temp_newTemp,
#temp_newBedTemp,
#speed_innerWall,
#speed_outerWall,
#speed_fill,
#speed_support,
#webcam_timelapse_interval,
#webcam_timelapse_postRoll {
  text-align: right;
}
ul.dropdown-menu li a {
  cursor: pointer;
}
/** Connection settings */
#connection_ports,
#connection_baudrates {
  width: 100%;
}
/** Offline overlay */
#offline_overlay {
  position: fixed;
  top: 0;
  left: 0;
  width: 100%;
  height: 100%;
  z-index: 10000;
  display: none;
}
#offline_overlay_background {
  position: fixed;
  top: 0;
  left: 0;
  width: 100%;
  height: 100%;
  background-color: #000000;
  filter: alpha(opacity=50);
  -moz-opacity: 0.5;
  -khtml-opacity: 0.5;
  opacity: 0.5;
}
#offline_overlay_wrapper {
  position: absolute;
  top: 0;
  bottom: 0;
  left: 0;
  right: 0;
  padding-top: 60px;
}
#offline_overlay_wrapper .container {
  margin: auto;
}
/** Webcam */
#webcam_container {
  width: 100%;
}
/*#webcam_image.flipH {
  -webkit-transform: scaleX(-1);
  -moz-transform: scaleX(-1);
  transform: scaleX(-1) translateX(-100%);
}
#webcam_image.flipV {
  -webkit-transform: scaleY(-1);
  -moz-transform: scaleY(-1);
  transform: scaleY(-1) translateY(-100%);
}
#webcam_image.flipH.flipV {
  -webkit-transform: scaleX(-1) scaleY(-1);
  -moz-transform: scaleX(-1) scaleY(-1);
  transform: scaleX(-1) scaleY(-1)  translate(-100%, -100%);
}
#webcam_image.rotate90 {
  -webkit-transform: scaleX(-1);
  -moz-transform: scaleX(-1);
  transform: rotate(-90deg) translateX(-100%);
}
#webcam_image.rotate90.flipH {
  -webkit-transform: scaleY(-1);
  -moz-transform: scaleY(-1);
  transform: rotate(-90deg) scaleY(-1) translate(-100%, -100%);
}
#webcam_image.rotate90.flipV {
  -webkit-transform: scaleX(-1);
  -moz-transform: scaleX(-1);
  transform: rotate(-90deg) scaleX(-1);
}
#webcam_image.rotate90.flipH.flipV {
  -webkit-transform: scaleX(-1) scaleY(-1);
  -moz-transform: scaleX(-1) scaleY(-1);
  transform: rotate(-90deg) scaleX(-1) scaleY(-1) translate(0%, -100%);
}*/
/** GCODE file manager */
#files .gcode_files {
  padding-right: 7px;
}
#files .gcode_files .entry {
  padding: 5px;
  line-height: 20px;
  border-bottom: 1px solid #ddd;
  position: relative;
}
#files .gcode_files .entry:hover {
  background-color: #f5f5f5;
}
#files .gcode_files .entry .title {
  text-overflow: ellipsis;
  word-break: break-all;
}
#files .gcode_files .entry .uploaded,
#files .gcode_files .entry .size,
#files .gcode_files .entry .additionalInfo {
  font-size: 85%;
  color: #999;
}
#files .gcode_files .entry .action-buttons {
  position: absolute;
  bottom: 5px;
  right: 5px;
}
#files .gcode_files .entry .additionalInfo {
  padding-bottom: 22px;
}
#files .upload-buttons {
  margin-top: 10px;
}
#files .form-search {
  text-align: center;
  margin-bottom: 5px !important;
}
/** Control tab */
#control {
  overflow: hidden;
}
#control_btns {
	text-align:center;
}
#control_zaxis {
	display:inline-block;
	width: 80px;
	margin: 1em auto 0;
}
#control_zaxis_focus {
	display:inline-block;
	width: 80px;
	margin: 12px 0;
}
#control_xyaxis {
	display:inline-block;
	margin: 1em auto 0;
	width: 120px;
}

#set_coordinate_origin_btn{
	margin-top: 8px;
}

#control h1 {
  text-align: left;
}
#control .jog-panel > div {
  text-align: center;
}
#control .jog-panel > div.distance {
  text-align: left;
}
#control .box {
  width: 30px;
  height: 30px;
  margin-right: 10px;
  margin-bottom: 10px;
  padding-left: 8px;
}
#control .control-box {
  display: block;
  height: 30px;
  margin-bottom: 10px;
}
#control .btn-group {
  margin-bottom: 10px;
}
#control .btn-group.distance > .btn {
  width: 43px;
  padding: 3px 0;
  height: 30px;
}

/** Terminal output */
#term #terminal-output {
  min-height: 70vh;
}
/** Settings dialog */
/** Footer */
.footer ul {
  margin: 0 1em;
  padding-top: 0;
}
.footer ul li {
  display: inline;
  margin-left: 1em;
  font-size: 85%;
}
.footer ul li:first-child {
  margin-left: 0;
}
.footer ul li a {
  color: #555;
}
/** Notifications */
.ui-pnotify .alert a {
  color: #c09853;
}
.ui-pnotify .alert-error a,
.ui-pnotify .alert-danger a {
  color: #b94a48;
}
.ui-pnotify .alert-success a {
  color: #468847;
}
.ui-pnotify .alert-info a {
  color: #3a87ad;
}
.pnotify_additional_info .pnotify_more {
  font-size: 85%;
}
/** General helper classes */
.text-right {
  text-align: right;
}
.overflow_visible {
  overflow: visible !important;
}
#drop_overlay {
  position: fixed;
  top: 0;
  left: 0;
  width: 100%;
  height: 100%;
  z-index: 10000;
  display: none;
}
#drop_overlay.in {
  display: block;
}
#drop_overlay #drop_overlay_background {
  position: fixed;
  top: 0;
  left: 0;
  width: 100%;
  height: 100%;
  background-color: #000000;
  filter: alpha(opacity=50);
  -moz-opacity: 0.5;
  -khtml-opacity: 0.5;
  opacity: 0.5;
}
#drop_overlay #drop_overlay_wrapper {
  position: absolute;
  top: 0;
  bottom: 0;
  left: 0;
  right: 0;
  padding-top: 60px;
}
#drop_overlay #drop_overlay_wrapper #drop,
#drop_overlay #drop_overlay_wrapper #drop_background {
  position: absolute;
  top: 50%;
  left: 50%;
  margin-left: -40vw;
  margin-top: -200px;
}
#drop_overlay #drop_overlay_wrapper #drop_locally,
#drop_overlay #drop_overlay_wrapper #drop_locally_background {
  position: absolute;
  top: 50%;
  left: 50%;
  margin-left: -425px;
  margin-top: -200px;
}
#drop_overlay #drop_overlay_wrapper #drop_sd,
#drop_overlay #drop_overlay_wrapper #drop_sd_background {
  position: absolute;
  top: 50%;
  left: 50%;
  margin-left: 25px;
  margin-top: -200px;
}
#drop_overlay #drop_overlay_wrapper .dropzone {
  width: 80vw;
  height: 404px;
  z-index: 10001;
  color: #ffffff;
  font-size: 30px;
}
#drop_overlay #drop_overlay_wrapper .dropzone i {
  font-size: 50px;
}
#drop_overlay #drop_overlay_wrapper .dropzone .centered {
  display: table-cell;
  text-align: center;
  vertical-align: middle;
  width: 80vw;
  height: 400px;
  line-height: 40px;
  filter: alpha(opacity=100);
  -moz-opacity: 1.0;
  -khtml-opacity: 1.0;
  opacity: 1.0;
}
#drop_overlay #drop_overlay_wrapper .dropzone_background {
  width: 80vw;
  height: 400px;
  border: 2px dashed #eeeeee;
  -webkit-border-radius: 10px;
  -moz-border-radius: 10px;
  border-radius: 10px;
  background-color: #000000;
  filter: alpha(opacity=25);
  -moz-opacity: 0.25;
  -khtml-opacity: 0.25;
  opacity: 0.25;
}
#drop_overlay #drop_overlay_wrapper .dropzone_background.hover {
  background-color: #000000;
  filter: alpha(opacity=50);
  -moz-opacity: 0.5;
  -khtml-opacity: 0.5;
  opacity: 0.5;
}
#drop_overlay #drop_overlay_wrapper .dropzone_background.fade {
  -webkit-transition: all 0.3s ease-out;
  -moz-transition: all 0.3s ease-out;
  -ms-transition: all 0.3s ease-out;
  -o-transition: all 0.3s ease-out;
  transition: all 0.3s ease-out;
  opacity: 1;
}
.icon-sd-black-14 {
  background: url("../img/icon-sd-black-14.png") 0 3px no-repeat;
  width: 11px;
  height: 17px;
  display: inline-block !important;
}

table th.settings_printerProfiles_profiles_action a, table td.settings_printerProfiles_profiles_action a {
	text-decoration: none;
	color: #383e42;
}

td.settings_printerProfiles_profiles_action a.disabled {
	color: #ccc;
	cursor: default;
}

.center {
  float: none;
  margin-left: auto;
  margin-right: auto;
}
/** Styles for Bootstrap Slider */
.slider .slider-selection {
  color: #ffffff;
  text-shadow: 0 -1px 0 rgba(0, 0, 0, 0.25);

  background-color: #888;
  background-image: none;
  border-color: #0044cc #0044cc #002a80;
  border-color: rgba(0, 0, 0, 0.1) rgba(0, 0, 0, 0.1) rgba(0, 0, 0, 0.25);
}
.slider .slider-selection:hover,
.slider .slider-selection:focus,
.slider .slider-selection:active,
.slider .slider-selection.active,
.slider .slider-selection.disabled,
.slider .slider-selection[disabled] {
  color: #ffffff;
  background-color: #AAA;
  *background-color: #003bb3;
}
.slider .slider-selection:active,
.slider .slider-selection.active {
  background-color: #003399 \9;
}
.slider.slider-disabled .slider-selection {
  background-image: none;
  opacity: 0.65;
  filter: alpha(opacity=65);
  -webkit-box-shadow: none;
  -moz-box-shadow: none;
  box-shadow: none;
}
.slider .slider-track {
  background-color: #f5f5f5;
  border: 1px solid #e3e3e3;
  -webkit-border-radius: 0px;
  -moz-border-radius: 0px;
  border-radius: 0px;
  -webkit-box-shadow: inset 0 1px 1px rgba(0, 0, 0, 0.05);
  -moz-box-shadow: inset 0 1px 1px rgba(0, 0, 0, 0.05);
  box-shadow: inset 0 1px 1px rgba(0, 0, 0, 0.05);
}
.slider.slider-disabled .slider-track {
  background-image: none;
  opacity: 0.65;
  filter: alpha(opacity=65);
  -webkit-box-shadow: none;
  -moz-box-shadow: none;
  box-shadow: none;
}
.slider .slider-handle {
  display: inline-block;
  *display: inline;
  /* IE7 inline-block hack */
  *zoom: 1;
  padding: 4px 12px;
  font-size: 14px;
  line-height: 20px;
  text-align: center;
  vertical-align: middle;
  cursor: pointer;
  color: #383e42;
  text-shadow: 0 1px 1px rgba(255, 255, 255, 0.75);
  background-color: #f5f5f5;
  background-image: -moz-linear-gradient(top, #ffffff, #e6e6e6);
  background-image: -webkit-gradient(linear, 0 0, 0 100%, from(#ffffff), to(#e6e6e6));
  background-image: -webkit-linear-gradient(top, #ffffff, #e6e6e6);
  background-image: -o-linear-gradient(top, #ffffff, #e6e6e6);
  background-image: linear-gradient(to bottom, #ffffff, #e6e6e6);
  background-repeat: repeat-x;
  filter: progid:DXImageTransform.Microsoft.gradient(startColorstr='#ffffffff', endColorstr='#ffe6e6e6', GradientType=0);
  border-color: #e6e6e6 #e6e6e6 #bfbfbf;
  border-color: rgba(0, 0, 0, 0.1) rgba(0, 0, 0, 0.1) rgba(0, 0, 0, 0.25);
  *background-color: #e6e6e6;
  /* Darken IE7 buttons by default so they stand out more given they won't have borders */
  filter: progid:DXImageTransform.Microsoft.gradient(enabled = false);
  border: 1px solid #cccccc;
  *border: 0;
  border-bottom-color: #b3b3b3;
  -webkit-border-radius: 0px;
  -moz-border-radius: 0px;
  border-radius: 0px;
  *margin-left: .3em;
  -webkit-box-shadow: inset 0 1px 0 rgba(255,255,255,.2), 0 1px 2px rgba(0,0,0,.05);
  -moz-box-shadow: inset 0 1px 0 rgba(255,255,255,.2), 0 1px 2px rgba(0,0,0,.05);
  box-shadow: inset 0 1px 0 rgba(255,255,255,.2), 0 1px 2px rgba(0,0,0,.05);
  padding: 0;
  margin-bottom: 0;
  opacity: 1;
  filter: alpha(opacity=100);
}
.slider .slider-handle:hover,
.slider .slider-handle:focus,
.slider .slider-handle:active,
.slider .slider-handle.active,
.slider .slider-handle.disabled,
.slider .slider-handle[disabled] {
  color: #383e42;
  background-color: #e6e6e6;
  *background-color: #d9d9d9;
}
.slider .slider-handle:active,
.slider .slider-handle.active {
  background-color: #cccccc \9;
}
.slider .slider-handle:first-child {
  *margin-left: 0;
}
.slider .slider-handle:hover,
.slider .slider-handle:focus {
  color: #383e42;
  text-decoration: none;
  background-position: 0 -15px;
  -webkit-transition: background-position 0.1s linear;
  -moz-transition: background-position 0.1s linear;
  -o-transition: background-position 0.1s linear;
  transition: background-position 0.1s linear;
}
.slider .slider-handle:focus {
  outline: thin dotted #333;
  outline: 5px auto -webkit-focus-ring-color;
  outline-offset: -2px;
}
.slider .slider-handle.active,
.slider .slider-handle:active {
  background-image: none;
  outline: 0;
  -webkit-box-shadow: inset 0 2px 4px rgba(0,0,0,.15), 0 1px 2px rgba(0,0,0,.05);
  -moz-box-shadow: inset 0 2px 4px rgba(0,0,0,.15), 0 1px 2px rgba(0,0,0,.05);
  box-shadow: inset 0 2px 4px rgba(0,0,0,.15), 0 1px 2px rgba(0,0,0,.05);
}
.slider .slider-handle.disabled,
.slider .slider-handle[disabled] {
  cursor: default;
  background-image: none;
  opacity: 0.65;
  filter: alpha(opacity=65);
  -webkit-box-shadow: none;
  -moz-box-shadow: none;
  box-shadow: none;
}
.slider .slider-handle.hide {
  display: none;
}
.slider .slider-handle.round {
  -webkit-border-radius: 50%;
  -moz-border-radius: 50%;
  border-radius: 50%;
}


#control #btn_motors_off,
#tab_temp,
#temp,
#gcode_command_slider, #gcode_layer_slider,
#renderer_options,
#control_extruder {display:none;}

.btn-group>.btn:first-child,
.btn-group>.btn:last-child,
.nav-pills>li>a,
select,
textarea,
input, input[type="text"], input[type="password"], input[type="datetime"], input[type="datetime-local"], input[type="date"], input[type="month"], input[type="time"], input[type="week"], input[type="number"], input[type="email"], input[type="url"], input[type="search"], input[type="tel"], input[type="color"],
input.search-query,
.uneditable-input,
.input-append .add-on:last-child,
.input-append .btn:last-child,
.input-append .btn-group:last-child>.dropdown-toggle,
.input-append input,
.input-append select,
.input-append .uneditable-input {
	-webkit-border-radius: 0;
	-moz-border-radius: 0;
	border-radius: 0;
}


.workingarea {
	border:1px solid black;
	height:80vh;
	width:auto;
	position:relative;
}

.workingarea .laserpos {
	position: absolute;
	right: 0.5em;
	bottom: 0.3em;
	color: #999;
}

.workingarea .laser_btn{
	position: absolute;
	right: 0.5em;
	top: 0.3em;
}


/* TODO ... don't use :hover ... tablets!
.file_list_entry .action-buttons,
.file_list_entry .uploaded,
.file_list_entry .size {
	display: none;
}

.file_list_entry:hover .action-buttons,
.file_list_entry:hover .uploaded,
.file_list_entry:hover .size  {
	display: block;
}
*/

#wa_filelist .file_list_entry {
	margin-right: 0.5em;
}
#wa_filelist .file_list_entry .title {
	max-width: 80%;
	text-overflow: ellipsis;
	overflow: hidden;
}
#wa_filelist .file_list_entry .detail_information {
	clear: both;
}
#wa_filelist .file_list_entry .local_transformation span {
	margin-left:0em;
	margin-right:.8em;
}

.misfit_warning {
	display: none;
}
.misfit .misfit_warning {
	display: block;
}

#files .file_list_entry .title {
	margin-left: 3.3em;
}

.file_list_icon {
  color: #999;
  font-size: 3em;
  display: block;
  float: left;
  margin-right: 12px;
  min-width: 1.1em;
}

.file_list_entry_gcode {
	color: #CCC;
}

<<<<<<< HEAD
#area_preview {
	background-image: url(/plugin/mrbeam/static/img/crosshair.png); 
	background-repeat: no-repeat;
	background-size: 30px auto;
	background-position: -30px -30px;
    transition-property: background-position;
	transition-timing-function: linear;
	transition-duration: 2s;
	transition-delay: 0s;
}

=======
>>>>>>> 8f2bf15d
#focus_description {
	background-image: url(/plugin/mrbeam/static/img/focus_adjust_steps.png);
	background-repeat: no-repeat;
	background-size: contain;
	width: 100%;
	height: 100vh;
}

.focus_steps li {
	list-style-type: none;
	padding-bottom: 0.65em;
}


.footer>* {
	padding-top: 1em;
}

#mrbeam-tabs {
	margin:0;
}

#mrbeam-tabs .container-fluid {
	padding-right: 0px;
	padding-left: 0px;
}

#mrbeam-tabs .accordion-inner {
	padding: 9px 15px;
	border-top: none;
}

#mrbeam-tabs .accordion-group {
	border-top:1px solid #b0b0b0;
	border-left:none;
	border-right:none;
	border-bottom:none;

	-webkit-border-radius: 0;
	-moz-border-radius: 0;
	border-radius: 0;
}

#control_btns .distance {
	min-height:24px;
}

#working_area_files .entry {
  /*height: 30px;*/
  margin-bottom:.3em;
}

#working_area_files {
  height: 60vh;
}

#wa_filelist {
	height: 55vh;
}

.print-control {
	margin-top: 8px;
}

.file_list_filter li {
	list-style-type: none
}

.file_list_filter li.divider {
	border-bottom: 1px dotted #ADADAD;
	height: 1px;
}

.safety_glasses_heads_up .modal-body p:first-of-type {
    background-image: url(/plugin/mrbeam/static/img/safety_glasses_heads_up500.png);
    background-repeat: no-repeat;
    background-position: 100% 50%;
    background-size: 50%;
    min-height: 21vh;
    padding-right: 40%;
	font-weight: bold;
    font-size: large;
}

.safety_glasses_warning {
	font-size: large;
	font-weight: bold;
}

#navbar_login>a>span {
	max-width: 120px;
	overflow: hidden;
	display: inline-block;
	text-overflow: ellipsis;
	white-space: nowrap;
}


#settingsTabs li.saveInProgress a:after {
	content:"\f021";
	font-family: FontAwesome;
	font-weight: normal;
	font-style: normal;
	margin-left: 0.7em;
	text-decoration: inherit;
	-webkit-font-smoothing: antialiased;
	display: inline-block;
	-moz-animation: spin 2s infinite linear;
	-o-animation: spin 2s infinite linear;
	-webkit-animation: spin 2s infinite linear;
	animation: spin 2s infinite linear;
}

@-webkit-keyframes pulse {
    0% { -webkit-transform: scale(1); }
    50% { -webkit-transform: scale(1.3); }
    100% { -webkit-transform: scale(1); }
}
@keyframes pulse {
    0% { transform: scale(1); }
    50% { transform: scale(1.3); }
    100% { transform: scale(1); }
}
.pulse {
    -webkit-animation-name: pulse;
    animation-name: pulse;
	display: inline-block;

	-webkit-animation-duration: 1s;
    animation-duration: 1s;
    -webkit-animation-fill-mode: both;
    animation-fill-mode: both;
    -webkit-animation-timing-function: linear;
    animation-timing-function: linear;
    animation-iteration-count:infinite;
    -webkit-animation-iteration-count:infinite;
}



@-webkit-keyframes wobble {
  0% { -webkit-transform: translateX(0%); }
  25% { -webkit-transform: translateX(-25%) rotate(-5deg); }
  50% { -webkit-transform: translateX(0%) rotate(0deg); }
  75% { -webkit-transform: translateX(25%) rotate(5deg); }
  100% { -webkit-transform: translateX(0%); }
}
@keyframes wobble {
  0% { transform: translateX(0%); }
  25% { transform: translateX(-15%) rotate(-3deg); }
  50% { transform: translateX(0%) rotate(0deg); }
  75% { transform: translateX(15%) rotate(3deg); }
  100% { transform: translateX(0%); }
}
.wobble {
    -webkit-animation-name: wobble;
    animation-name: wobble;
	-webkit-animation-duration: 1s;
    animation-duration: 1s;
    -webkit-animation-fill-mode: both;
    animation-fill-mode: both;
    -webkit-animation-timing-function: linear;
    animation-timing-function: linear;
    animation-iteration-count:infinite;
    -webkit-animation-iteration-count:infinite;
	display: inline-block;
}

.progress {
	border-radius: 0;
}

.progress .bar {
	color: #999;
	text-align: left;
	text-shadow: none;
	/*padding-left: 0.5em;*/
	background-color: #e25303;
	background-image: none;
	white-space: nowrap;
}

.progress-striped .bar {
	background-color: #e25303;
	background-image: -webkit-gradient(linear, 0 100%, 100% 0, color-stop(0.25, rgba(255, 255, 255, 0.25)), color-stop(0.25, transparent), color-stop(0.5, transparent), color-stop(0.5, rgba(255, 255, 255, 0.25)), color-stop(0.75, rgba(255, 255, 255, 0.25)), color-stop(0.75, transparent), to(transparent));
	background-image: -webkit-linear-gradient(45deg, rgba(255, 255, 255, 0.25) 25%, transparent 25%, transparent 50%, rgba(255, 255, 255, 0.25) 50%, rgba(255, 255, 255, 0.25) 75%, transparent 75%, transparent);
	background-image: -moz-linear-gradient(45deg, rgba(255, 255, 255, 0.25) 25%, transparent 25%, transparent 50%, rgba(255, 255, 255, 0.25) 50%, rgba(255, 255, 255, 0.25) 75%, transparent 75%, transparent);
	background-image: -o-linear-gradient(45deg, rgba(255, 255, 255, 0.25) 25%, transparent 25%, transparent 50%, rgba(255, 255, 255, 0.25) 50%, rgba(255, 255, 255, 0.25) 75%, transparent 75%, transparent);
	background-image: linear-gradient(45deg, rgba(255, 255, 255, 0.25) 25%, transparent 25%, transparent 50%, rgba(255, 255, 255, 0.25) 50%, rgba(255, 255, 255, 0.25) 75%, transparent 75%, transparent);
	-webkit-background-size: 40px 40px;
	-moz-background-size: 40px 40px;
	-o-background-size: 40px 40px;
	background-size: 40px 40px;
}

#flashing_progress {

}<|MERGE_RESOLUTION|>--- conflicted
+++ resolved
@@ -1675,20 +1675,13 @@
 	color: #CCC;
 }
 
-<<<<<<< HEAD
-#area_preview {
-	background-image: url(/plugin/mrbeam/static/img/crosshair.png); 
-	background-repeat: no-repeat;
-	background-size: 30px auto;
-	background-position: -30px -30px;
-    transition-property: background-position;
+#crosshair {
+    transition-property: transform;
 	transition-timing-function: linear;
 	transition-duration: 2s;
 	transition-delay: 0s;
 }
 
-=======
->>>>>>> 8f2bf15d
 #focus_description {
 	background-image: url(/plugin/mrbeam/static/img/focus_adjust_steps.png);
 	background-repeat: no-repeat;
