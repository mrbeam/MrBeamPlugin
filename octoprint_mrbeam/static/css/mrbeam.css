--- conflicted
+++ resolved
@@ -2457,22 +2457,13 @@
   user-select: none;
 }
 
-<<<<<<< HEAD
 #quick_text_stroke_and_fill input[type="radio"] {
-=======
-#quick_text_stroke_and_fill input[type=radio]{
->>>>>>> 7c831482
   margin: 8px 5px 0 0;
   transform: scale(1.2);
 }
 
-<<<<<<< HEAD
 .mrb-quicktext-stroked-placeholder::-webkit-input-placeholder {
   color: #ffffff;
-=======
-.mrb-quicktext-stroked-placeholder::-webkit-input-placeholder{
-    color: #ffffff;
->>>>>>> 7c831482
 }
 
 .hidden {
@@ -2795,7 +2786,6 @@
   color: #ffffff;
 }
 
-<<<<<<< HEAD
 .modal--laser-job-done
   .modal-body
   .modal__modal-body--social-media-section
@@ -2807,33 +2797,21 @@
   .modal-body
   .modal__modal-body--social-media-section
   div {
-=======
-.modal--laser-job-done .modal-body .modal__modal-body--social-media-section p.modal__p--hashtag {
-  font-weight: bold;
-}
-
-.modal--laser-job-done .modal-body .modal__modal-body--social-media-section div {
->>>>>>> 7c831482
   position: absolute;
   bottom: 25px;
   right: 25px;
 }
 
-<<<<<<< HEAD
 .modal--laser-job-done
   .modal-body
   .modal__modal-body--social-media-section
   div
   a
   i {
-=======
-.modal--laser-job-done .modal-body .modal__modal-body--social-media-section div a i {
->>>>>>> 7c831482
   font-size: 2.4em;
   padding: 0 3px;
 }
 
-<<<<<<< HEAD
 .modal--laser-job-done
   .modal-body
   .modal__modal-body--social-media-section
@@ -2845,15 +2823,10 @@
   div
   a
   i {
-=======
-.modal--laser-job-done .modal-body .modal__modal-body--social-media-section p.modal__p--hashtag a,
-.modal--laser-job-done .modal-body .modal__modal-body--social-media-section div a i {
->>>>>>> 7c831482
   color: #ffffff;
   text-decoration: none;
 }
 
-<<<<<<< HEAD
 .modal--laser-job-done
   .modal-body
   .modal__modal-body--social-media-section
@@ -2865,10 +2838,6 @@
   div
   a
   i:hover {
-=======
-.modal--laser-job-done .modal-body .modal__modal-body--social-media-section p.modal__p--hashtag a:hover,
-.modal--laser-job-done .modal-body .modal__modal-body--social-media-section div a i:hover {
->>>>>>> 7c831482
   color: #e25303;
   text-decoration: none;
   background-color: #ffffff;
@@ -2879,19 +2848,14 @@
   margin-bottom: 10px;
 }
 
-<<<<<<< HEAD
 .modal--laser-job-done
   .modal-body
   .modal__modal-body--material-section
   .modal__material-details {
-=======
-.modal--laser-job-done .modal-body .modal__modal-body--material-section .modal__material-details {
->>>>>>> 7c831482
   font-weight: bold;
   position: relative;
 }
 
-<<<<<<< HEAD
 .modal--laser-job-done
   .modal-body
   .modal__modal-body--material-section
@@ -2905,35 +2869,23 @@
   .modal__modal-body--material-section
   .modal__material-details
   > div {
-=======
-.modal--laser-job-done .modal-body .modal__modal-body--material-section .modal__material-details p {
-  font-size: 16px;
-}
-
-.modal--laser-job-done .modal-body .modal__modal-body--material-section .modal__material-details > div {
->>>>>>> 7c831482
   border: 1px solid #333333;
   position: absolute;
   background: #ffffff;
   margin: 20px 0;
 }
 
-<<<<<<< HEAD
 .modal--laser-job-done
   .modal-body
   .modal__modal-body--material-section
   .modal__material-details
   div
   div {
-=======
-.modal--laser-job-done .modal-body .modal__modal-body--material-section .modal__material-details div div {
->>>>>>> 7c831482
   display: inline-block;
   vertical-align: middle;
   line-height: 1;
 }
 
-<<<<<<< HEAD
 .modal--laser-job-done
   .modal-body
   .modal__modal-body--material-section
@@ -2949,18 +2901,10 @@
   .modal__material-details
   .modal__material-description
   p {
-=======
-.modal--laser-job-done .modal-body .modal__modal-body--material-section .modal__material-details div p {
-  font-size: 14px;
-}
-
-.modal--laser-job-done .modal-body .modal__modal-body--material-section .modal__material-details .modal__material-description p {
->>>>>>> 7c831482
   margin: 0 15px;
   width: 75px;
 }
 
-<<<<<<< HEAD
 .modal--laser-job-done
   .modal-body
   .modal__modal-body--material-section
@@ -2974,55 +2918,36 @@
   .modal__modal-body--material-section
   .modal__material-details
   .modal__material-details-box--2 {
-=======
-.modal--laser-job-done .modal-body .modal__modal-body--material-section .modal__material-details .modal__material-details-box--1 {
-  z-index: 3;
-}
-
-.modal--laser-job-done .modal-body .modal__modal-body--material-section .modal__material-details .modal__material-details-box--2 {
->>>>>>> 7c831482
   top: 20px;
   left: 10px;
   z-index: 2;
 }
 
-<<<<<<< HEAD
 .modal--laser-job-done
   .modal-body
   .modal__modal-body--material-section
   .modal__material-details
   .modal__material-details-box--3 {
-=======
-.modal--laser-job-done .modal-body .modal__modal-body--material-section .modal__material-details .modal__material-details-box--3 {
->>>>>>> 7c831482
   top: 10px;
   left: 20px;
   z-index: 1;
 }
 
-<<<<<<< HEAD
 .modal--laser-job-done
   .modal-body
   .modal__modal-body--material-section
   .modal__material-details
   .modal__material-picture {
-=======
-.modal--laser-job-done .modal-body .modal__modal-body--material-section .modal__material-details .modal__material-picture{
->>>>>>> 7c831482
   height: 50px;
   width: 50px;
   background-size: cover;
 }
 
-<<<<<<< HEAD
 .modal--laser-job-done
   .modal-body
   .modal__modal-body--material-section
   .modal__material-link
   a {
-=======
-.modal--laser-job-done .modal-body .modal__modal-body--material-section .modal__material-link a {
->>>>>>> 7c831482
   border: 1px solid;
   width: 100%;
   display: block;
@@ -3031,15 +2956,11 @@
   padding: 5px;
 }
 
-<<<<<<< HEAD
 .modal--laser-job-done
   .modal-body
   .modal__modal-body--material-section
   .modal__material-link
   a:hover {
-=======
-.modal--laser-job-done .modal-body .modal__modal-body--material-section .modal__material-link a:hover {
->>>>>>> 7c831482
   background-color: #e25303;
   color: #ffffff;
   text-decoration: none;
@@ -3672,7 +3593,6 @@
 #support_overlay > div.modal-body.scrollable > table {
   margin: 20px auto;
 }
-<<<<<<< HEAD
 /* Support Standalone */
 
 /* Hard refresh overlay */
@@ -3693,8 +3613,6 @@
 }
 
 /* Hard refresh overlay */
-=======
->>>>>>> 7c831482
 
 /* Support Standalone */
 
@@ -3711,11 +3629,7 @@
   padding-top: 20px;
   padding-bottom: 20px;
 }
-<<<<<<< HEAD
 #hard_refresh_overlay .icon-warning-sign {
-=======
-#hard_refresh_overlay .icon-warning-sign{
->>>>>>> 7c831482
   color: #e25303;
 }
 
@@ -3798,12 +3712,112 @@
 .corner_calibration {
   max-width: 800px;
 }
-<<<<<<< HEAD
 .corner_calibration .focus_reminder {
-=======
-.corner_calibration .focus_reminder{
->>>>>>> 7c831482
   width: 250px;
 }
 
+/* Corner Calibration */
+
+/* Support Standalone */
+
+/* Hard refresh overlay */
+
+#hard_refresh_overlay {
+  width: 60%;
+  margin-left: -30%;
+}
+#hard_refresh_overlay .image_description {
+  padding: 40px;
+}
+#hard_refresh_overlay .modal-header {
+  padding-top: 20px;
+  padding-bottom: 20px;
+}
+#hard_refresh_overlay .icon-warning-sign {
+  color: #e25303;
+}
+
+/* Hard refresh overlay */
+
+/* Material Store */
+
+#material_store_content #loading_spinner_wrapper {
+  position: absolute;
+  top: 0px;
+  left: 0px;
+  height: 100%;
+  width: 100%;
+  z-index: 1000;
+  background: rgba(0, 0, 0, 0.5);
+}
+#material_store_content #loading_spinner {
+  position: relative;
+  left: 50%;
+  top: 50%;
+  color: #ffffff;
+}
+#material_store_content #loading_spinner i {
+  font-weight: bold;
+  font-size: 4em;
+}
+
+#material_store_content #material_store_iframe {
+  width: 100%;
+  height: 90vh;
+  overflow: hidden;
+  border: none;
+}
+
+#material_store_content .no-internet-connection-section {
+  position: absolute;
+  top: 50%;
+  transform: translateY(-55%);
+  display: block;
+}
+
+#material_store_content .no-internet-connection-section .no-internet-icon img {
+  position: absolute;
+  top: 50%;
+  transform: translateY(-80%);
+  padding: 0 5%;
+}
+
+#material_store_content .no-internet-connection-section .no-internet-content {
+  text-align: center;
+  font-size: 20px;
+  padding: 0 60px;
+}
+
+#material_store_content
+  .no-internet-connection-section
+  .no-internet-content
+  h4 {
+  font-size: 20px;
+  margin-bottom: 40px;
+  line-height: 30px;
+  text-transform: uppercase;
+}
+
+#material_store_content .no-internet-connection-section .no-internet-content p {
+  margin-bottom: 30px;
+}
+
+#material_store_content
+  .no-internet-connection-section
+  .no-internet-content
+  .btn.refresh-connection {
+  margin-top: 45px;
+}
+
+/* Material Store */
+
+/* Corner Calibration */
+
+.corner_calibration {
+  max-width: 800px;
+}
+.corner_calibration .focus_reminder {
+  width: 250px;
+}
+
 /* Corner Calibration */