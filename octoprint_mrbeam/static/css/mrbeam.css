a {	color: #e25303; }
a:hover { color: #a63e03 }

.btn {
  display: inline-block;
  *display: inline;
  /* IE7 inline-block hack */
  *zoom: 1;
  padding: 4px 12px;
  margin-bottom: 0;
  font-size: 14px;
  line-height: 20px;
  text-align: center;
  vertical-align: middle;
  cursor: pointer;
  color: #383e42;
  text-shadow: 0 1px 1px rgba(255, 255, 255, 0.75);
  background-color: #f5f5f5;
  background-image: -moz-linear-gradient(top, #ffffff, #e6e6e6);
  background-image: -webkit-gradient(linear, 0 0, 0 100%, from(#ffffff), to(#e6e6e6));
  background-image: -webkit-linear-gradient(top, #ffffff, #e6e6e6);
  background-image: -o-linear-gradient(top, #ffffff, #e6e6e6);
  background-image: linear-gradient(to bottom, #ffffff, #e6e6e6);
  background-repeat: repeat-x;
  filter: progid:DXImageTransform.Microsoft.gradient(startColorstr='#ffffffff', endColorstr='#ffe6e6e6', GradientType=0);
  border-color: #e6e6e6 #e6e6e6 #bfbfbf;
  border-color: rgba(0, 0, 0, 0.1) rgba(0, 0, 0, 0.1) rgba(0, 0, 0, 0.25);
  *background-color: #e6e6e6;
  /* Darken IE7 buttons by default so they stand out more given they won't have borders */
  filter: progid:DXImageTransform.Microsoft.gradient(enabled = false);
  border: 1px solid #cccccc;
  *border: 0;
  border-bottom-color: #b3b3b3;
  -webkit-border-radius: 0px;
  -moz-border-radius: 0px;
  border-radius: 0px;
  *margin-left: .3em;
  -webkit-box-shadow: inset 0 1px 0 rgba(255,255,255,.2), 0 1px 2px rgba(0,0,0,.05);
  -moz-box-shadow: inset 0 1px 0 rgba(255,255,255,.2), 0 1px 2px rgba(0,0,0,.05);
  box-shadow: inset 0 1px 0 rgba(255,255,255,.2), 0 1px 2px rgba(0,0,0,.05);
}

.btn-group-vertical>.btn:first-child,
.btn-group-vertical>.btn:last-child,
.btn-group>.btn:first-child,
.btn-group>.btn:last-child{
	-webkit-border-radius: 0px;
	-moz-border-radius: 0px;
	border-radius: 0px;
}

.btn:hover,
.btn:focus,
.btn:active,
.btn.active,
.btn.disabled,
.btn[disabled] {
  color: #383e42;
  background-color: #e6e6e6;
  *background-color: #d9d9d9;
}
.btn:active,
.btn.active {
  background-color: #cccccc \9;
}
.btn:first-child {
  *margin-left: 0;
}
.btn:hover,
.btn:focus {
  color: #383e42;
  text-decoration: none;
  background-position: 0 -15px;
  -webkit-transition: background-position 0.1s linear;
  -moz-transition: background-position 0.1s linear;
  -o-transition: background-position 0.1s linear;
  transition: background-position 0.1s linear;
}
.btn:focus {
  outline: thin dotted #333;
  outline: 5px auto -webkit-focus-ring-color;
  outline-offset: -2px;
}
.btn.active,
.btn:active {
  background-image: none;
  outline: 0;
  -webkit-box-shadow: inset 0 2px 4px rgba(0,0,0,.15), 0 1px 2px rgba(0,0,0,.05);
  -moz-box-shadow: inset 0 2px 4px rgba(0,0,0,.15), 0 1px 2px rgba(0,0,0,.05);
  box-shadow: inset 0 2px 4px rgba(0,0,0,.15), 0 1px 2px rgba(0,0,0,.05);
}
.btn.disabled,
.btn[disabled] {
  cursor: default;
  background-image: none;
  opacity: 0.65;
  filter: alpha(opacity=65);
  -webkit-box-shadow: none;
  -moz-box-shadow: none;
  box-shadow: none;
}
.btn-large {
  padding: 11px 19px;
  font-size: 17.5px;
  -webkit-border-radius: 0px;
  -moz-border-radius: 0px;
  border-radius: 0px;
}
.btn-large [class^="icon-"],
.btn-large [class*=" icon-"] {
  margin-top: 4px;
}
.btn-small {
  padding: 2px 10px;
  font-size: 11.9px;
  -webkit-border-radius: 0px;
  -moz-border-radius: 0px;
  border-radius: 0px;
}
.btn-small [class^="icon-"],
.btn-small [class*=" icon-"] {
  margin-top: 0;
}
.btn-mini [class^="icon-"],
.btn-mini [class*=" icon-"] {
  margin-top: -1px;
}
.btn-mini {
  padding: 0 6px;
  font-size: 10.5px;
  -webkit-border-radius: 0px;
  -moz-border-radius: 0px;
  border-radius: 0px;
}
.btn-block {
  display: block;
  width: 100%;
  padding-left: 0;
  padding-right: 0;
  -webkit-box-sizing: border-box;
  -moz-box-sizing: border-box;
  box-sizing: border-box;
}
.btn-block + .btn-block {
  margin-top: 5px;
}
input[type="submit"].btn-block,
input[type="reset"].btn-block,
input[type="button"].btn-block {
  width: 100%;
}
.btn-primary.active,
.btn-warning.active,
.btn-danger.active,
.btn-success.active,
.btn-info.active,
.btn-inverse.active {
  color: rgba(255, 255, 255, 0.75);
}
.btn-primary {
  color: #ffffff;
  text-shadow: 0 -1px 0 rgba(0, 0, 0, 0.25);
  background-color: #006dcc;
  background-image: -moz-linear-gradient(top, #0088cc, #0044cc);
  background-image: -webkit-gradient(linear, 0 0, 0 100%, from(#0088cc), to(#0044cc));
  background-image: -webkit-linear-gradient(top, #0088cc, #0044cc);
  background-image: -o-linear-gradient(top, #0088cc, #0044cc);
  background-image: linear-gradient(to bottom, #0088cc, #0044cc);
  background-repeat: repeat-x;
  filter: progid:DXImageTransform.Microsoft.gradient(startColorstr='#ff0088cc', endColorstr='#ff0044cc', GradientType=0);
  border-color: #0044cc #0044cc #002a80;
  border-color: rgba(0, 0, 0, 0.1) rgba(0, 0, 0, 0.1) rgba(0, 0, 0, 0.25);
  *background-color: #0044cc;
  /* Darken IE7 buttons by default so they stand out more given they won't have borders */
  filter: progid:DXImageTransform.Microsoft.gradient(enabled = false);
}
.btn-primary:hover,
.btn-primary:focus,
.btn-primary:active,
.btn-primary.active,
.btn-primary.disabled,
.btn-primary[disabled] {
  color: #ffffff;
  background-color: #0044cc;
  *background-color: #003bb3;
}
.btn-primary:active,
.btn-primary.active {
  background-color: #003399 \9;
}
.btn-warning {
  color: #ffffff;
  text-shadow: 0 -1px 0 rgba(0, 0, 0, 0.25);
  background-color: #faa732;
  background-image: -moz-linear-gradient(top, #fbb450, #f89406);
  background-image: -webkit-gradient(linear, 0 0, 0 100%, from(#fbb450), to(#f89406));
  background-image: -webkit-linear-gradient(top, #fbb450, #f89406);
  background-image: -o-linear-gradient(top, #fbb450, #f89406);
  background-image: linear-gradient(to bottom, #fbb450, #f89406);
  background-repeat: repeat-x;
  filter: progid:DXImageTransform.Microsoft.gradient(startColorstr='#fffbb450', endColorstr='#fff89406', GradientType=0);
  border-color: #f89406 #f89406 #ad6704;
  border-color: rgba(0, 0, 0, 0.1) rgba(0, 0, 0, 0.1) rgba(0, 0, 0, 0.25);
  *background-color: #f89406;
  /* Darken IE7 buttons by default so they stand out more given they won't have borders */
  filter: progid:DXImageTransform.Microsoft.gradient(enabled = false);
}
.btn-warning:hover,
.btn-warning:focus,
.btn-warning:active,
.btn-warning.active,
.btn-warning.disabled,
.btn-warning[disabled] {
  color: #ffffff;
  background-color: #f89406;
  *background-color: #df8505;
}
.btn-warning:active,
.btn-warning.active {
  background-color: #c67605 \9;
}
.btn-danger {
  color: #ffffff;
  text-shadow: 0 -1px 0 rgba(0, 0, 0, 0.25);
  background-color: #da4f49;
  background-image: -moz-linear-gradient(top, #ee5f5b, #bd362f);
  background-image: -webkit-gradient(linear, 0 0, 0 100%, from(#ee5f5b), to(#bd362f));
  background-image: -webkit-linear-gradient(top, #ee5f5b, #bd362f);
  background-image: -o-linear-gradient(top, #ee5f5b, #bd362f);
  background-image: linear-gradient(to bottom, #ee5f5b, #bd362f);
  background-repeat: repeat-x;
  filter: progid:DXImageTransform.Microsoft.gradient(startColorstr='#ffee5f5b', endColorstr='#ffbd362f', GradientType=0);
  border-color: #bd362f #bd362f #802420;
  border-color: rgba(0, 0, 0, 0.1) rgba(0, 0, 0, 0.1) rgba(0, 0, 0, 0.25);
  *background-color: #bd362f;
  /* Darken IE7 buttons by default so they stand out more given they won't have borders */
  filter: progid:DXImageTransform.Microsoft.gradient(enabled = false);
}
.btn-danger:hover,
.btn-danger:focus,
.btn-danger:active,
.btn-danger.active,
.btn-danger.disabled,
.btn-danger[disabled] {
  color: #ffffff;
  background-color: #bd362f;
  *background-color: #a9302a;
}
.btn-danger:active,
.btn-danger.active {
  background-color: #942a25 \9;
}
.btn-success {
  color: #ffffff;
  text-shadow: 0 -1px 0 rgba(0, 0, 0, 0.25);
  background-color: #5bb75b;
  background-image: -moz-linear-gradient(top, #62c462, #51a351);
  background-image: -webkit-gradient(linear, 0 0, 0 100%, from(#62c462), to(#51a351));
  background-image: -webkit-linear-gradient(top, #62c462, #51a351);
  background-image: -o-linear-gradient(top, #62c462, #51a351);
  background-image: linear-gradient(to bottom, #62c462, #51a351);
  background-repeat: repeat-x;
  filter: progid:DXImageTransform.Microsoft.gradient(startColorstr='#ff62c462', endColorstr='#ff51a351', GradientType=0);
  border-color: #51a351 #51a351 #387038;
  border-color: rgba(0, 0, 0, 0.1) rgba(0, 0, 0, 0.1) rgba(0, 0, 0, 0.25);
  *background-color: #51a351;
  /* Darken IE7 buttons by default so they stand out more given they won't have borders */
  filter: progid:DXImageTransform.Microsoft.gradient(enabled = false);
}
.btn-success:hover,
.btn-success:focus,
.btn-success:active,
.btn-success.active,
.btn-success.disabled,
.btn-success[disabled] {
  color: #ffffff;
  background-color: #51a351;
  *background-color: #499249;
}
.btn-success:active,
.btn-success.active {
  background-color: #408140 \9;
}
.btn-info {
  color: #ffffff;
  text-shadow: 0 -1px 0 rgba(0, 0, 0, 0.25);
  background-color: #49afcd;
  background-image: -moz-linear-gradient(top, #5bc0de, #2f96b4);
  background-image: -webkit-gradient(linear, 0 0, 0 100%, from(#5bc0de), to(#2f96b4));
  background-image: -webkit-linear-gradient(top, #5bc0de, #2f96b4);
  background-image: -o-linear-gradient(top, #5bc0de, #2f96b4);
  background-image: linear-gradient(to bottom, #5bc0de, #2f96b4);
  background-repeat: repeat-x;
  filter: progid:DXImageTransform.Microsoft.gradient(startColorstr='#ff5bc0de', endColorstr='#ff2f96b4', GradientType=0);
  border-color: #2f96b4 #2f96b4 #1f6377;
  border-color: rgba(0, 0, 0, 0.1) rgba(0, 0, 0, 0.1) rgba(0, 0, 0, 0.25);
  *background-color: #2f96b4;
  /* Darken IE7 buttons by default so they stand out more given they won't have borders */
  filter: progid:DXImageTransform.Microsoft.gradient(enabled = false);
}
.btn-info:hover,
.btn-info:focus,
.btn-info:active,
.btn-info.active,
.btn-info.disabled,
.btn-info[disabled] {
  color: #ffffff;
  background-color: #2f96b4;
  *background-color: #2a85a0;
}
.btn-info:active,
.btn-info.active {
  background-color: #24748c \9;
}
.btn-inverse {
  color: #ffffff;
  text-shadow: 0 -1px 0 rgba(0, 0, 0, 0.25);
  background-color: #363636;
  background-image: -moz-linear-gradient(top, #444444, #222222);
  background-image: -webkit-gradient(linear, 0 0, 0 100%, from(#444444), to(#222222));
  background-image: -webkit-linear-gradient(top, #444444, #222222);
  background-image: -o-linear-gradient(top, #444444, #222222);
  background-image: linear-gradient(to bottom, #444444, #222222);
  background-repeat: repeat-x;
  filter: progid:DXImageTransform.Microsoft.gradient(startColorstr='#ff444444', endColorstr='#ff222222', GradientType=0);
  border-color: #222222 #222222 #000000;
  border-color: rgba(0, 0, 0, 0.1) rgba(0, 0, 0, 0.1) rgba(0, 0, 0, 0.25);
  *background-color: #222222;
  /* Darken IE7 buttons by default so they stand out more given they won't have borders */
  filter: progid:DXImageTransform.Microsoft.gradient(enabled = false);
}
.btn-inverse:hover,
.btn-inverse:focus,
.btn-inverse:active,
.btn-inverse.active,
.btn-inverse.disabled,
.btn-inverse[disabled] {
  color: #ffffff;
  background-color: #222222;
  *background-color: #151515;
}
.btn-inverse:active,
.btn-inverse.active {
  background-color: #080808 \9;
}
button.btn,
input[type="submit"].btn {
  *padding-top: 3px;
  *padding-bottom: 3px;
}
button.btn::-moz-focus-inner,
input[type="submit"].btn::-moz-focus-inner {
  padding: 0;
  border: 0;
}
button.btn.btn-large,
input[type="submit"].btn.btn-large {
  *padding-top: 7px;
  *padding-bottom: 7px;
}
button.btn.btn-small,
input[type="submit"].btn.btn-small {
  *padding-top: 3px;
  *padding-bottom: 3px;
}
button.btn.btn-mini,
input[type="submit"].btn.btn-mini {
  *padding-top: 1px;
  *padding-bottom: 1px;
}
.btn-link,
.btn-link:active,
.btn-link[disabled] {
  background-color: transparent;
  background-image: none;
  -webkit-box-shadow: none;
  -moz-box-shadow: none;
  box-shadow: none;
}
.btn-link {
  border-color: transparent;
  cursor: pointer;
  color: #0088cc;
  -webkit-border-radius: 0;
  -moz-border-radius: 0;
  border-radius: 0;
}
.btn-link:hover,
.btn-link:focus {
  color: #005580;
  text-decoration: underline;
  background-color: transparent;
}
.btn-link[disabled]:hover,
.btn-link[disabled]:focus {
  color: #383e42;
  text-decoration: none;
}
.clearfix {
  *zoom: 1;
}
.clearfix:before,
.clearfix:after {
  display: table;
  content: "";
  line-height: 0;
}
.clearfix:after {
  clear: both;
}
.hide-text {
  font: 0/0 a;
  color: transparent;
  text-shadow: none;
  background-color: transparent;
  border: 0;
}
.input-block-level {
  display: block;
  width: 100%;
  min-height: 30px;
  -webkit-box-sizing: border-box;
  -moz-box-sizing: border-box;
  box-sizing: border-box;
}

#logo_compact { display: none; }
@media (max-width: 1000px) {
	#logo_wide { display: none; }
	#logo_compact { display: initial; }
}


#navbar .navbar-inner {
  background-color: #ebebeb;
  background-image: -moz-linear-gradient(top, #ffffff, #cccccc);
  background-image: -webkit-gradient(linear, 0 0, 0 100%, from(#ffffff), to(#cccccc));
  background-image: -webkit-linear-gradient(top, #ffffff, #cccccc);
  background-image: -o-linear-gradient(top, #ffffff, #cccccc);
  background-image: linear-gradient(to bottom, #ffffff, #cccccc);
  background-repeat: repeat-x;
  filter: progid:DXImageTransform.Microsoft.gradient(startColorstr='#ffffffff', endColorstr='#ffcccccc', GradientType=0);
}
#navbar .navbar-inner .brand,
#navbar .navbar-inner .nav > li > a {
  text-shadow: 0 1px 0 #cccccc;
  color: #383e42;
}
#navbar .brand {
	padding: 4px 20px 0px;
}
#navbar .navbar-inner .brand .caret,
#navbar .navbar-inner .nav > li > a .caret {
  border-bottom-color: #939393;
  border-top-color: #939393;
}
#navbar .navbar-inner .brand:hover .caret,
#navbar .navbar-inner .nav > li > a:hover .caret,
#navbar .navbar-inner .brand:focus .caret,
#navbar .navbar-inner .nav > li > a:focus .caret {
  border-bottom-color: #636363;
  border-top-color: #636363;
}

.navbar .nav>.active>a,
.navbar .nav>.active>a:hover,
.navbar .nav>.active>a:focus {
	box-shadow: none;
	text-decoration: none;
	font-weight: bold;
	background: none;
	text-shadow: none;
}

.navbar-brand img {
	height: 40px;
	width: auto;
}
.navbar .brand {
	padding-top: 4px;
	padding-bottom: 4px;
	margin-left: 0px;
}
#navbar .navbar-inner .brand span {
  background-image: url(../img/mr-typo_x120.png);
}
@media (-webkit-min-device-pixel-ratio: 2), (min-resolution: 192dpi) {
  #navbar .navbar-inner .brand span {
    background-image: url(../img/mr-typo_x120.png);
  }
}
#navbar_login a.dropdown-toggle span{
  max-width: 250px !important;
}
#navbar .navbar-inner .nav li.dropdown.open > .dropdown-toggle,
#navbar .navbar-inner .nav li.dropdown.active > .dropdown-toggle,
#navbar .navbar-inner .nav li.dropdown.open.active > .dropdown-toggle {
  background-color: #e0e0e0;
  background-image: -moz-linear-gradient(top, #cccccc, #ffffff);
  background-image: -webkit-gradient(linear, 0 0, 0 100%, from(#cccccc), to(#ffffff));
  background-image: -webkit-linear-gradient(top, #cccccc, #ffffff);
  background-image: -o-linear-gradient(top, #cccccc, #ffffff);
  background-image: linear-gradient(to bottom, #cccccc, #ffffff);
  background-repeat: repeat-x;
  filter: progid:DXImageTransform.Microsoft.gradient(startColorstr='#ffcccccc', endColorstr='#ffffffff', GradientType=0);
}
#navbar .navbar-inner.red {
  background-color: #e36565;
  background-image: -moz-linear-gradient(top, #f9a0a0, #c20c0c);
  background-image: -webkit-gradient(linear, 0 0, 0 100%, from(#f9a0a0), to(#c20c0c));
  background-image: -webkit-linear-gradient(top, #f9a0a0, #c20c0c);
  background-image: -o-linear-gradient(top, #f9a0a0, #c20c0c);
  background-image: linear-gradient(to bottom, #f9a0a0, #c20c0c);
  background-repeat: repeat-x;
  filter: progid:DXImageTransform.Microsoft.gradient(startColorstr='#fff9a0a0', endColorstr='#ffc20c0c', GradientType=0);
}
#navbar .navbar-inner.red .brand,
#navbar .navbar-inner.red .nav > li > a {
  text-shadow: 0 1px 0 #f67070;
  color: #f2f2f2;
}
#navbar .navbar-inner.red .brand .caret,
#navbar .navbar-inner.red .nav > li > a .caret {
  border-bottom-color: #f28d8d;
  border-top-color: #f28d8d;
}
#navbar .navbar-inner.red .brand:hover .caret,
#navbar .navbar-inner.red .nav > li > a:hover .caret,
#navbar .navbar-inner.red .brand:focus .caret,
#navbar .navbar-inner.red .nav > li > a:focus .caret {
  border-bottom-color: #f2bfbf;
  border-top-color: #f2bfbf;
}
#navbar .navbar-inner.red .brand span {
  background-image: url(../img/mr-typo_x120.png);
}
@media (-webkit-min-device-pixel-ratio: 2), (min-resolution: 192dpi) {
  #navbar .navbar-inner.red .brand span {
    background-image: url(../img/mr-typo_x120.png);
  }
}
#navbar .navbar-inner.red .nav li.dropdown.open > .dropdown-toggle,
#navbar .navbar-inner.red .nav li.dropdown.active > .dropdown-toggle,
#navbar .navbar-inner.red .nav li.dropdown.open.active > .dropdown-toggle {
  background-color: #d84747;
  background-image: -moz-linear-gradient(top, #c20c0c, #f9a0a0);
  background-image: -webkit-gradient(linear, 0 0, 0 100%, from(#c20c0c), to(#f9a0a0));
  background-image: -webkit-linear-gradient(top, #c20c0c, #f9a0a0);
  background-image: -o-linear-gradient(top, #c20c0c, #f9a0a0);
  background-image: linear-gradient(to bottom, #c20c0c, #f9a0a0);
  background-repeat: repeat-x;
  filter: progid:DXImageTransform.Microsoft.gradient(startColorstr='#ffc20c0c', endColorstr='#fff9a0a0', GradientType=0);
}
#navbar .navbar-inner.orange {
  background-color: #e39665;
  background-image: -moz-linear-gradient(top, #f9c3a0, #c2530c);
  background-image: -webkit-gradient(linear, 0 0, 0 100%, from(#f9c3a0), to(#c2530c));
  background-image: -webkit-linear-gradient(top, #f9c3a0, #c2530c);
  background-image: -o-linear-gradient(top, #f9c3a0, #c2530c);
  background-image: linear-gradient(to bottom, #f9c3a0, #c2530c);
  background-repeat: repeat-x;
  filter: progid:DXImageTransform.Microsoft.gradient(startColorstr='#fff9c3a0', endColorstr='#ffc2530c', GradientType=0);
}
#navbar .navbar-inner.orange .brand,
#navbar .navbar-inner.orange .nav > li > a {
  text-shadow: 0 1px 0 #f6a570;
  color: #f2f2f2;
}
#navbar .navbar-inner.orange .brand .caret,
#navbar .navbar-inner.orange .nav > li > a .caret {
  border-bottom-color: #f2b58d;
  border-top-color: #f2b58d;
}
#navbar .navbar-inner.orange .brand:hover .caret,
#navbar .navbar-inner.orange .nav > li > a:hover .caret,
#navbar .navbar-inner.orange .brand:focus .caret,
#navbar .navbar-inner.orange .nav > li > a:focus .caret {
  border-bottom-color: #f2d3bf;
  border-top-color: #f2d3bf;
}
#navbar .navbar-inner.orange .brand span {
  background-image: url(../img/mr-typo_x120.png);
}
@media (-webkit-min-device-pixel-ratio: 2), (min-resolution: 192dpi) {
  #navbar .navbar-inner.orange .brand span {
    background-image: url(../img/mr-typo_x120.png);
  }
}
#navbar .navbar-inner.orange .nav li.dropdown.open > .dropdown-toggle,
#navbar .navbar-inner.orange .nav li.dropdown.active > .dropdown-toggle,
#navbar .navbar-inner.orange .nav li.dropdown.open.active > .dropdown-toggle {
  background-color: #d88047;
  background-image: -moz-linear-gradient(top, #c2530c, #f9c3a0);
  background-image: -webkit-gradient(linear, 0 0, 0 100%, from(#c2530c), to(#f9c3a0));
  background-image: -webkit-linear-gradient(top, #c2530c, #f9c3a0);
  background-image: -o-linear-gradient(top, #c2530c, #f9c3a0);
  background-image: linear-gradient(to bottom, #c2530c, #f9c3a0);
  background-repeat: repeat-x;
  filter: progid:DXImageTransform.Microsoft.gradient(startColorstr='#ffc2530c', endColorstr='#fff9c3a0', GradientType=0);
}
#navbar .navbar-inner.yellow {
  background-color: #e3d765;
  background-image: -moz-linear-gradient(top, #f9f0a0, #c2b00c);
  background-image: -webkit-gradient(linear, 0 0, 0 100%, from(#f9f0a0), to(#c2b00c));
  background-image: -webkit-linear-gradient(top, #f9f0a0, #c2b00c);
  background-image: -o-linear-gradient(top, #f9f0a0, #c2b00c);
  background-image: linear-gradient(to bottom, #f9f0a0, #c2b00c);
  background-repeat: repeat-x;
  filter: progid:DXImageTransform.Microsoft.gradient(startColorstr='#fff9f0a0', endColorstr='#ffc2b00c', GradientType=0);
}
#navbar .navbar-inner.yellow .brand,
#navbar .navbar-inner.yellow .nav > li > a {
  text-shadow: 0 1px 0 #c2b00c;
  color: #383e42;
}
#navbar .navbar-inner.yellow .brand .caret,
#navbar .navbar-inner.yellow .nav > li > a .caret {
  border-bottom-color: #93892e;
  border-top-color: #93892e;
}
#navbar .navbar-inner.yellow .brand:hover .caret,
#navbar .navbar-inner.yellow .nav > li > a:hover .caret,
#navbar .navbar-inner.yellow .brand:focus .caret,
#navbar .navbar-inner.yellow .nav > li > a:focus .caret {
  border-bottom-color: #635e30;
  border-top-color: #635e30;
}
#navbar .navbar-inner.yellow .brand span {
  background-image: url(../img/mr-typo_x120.png);
}
@media (-webkit-min-device-pixel-ratio: 2), (min-resolution: 192dpi) {
  #navbar .navbar-inner.yellow .brand span {
    background-image: url(../img/mr-typo_x120@2x.png);
  }
}
#navbar .navbar-inner.yellow .nav li.dropdown.open > .dropdown-toggle,
#navbar .navbar-inner.yellow .nav li.dropdown.active > .dropdown-toggle,
#navbar .navbar-inner.yellow .nav li.dropdown.open.active > .dropdown-toggle {
  background-color: #d8ca47;
  background-image: -moz-linear-gradient(top, #c2b00c, #f9f0a0);
  background-image: -webkit-gradient(linear, 0 0, 0 100%, from(#c2b00c), to(#f9f0a0));
  background-image: -webkit-linear-gradient(top, #c2b00c, #f9f0a0);
  background-image: -o-linear-gradient(top, #c2b00c, #f9f0a0);
  background-image: linear-gradient(to bottom, #c2b00c, #f9f0a0);
  background-repeat: repeat-x;
  filter: progid:DXImageTransform.Microsoft.gradient(startColorstr='#ffc2b00c', endColorstr='#fff9f0a0', GradientType=0);
}
#navbar .navbar-inner.green {
  background-color: #98f064;
  background-image: -moz-linear-gradient(top, #c8ffa7, #50da00);
  background-image: -webkit-gradient(linear, 0 0, 0 100%, from(#c8ffa7), to(#50da00));
  background-image: -webkit-linear-gradient(top, #c8ffa7, #50da00);
  background-image: -o-linear-gradient(top, #c8ffa7, #50da00);
  background-image: linear-gradient(to bottom, #c8ffa7, #50da00);
  background-repeat: repeat-x;
  filter: progid:DXImageTransform.Microsoft.gradient(startColorstr='#ffc8ffa7', endColorstr='#ff50da00', GradientType=0);
}
#navbar .navbar-inner.green .brand,
#navbar .navbar-inner.green .nav > li > a {
  text-shadow: 0 1px 0 #50da00;
  color: #383e42;
}
#navbar .navbar-inner.green .brand .caret,
#navbar .navbar-inner.green .nav > li > a .caret {
  border-bottom-color: #55992e;
  border-top-color: #55992e;
}
#navbar .navbar-inner.green .brand:hover .caret,
#navbar .navbar-inner.green .nav > li > a:hover .caret,
#navbar .navbar-inner.green .brand:focus .caret,
#navbar .navbar-inner.green .nav > li > a:focus .caret {
  border-bottom-color: #446630;
  border-top-color: #446630;
}
#navbar .navbar-inner.green .brand span {
  background-image: url(../img/mr-typo_x120.png);
}
@media (-webkit-min-device-pixel-ratio: 2), (min-resolution: 192dpi) {
  #navbar .navbar-inner.green .brand span {
    background-image: url(../img/mr-typo_x120@2x.png);
  }
}
#navbar .navbar-inner.green .nav li.dropdown.open > .dropdown-toggle,
#navbar .navbar-inner.green .nav li.dropdown.active > .dropdown-toggle,
#navbar .navbar-inner.green .nav li.dropdown.open.active > .dropdown-toggle {
  background-color: #80e943;
  background-image: -moz-linear-gradient(top, #50da00, #c8ffa7);
  background-image: -webkit-gradient(linear, 0 0, 0 100%, from(#50da00), to(#c8ffa7));
  background-image: -webkit-linear-gradient(top, #50da00, #c8ffa7);
  background-image: -o-linear-gradient(top, #50da00, #c8ffa7);
  background-image: linear-gradient(to bottom, #50da00, #c8ffa7);
  background-repeat: repeat-x;
  filter: progid:DXImageTransform.Microsoft.gradient(startColorstr='#ff50da00', endColorstr='#ffc8ffa7', GradientType=0);
}
#navbar .navbar-inner.blue {
  background-color: #6498f0;
  background-image: -moz-linear-gradient(top, #a7c8ff, #0050da);
  background-image: -webkit-gradient(linear, 0 0, 0 100%, from(#a7c8ff), to(#0050da));
  background-image: -webkit-linear-gradient(top, #a7c8ff, #0050da);
  background-image: -o-linear-gradient(top, #a7c8ff, #0050da);
  background-image: linear-gradient(to bottom, #a7c8ff, #0050da);
  background-repeat: repeat-x;
  filter: progid:DXImageTransform.Microsoft.gradient(startColorstr='#ffa7c8ff', endColorstr='#ff0050da', GradientType=0);
}
#navbar .navbar-inner.blue .brand,
#navbar .navbar-inner.blue .nav > li > a {
  text-shadow: 0 1px 0 #74a7ff;
  color: #f2f2f2;
}
#navbar .navbar-inner.blue .brand .caret,
#navbar .navbar-inner.blue .nav > li > a .caret {
  border-bottom-color: #8db5f9;
  border-top-color: #8db5f9;
}
#navbar .navbar-inner.blue .brand:hover .caret,
#navbar .navbar-inner.blue .nav > li > a:hover .caret,
#navbar .navbar-inner.blue .brand:focus .caret,
#navbar .navbar-inner.blue .nav > li > a:focus .caret {
  border-bottom-color: #bfd3f5;
  border-top-color: #bfd3f5;
}
#navbar .navbar-inner.blue .brand span {
  background-image: url(../img/mr-typo_x120-light.png);
}
@media (-webkit-min-device-pixel-ratio: 2), (min-resolution: 192dpi) {
  #navbar .navbar-inner.blue .brand span {
    background-image: url(../img/mr-typo_x120-light@2x.png);
  }
}
#navbar .navbar-inner.blue .nav li.dropdown.open > .dropdown-toggle,
#navbar .navbar-inner.blue .nav li.dropdown.active > .dropdown-toggle,
#navbar .navbar-inner.blue .nav li.dropdown.open.active > .dropdown-toggle {
  background-color: #4380e9;
  background-image: -moz-linear-gradient(top, #0050da, #a7c8ff);
  background-image: -webkit-gradient(linear, 0 0, 0 100%, from(#0050da), to(#a7c8ff));
  background-image: -webkit-linear-gradient(top, #0050da, #a7c8ff);
  background-image: -o-linear-gradient(top, #0050da, #a7c8ff);
  background-image: linear-gradient(to bottom, #0050da, #a7c8ff);
  background-repeat: repeat-x;
  filter: progid:DXImageTransform.Microsoft.gradient(startColorstr='#ff0050da', endColorstr='#ffa7c8ff', GradientType=0);
}
#navbar .navbar-inner.violet {
  background-color: #9864f0;
  background-image: -moz-linear-gradient(top, #c8a7ff, #5000da);
  background-image: -webkit-gradient(linear, 0 0, 0 100%, from(#c8a7ff), to(#5000da));
  background-image: -webkit-linear-gradient(top, #c8a7ff, #5000da);
  background-image: -o-linear-gradient(top, #c8a7ff, #5000da);
  background-image: linear-gradient(to bottom, #c8a7ff, #5000da);
  background-repeat: repeat-x;
  filter: progid:DXImageTransform.Microsoft.gradient(startColorstr='#ffc8a7ff', endColorstr='#ff5000da', GradientType=0);
}
#navbar .navbar-inner.violet .brand,
#navbar .navbar-inner.violet .nav > li > a {
  text-shadow: 0 1px 0 #a774ff;
  color: #f2f2f2;
}
#navbar .navbar-inner.violet .brand .caret,
#navbar .navbar-inner.violet .nav > li > a .caret {
  border-bottom-color: #b58df9;
  border-top-color: #b58df9;
}
#navbar .navbar-inner.violet .brand:hover .caret,
#navbar .navbar-inner.violet .nav > li > a:hover .caret,
#navbar .navbar-inner.violet .brand:focus .caret,
#navbar .navbar-inner.violet .nav > li > a:focus .caret {
  border-bottom-color: #d3bff5;
  border-top-color: #d3bff5;
}
#navbar .navbar-inner.violet .brand span {
  background-image: url(../img/mr-typo_x120-light.png);
}
@media (-webkit-min-device-pixel-ratio: 2), (min-resolution: 192dpi) {
  #navbar .navbar-inner.violet .brand span {
    background-image: url(../img/mr-typo_x120-light@2x.png);
  }
}
#navbar .navbar-inner.violet .nav li.dropdown.open > .dropdown-toggle,
#navbar .navbar-inner.violet .nav li.dropdown.active > .dropdown-toggle,
#navbar .navbar-inner.violet .nav li.dropdown.open.active > .dropdown-toggle {
  background-color: #8043e9;
  background-image: -moz-linear-gradient(top, #5000da, #c8a7ff);
  background-image: -webkit-gradient(linear, 0 0, 0 100%, from(#5000da), to(#c8a7ff));
  background-image: -webkit-linear-gradient(top, #5000da, #c8a7ff);
  background-image: -o-linear-gradient(top, #5000da, #c8a7ff);
  background-image: linear-gradient(to bottom, #5000da, #c8a7ff);
  background-repeat: repeat-x;
  filter: progid:DXImageTransform.Microsoft.gradient(startColorstr='#ff5000da', endColorstr='#ffc8a7ff', GradientType=0);
}
#navbar .navbar-inner.black {
  background-color: #4f4f4f;
  background-image: -moz-linear-gradient(top, #787878, #121212);
  background-image: -webkit-gradient(linear, 0 0, 0 100%, from(#787878), to(#121212));
  background-image: -webkit-linear-gradient(top, #787878, #121212);
  background-image: -o-linear-gradient(top, #787878, #121212);
  background-image: linear-gradient(to bottom, #787878, #121212);
  background-repeat: repeat-x;
  filter: progid:DXImageTransform.Microsoft.gradient(startColorstr='#ff787878', endColorstr='#ff121212', GradientType=0);
}
#navbar .navbar-inner.black .brand,
#navbar .navbar-inner.black .nav > li > a {
  text-shadow: 0 1px 0 #5e5e5e;
  color: #f2f2f2;
}
#navbar .navbar-inner.black .brand .caret,
#navbar .navbar-inner.black .nav > li > a .caret {
  border-bottom-color: #959595;
  border-top-color: #959595;
}
#navbar .navbar-inner.black .brand:hover .caret,
#navbar .navbar-inner.black .nav > li > a:hover .caret,
#navbar .navbar-inner.black .brand:focus .caret,
#navbar .navbar-inner.black .nav > li > a:focus .caret {
  border-bottom-color: #c4c4c4;
  border-top-color: #c4c4c4;
}
#navbar .navbar-inner.black .brand span {
  background-image: url(../img/mr-typo_x120.png);
}
@media (-webkit-min-device-pixel-ratio: 2), (min-resolution: 192dpi) {
  #navbar .navbar-inner.black .brand span {
    background-image: url(../img/mr-typo_x120.png);
  }
}
#navbar .navbar-inner.black .nav li.dropdown.open > .dropdown-toggle,
#navbar .navbar-inner.black .nav li.dropdown.active > .dropdown-toggle,
#navbar .navbar-inner.black .nav li.dropdown.open.active > .dropdown-toggle {
  background-color: #3b3b3b;
  background-image: -moz-linear-gradient(top, #121212, #787878);
  background-image: -webkit-gradient(linear, 0 0, 0 100%, from(#121212), to(#787878));
  background-image: -webkit-linear-gradient(top, #121212, #787878);
  background-image: -o-linear-gradient(top, #121212, #787878);
  background-image: linear-gradient(to bottom, #121212, #787878);
  background-repeat: repeat-x;
  filter: progid:DXImageTransform.Microsoft.gradient(startColorstr='#ff121212', endColorstr='#ff787878', GradientType=0);
}
#navbar .navbar-inner .brand span {
  background-size: auto	100%;
  background-position: left center;
  padding-left: 24px;
  background-repeat: no-repeat;
  display: inline-block;
  min-width: 400px;
  height:48px;

}

.navbar .nav>li>a {
	padding: 14px 15px 14px;
}

.navbar {
	margin-bottom: 0px;
	/*margin-top: 6px;*/
	box-shadow: 0px 0px 8px #DDD;
    background-color: #FFFFFF
}

.navbar>.container {
	background-color: white;
	border-bottom: 1px dotted #EEEEEE;
}

li.nav_version {
    font-size: x-small;
    color: #383e42;
    padding: 0px 20px;
}

body {
	padding-top: 48px;  /* necessary for navbar-fixed-top */
	min-width:620px;
	color: #383e42;
}

.octoprint-container {
  margin-top: 0px;
  background-color:white;
  /** OctoPrint application tabs */
  /** Accordions */
}
.octoprint-container .tab-content {
  padding: 9px 0px 0px;
  border-left: 0px solid #DDD;
  border-right: 0px solid #DDD;
  border-bottom: 0px solid #DDD;
  -webkit-border-bottom-right-radius: 0px;
  -moz-border-radius-bottomright: 0px;
  border-bottom-right-radius: 0px;
  -webkit-border-bottom-left-radius: 0px;
  -moz-border-radius-bottomleft: 0px;
  border-bottom-left-radius: 0px;
}
.octoprint-container .nav {
  margin-bottom: 0px;
}
.octoprint-container .tab-content h1 {
  display: block;
  width: 100%;
  padding: 0;
  margin-bottom: 20px;
  font-size: 21px;
  line-height: 40px;
  color: #333;
  border: 0;
  border-bottom: 1px solid #E5E5E5;
  font-weight: normal;
}
.octoprint-container .accordion-heading .accordion-heading-button {
  float: right;
}
.octoprint-container .accordion-heading .accordion-heading-button a {
  display: inline-block;
  padding: 8px 15px;
  font-size: 14px;
  line-height: 20px;
  color: #383e42;
  text-decoration: none;
  background: none;
  -webkit-box-shadow: none;
  -moz-box-shadow: none;
  box-shadow: none;
}
.octoprint-container .accordion-heading a.accordion-toggle {
  display: inline-block;
  color: #e25303;
}

.octoprint-container .accordion-heading div.accordion-toggle {
  display: inline-block;
  padding: 8px 15px;
  color: #e25303;
  cursor: default;
}

.octoprint-container .accordion-heading [class^="icon-"],
.octoprint-container .accordion-heading [class*=" icon-"] {
  color: #383e42;
}
.print-control .btn {
  padding-left: 4px;
  padding-right: 4px;
}
.upload-buttons .btn {
  margin-right: 0;
}
/** Tables */
table {
  table-layout: fixed;
}
table .popover-title {
  text-overflow: ellipsis;
  word-break: break-all;
}
table th,
table td {
  overflow: hidden;
}
table th.gcode_files_name,
table td.gcode_files_name {
  text-overflow: ellipsis;
  white-space: nowrap;
  text-align: left;
}
table th.gcode_files_action,
table td.gcode_files_action {
  text-align: center;
  width: 90px;
}
table th.gcode_files_action a,
table td.gcode_files_action a {
  text-decoration: none;
  color: #383e42;
}
table th.gcode_files_action a.disabled,
table td.gcode_files_action a.disabled {
  color: #ccc;
  cursor: default;
}
table th.timelapse_files_name,
table td.timelapse_files_name {
  text-overflow: ellipsis;
  text-align: left;
}
table th.timelapse_files_size,
table td.timelapse_files_size {
  text-align: right;
  width: 55px;
}
table th.timelapse_files_action,
table td.timelapse_files_action {
  text-align: center;
  width: 45px;
}
table th.timelapse_files_action a,
table td.timelapse_files_action a {
  text-decoration: none;
  color: #383e42;
}
table th.timelapse_files_action a.disabled,
table td.timelapse_files_action a.disabled {
  color: #ccc;
  cursor: default;
}
table th.settings_users_name,
table td.settings_users_name {
  text-overflow: ellipsis;
  text-align: left;
}
table th.settings_users_active,
table td.settings_users_active,
table th.settings_users_admin,
table td.settings_users_admin {
  text-align: center;
  width: 55px;
}
table th.settings_users_actions,
table td.settings_users_actions {
  text-align: center;
  width: 60px;
}
table th.settings_users_actions a,
table td.settings_users_actions a {
  text-decoration: none;
  color: #383e42;
}
table th.settings_users_actions a.disabled,
table td.settings_users_actions a.disabled {
  color: #ccc;
  cursor: default;
}
table th.settings_logs_name,
table td.settings_logs_name {
  text-overflow: ellipsis;
  text-align: left;
}
table th.settings_logs_size,
table td.settings_logs_size {
  text-align: right;
  width: 70px;
}
table th.settings_logs_date,
table td.settings_logs_date {
  text-align: left;
  width: 130px;
}
table th.settings_logs_action,
table td.settings_logs_action {
  text-align: center;
  width: 70px;
}
table th.settings_logs_action a,
table td.settings_logs_action a {
  text-decoration: none;
  color: #383e42;
}
table th.settings_logs_action a.disabled,
table td.settings_logs_action a.disabled {
  color: #ccc;
  cursor: default;
}
/** Temperature tab */
#temperature-graph {
  height: 350px;
  width: 100%;
  background-image: url("../img/graph-background.png");
  background-position: center;
  background-repeat: no-repeat;
}
.tab-content,
.tab-pane {
  overflow: visible;
}

#mrbeam-tabs .tab-pane {
	min-height: 70vh;
}
.tempInput {
  width: 50px;
}
#temp_newTemp,
#temp_newBedTemp,
#speed_innerWall,
#speed_outerWall,
#speed_fill,
#speed_support,
#webcam_timelapse_interval,
#webcam_timelapse_postRoll {
  text-align: right;
}
ul.dropdown-menu li a {
  cursor: pointer;
}
/** Connection settings */
#connection_ports,
#connection_baudrates {
  width: 100%;
}
/** Offline overlay */
#offline_overlay {
  position: fixed;
  top: 0;
  left: 0;
  width: 100%;
  height: 100%;
  z-index: 10000;
  display: none;
}
#offline_overlay_background {
  position: fixed;
  top: 0;
  left: 0;
  width: 100%;
  height: 100%;
  background-color: #000000;
  filter: alpha(opacity=50);
  -moz-opacity: 0.5;
  -khtml-opacity: 0.5;
  opacity: 0.5;
}
#offline_overlay_wrapper {
  position: absolute;
  top: 0;
  bottom: 0;
  left: 0;
  right: 0;
  padding-top: 60px;
}
#offline_overlay_wrapper .container {
  margin: auto;
}
/** Webcam */
#webcam_container {
  width: 100%;
}
/*#webcam_image.flipH {
  -webkit-transform: scaleX(-1);
  -moz-transform: scaleX(-1);
  transform: scaleX(-1) translateX(-100%);
}
#webcam_image.flipV {
  -webkit-transform: scaleY(-1);
  -moz-transform: scaleY(-1);
  transform: scaleY(-1) translateY(-100%);
}
#webcam_image.flipH.flipV {
  -webkit-transform: scaleX(-1) scaleY(-1);
  -moz-transform: scaleX(-1) scaleY(-1);
  transform: scaleX(-1) scaleY(-1)  translate(-100%, -100%);
}
#webcam_image.rotate90 {
  -webkit-transform: scaleX(-1);
  -moz-transform: scaleX(-1);
  transform: rotate(-90deg) translateX(-100%);
}
#webcam_image.rotate90.flipH {
  -webkit-transform: scaleY(-1);
  -moz-transform: scaleY(-1);
  transform: rotate(-90deg) scaleY(-1) translate(-100%, -100%);
}
#webcam_image.rotate90.flipV {
  -webkit-transform: scaleX(-1);
  -moz-transform: scaleX(-1);
  transform: rotate(-90deg) scaleX(-1);
}
#webcam_image.rotate90.flipH.flipV {
  -webkit-transform: scaleX(-1) scaleY(-1);
  -moz-transform: scaleX(-1) scaleY(-1);
  transform: rotate(-90deg) scaleX(-1) scaleY(-1) translate(0%, -100%);
}*/
/** GCODE file manager */



#files .gcode_files {
  padding-right: 7px;
}
#files .gcode_files .entry {
  padding: 12px;
  line-height: 20px;
  border-bottom: 0;
  position: relative;
  width: 25%;
  float: left;
  box-sizing: border-box;
}

@media only screen and (max-width : 1200px) {
	#files .gcode_files .entry { width: 33%; }
}

@media only screen and (max-width : 979px) {
	#files .gcode_files .entry { width: 50%; }
}

@media only screen and (max-width : 767px) {
	#files .gcode_files .entry { width: 100%; }
}


#files .gcode_files .entry:hover {
  background-color: #f5f5f5;
}
#files .gcode_files .entry .title {
  text-overflow: ellipsis;
  word-break: break-all;
}

#files .upload-buttons {
  margin-top: 10px;
}
#files .form-search {
  text-align: center;
  margin-bottom: 5px !important;
}

#files .file_list_entry .title {
  padding: .8em .8em 0.2em;
  white-space: nowrap;
  border-top: 1px dotted lightgray;

}

.title_shortened {
	width: calc(100% - 1.2em);
	overflow: hidden;
	display: inline-block;
	text-overflow: ellipsis;
	white-space: nowrap;
}

#files .file_list_entry li.size,
#files .file_list_entry li.uploaded {
  font-size: x-small;
  color: #383e42;
  padding: 0px 20px;
}

.file_list_icon {
  color: #999;
  font-size: 3em;
  display: block;
  float: left;
  margin-right: 12px;
  min-width: 1.1em;
}

.file_list_entry_gcode {
	color: #CCC;
}



/* file tab preview cards */
.file_list_entry.icon_card,
.file_list_entry.preview_card {
	position: relative;
	width: 100%;
	box-shadow: rgba(0,0,0,.3) 0 0 9px 0;
}

#files .preview_card div.preview,
#files .icon_card div.preview {
	padding-top: 80%;
	width: 100%;
	cursor: pointer;
}

#files .preview_card div.preview {
	background-position: center;
	background-size: contain;
	background-repeat: no-repeat;
}

#files .icon_card div.preview>i{
	text-align: center;
	font-size: 6rem;
	color: #999;
	height: 0;
	position: absolute;
	top: calc(50% - 6rem / 2);
	left: 0;
	width: 100%;
}

#files .preview.disabled {
  opacity: 0.2;
}

/** Control tab */
#control {
  overflow: hidden;
}
#control_btns {
	text-align:center;
}
#control_btns i {
	font-size:3em;
	display:inline;
	width: 1em;
	height: 1em;
	padding: .1em;
	text-decoration: none;
	color: #777; /* #383e42;*/
}

#control_btns a.active i,
#control_btns i:hover {
  color: #383e42; /* #e25303; */
  cursor: pointer;
}


#control_zaxis {
	float:left;
	width: 25%;
	margin: 0;
	box-sizing: border-box;
}
#control_zaxis_focus {
	display:inline-block;
	/*width: 80px;*/
	margin: 12px 0;
}
#control_xyaxis {
	float:left;
	margin: 0;
	width: 75%;
	box-sizing: border-box;
}

#set_coordinate_origin_btn{
	margin-top: 8px;
}

#control h1 {
  text-align: left;
}
#control .jog-panel > div {
  text-align: center;
}
#control .jog-panel > div.distance {
  text-align: left;
}
/*#control .box {
  width: 30px;
  height: 30px;
  margin-right: 10px;
  margin-bottom: 10px;
  padding-left: 8px;
}*/
#control .control-box {
  display: block;
  height: 30px;
  margin-bottom: 10px;
}
#control .btn-group {
  margin-bottom: 10px;
}
#control .btn-group.distance > .btn {
  width: 43px;
  padding: 3px 0;
  height: 30px;
}

/** Terminal output */
#terminal-output {
  font-size: 11px;
}

/** Settings dialog */
/** Footer */
.footer ul {
  margin: 0 1em;
  padding-top: 0;
}
.footer ul li {
  display: inline;
  margin-left: 1em;
  font-size: 85%;
}
.footer ul li:first-child {
  margin-left: 0;
}
.footer ul li a {
  color: #555;
}
/** Notifications */
.ui-pnotify .alert a {
  color: #c09853;
}
.ui-pnotify .alert-error a,
.ui-pnotify .alert-danger a {
  color: #b94a48;
}
.ui-pnotify .alert-success a {
  color: #468847;
}
.ui-pnotify .alert-info a {
  color: #3a87ad;
}
.pnotify_additional_info .pnotify_more {
  font-size: 85%;
}
/** General helper classes */
.text-right {
  text-align: right;
}
.overflow_visible {
  overflow: visible !important;
}
#drop_overlay {
  position: fixed;
  top: 0;
  left: 0;
  width: 100%;
  height: 100%;
  z-index: 10000;
  display: none;
}
#drop_overlay.in {
  display: block;
}
#drop_overlay #drop_overlay_background {
  position: fixed;
  top: 0;
  left: 0;
  width: 100%;
  height: 100%;
  background-color: #000000;
  filter: alpha(opacity=50);
  -moz-opacity: 0.5;
  -khtml-opacity: 0.5;
  opacity: 0.5;
}
#drop_overlay #drop_overlay_wrapper {
  position: absolute;
  top: 0;
  bottom: 0;
  left: 0;
  right: 0;
  padding-top: 60px;
}
#drop_overlay #drop_overlay_wrapper #drop,
#drop_overlay #drop_overlay_wrapper #drop_background {
  position: absolute;
  top: 50%;
  left: 50%;
  margin-left: -40vw;
  margin-top: -200px;
}
#drop_overlay #drop_overlay_wrapper #drop_locally,
#drop_overlay #drop_overlay_wrapper #drop_locally_background {
  position: absolute;
  top: 50%;
  left: 50%;
  margin-left: -425px;
  margin-top: -200px;
}
#drop_overlay #drop_overlay_wrapper #drop_sd,
#drop_overlay #drop_overlay_wrapper #drop_sd_background {
  position: absolute;
  top: 50%;
  left: 50%;
  margin-left: 25px;
  margin-top: -200px;
}
#drop_overlay #drop_overlay_wrapper .dropzone {
  width: 80vw;
  height: 404px;
  z-index: 10001;
  color: #ffffff;
  font-size: 30px;
}
#drop_overlay #drop_overlay_wrapper .dropzone i {
  font-size: 50px;
}
#drop_overlay #drop_overlay_wrapper .dropzone .centered {
  display: table-cell;
  text-align: center;
  vertical-align: middle;
  width: 80vw;
  height: 400px;
  line-height: 40px;
  filter: alpha(opacity=100);
  -moz-opacity: 1.0;
  -khtml-opacity: 1.0;
  opacity: 1.0;
}
#drop_overlay #drop_overlay_wrapper .dropzone_background {
  width: 80vw;
  height: 400px;
  border: 2px dashed #eeeeee;
  -webkit-border-radius: 10px;
  -moz-border-radius: 10px;
  border-radius: 10px;
  background-color: #000000;
  filter: alpha(opacity=25);
  -moz-opacity: 0.25;
  -khtml-opacity: 0.25;
  opacity: 0.25;
}
#drop_overlay #drop_overlay_wrapper .dropzone_background.hover {
  background-color: #000000;
  filter: alpha(opacity=50);
  -moz-opacity: 0.5;
  -khtml-opacity: 0.5;
  opacity: 0.5;
}
#drop_overlay #drop_overlay_wrapper .dropzone_background.fade {
  -webkit-transition: all 0.3s ease-out;
  -moz-transition: all 0.3s ease-out;
  -ms-transition: all 0.3s ease-out;
  -o-transition: all 0.3s ease-out;
  transition: all 0.3s ease-out;
  opacity: 1;
}
.icon-sd-black-14 {
  background: url("../img/icon-sd-black-14.png") 0 3px no-repeat;
  width: 11px;
  height: 17px;
  display: inline-block !important;
}

table th.settings_printerProfiles_profiles_action a, table td.settings_printerProfiles_profiles_action a {
	text-decoration: none;
	color: #383e42;
}

td.settings_printerProfiles_profiles_action a.disabled {
	color: #ccc;
	cursor: default;
}

.center {
  float: none;
  margin-left: auto;
  margin-right: auto;
}
/** Styles for Bootstrap Slider */
.slider .slider-selection {
  color: #ffffff;
  text-shadow: 0 -1px 0 rgba(0, 0, 0, 0.25);

  background-color: #888;
  background-image: none;
  border-color: #0044cc #0044cc #002a80;
  border-color: rgba(0, 0, 0, 0.1) rgba(0, 0, 0, 0.1) rgba(0, 0, 0, 0.25);
}
.slider .slider-selection:hover,
.slider .slider-selection:focus,
.slider .slider-selection:active,
.slider .slider-selection.active,
.slider .slider-selection.disabled,
.slider .slider-selection[disabled] {
  color: #ffffff;
  background-color: #AAA;
  *background-color: #003bb3;
}
.slider .slider-selection:active,
.slider .slider-selection.active {
  background-color: #003399 \9;
}
.slider.slider-disabled .slider-selection {
  background-image: none;
  opacity: 0.65;
  filter: alpha(opacity=65);
  -webkit-box-shadow: none;
  -moz-box-shadow: none;
  box-shadow: none;
}
.slider .slider-track {
  background-color: #f5f5f5;
  border: 1px solid #e3e3e3;
  -webkit-border-radius: 0px;
  -moz-border-radius: 0px;
  border-radius: 0px;
  -webkit-box-shadow: inset 0 1px 1px rgba(0, 0, 0, 0.05);
  -moz-box-shadow: inset 0 1px 1px rgba(0, 0, 0, 0.05);
  box-shadow: inset 0 1px 1px rgba(0, 0, 0, 0.05);
}
.slider.slider-disabled .slider-track {
  background-image: none;
  opacity: 0.65;
  filter: alpha(opacity=65);
  -webkit-box-shadow: none;
  -moz-box-shadow: none;
  box-shadow: none;
}
.slider .slider-handle {
  display: inline-block;
  *display: inline;
  /* IE7 inline-block hack */
  *zoom: 1;
  padding: 4px 12px;
  font-size: 14px;
  line-height: 20px;
  text-align: center;
  vertical-align: middle;
  cursor: pointer;
  color: #383e42;
  text-shadow: 0 1px 1px rgba(255, 255, 255, 0.75);
  background-color: #f5f5f5;
  background-image: -moz-linear-gradient(top, #ffffff, #e6e6e6);
  background-image: -webkit-gradient(linear, 0 0, 0 100%, from(#ffffff), to(#e6e6e6));
  background-image: -webkit-linear-gradient(top, #ffffff, #e6e6e6);
  background-image: -o-linear-gradient(top, #ffffff, #e6e6e6);
  background-image: linear-gradient(to bottom, #ffffff, #e6e6e6);
  background-repeat: repeat-x;
  filter: progid:DXImageTransform.Microsoft.gradient(startColorstr='#ffffffff', endColorstr='#ffe6e6e6', GradientType=0);
  border-color: #e6e6e6 #e6e6e6 #bfbfbf;
  border-color: rgba(0, 0, 0, 0.1) rgba(0, 0, 0, 0.1) rgba(0, 0, 0, 0.25);
  *background-color: #e6e6e6;
  /* Darken IE7 buttons by default so they stand out more given they won't have borders */
  filter: progid:DXImageTransform.Microsoft.gradient(enabled = false);
  border: 1px solid #cccccc;
  *border: 0;
  border-bottom-color: #b3b3b3;
  -webkit-border-radius: 0px;
  -moz-border-radius: 0px;
  border-radius: 0px;
  *margin-left: .3em;
  -webkit-box-shadow: inset 0 1px 0 rgba(255,255,255,.2), 0 1px 2px rgba(0,0,0,.05);
  -moz-box-shadow: inset 0 1px 0 rgba(255,255,255,.2), 0 1px 2px rgba(0,0,0,.05);
  box-shadow: inset 0 1px 0 rgba(255,255,255,.2), 0 1px 2px rgba(0,0,0,.05);
  padding: 0;
  margin-bottom: 0;
  opacity: 1;
  filter: alpha(opacity=100);
}
.slider .slider-handle:hover,
.slider .slider-handle:focus,
.slider .slider-handle:active,
.slider .slider-handle.active,
.slider .slider-handle.disabled,
.slider .slider-handle[disabled] {
  color: #383e42;
  background-color: #e6e6e6;
  *background-color: #d9d9d9;
}
.slider .slider-handle:active,
.slider .slider-handle.active {
  background-color: #cccccc \9;
}
.slider .slider-handle:first-child {
  *margin-left: 0;
}
.slider .slider-handle:hover,
.slider .slider-handle:focus {
  color: #383e42;
  text-decoration: none;
  background-position: 0 -15px;
  -webkit-transition: background-position 0.1s linear;
  -moz-transition: background-position 0.1s linear;
  -o-transition: background-position 0.1s linear;
  transition: background-position 0.1s linear;
}
.slider .slider-handle:focus {
  outline: thin dotted #333;
  outline: 5px auto -webkit-focus-ring-color;
  outline-offset: -2px;
}
.slider .slider-handle.active,
.slider .slider-handle:active {
  background-image: none;
  outline: 0;
  -webkit-box-shadow: inset 0 2px 4px rgba(0,0,0,.15), 0 1px 2px rgba(0,0,0,.05);
  -moz-box-shadow: inset 0 2px 4px rgba(0,0,0,.15), 0 1px 2px rgba(0,0,0,.05);
  box-shadow: inset 0 2px 4px rgba(0,0,0,.15), 0 1px 2px rgba(0,0,0,.05);
}
.slider .slider-handle.disabled,
.slider .slider-handle[disabled] {
  cursor: default;
  background-image: none;
  opacity: 0.65;
  filter: alpha(opacity=65);
  -webkit-box-shadow: none;
  -moz-box-shadow: none;
  box-shadow: none;
}
.slider .slider-handle.hide {
  display: none;
}
.slider .slider-handle.round {
  -webkit-border-radius: 50%;
  -moz-border-radius: 50%;
  border-radius: 50%;
}


#control #btn_motors_off,
#tab_temp,
#temp,
#gcode_command_slider, #gcode_layer_slider,
#renderer_options,
#control_extruder {display:none;}

.btn-group>.btn:first-child,
.btn-group>.btn:last-child,
.nav-pills>li>a,
select,
textarea,
input, input[type="text"], input[type="password"], input[type="datetime"], input[type="datetime-local"], input[type="date"], input[type="month"], input[type="time"], input[type="week"], input[type="number"], input[type="email"], input[type="url"], input[type="search"], input[type="tel"], input[type="color"],
input.search-query,
.uneditable-input,
.input-append .add-on:last-child,
.input-append .btn:last-child,
.input-append .btn-group:last-child>.dropdown-toggle,
.input-append input,
.input-append select,
.input-append .uneditable-input {
	-webkit-border-radius: 0;
	-moz-border-radius: 0;
	border-radius: 0;
}


.workingarea {
	border:1px solid black;
	height:80vh;
	width:auto;
	position:relative;
}

.workingarea .laserpos {
	position: absolute;
	right: 0.5em;
	bottom: 0.3em;
	color: #999;
}

.workingarea .laser_btn{
	position: absolute;
	right: 0.5em;
	top: 0.3em;
}


/* TODO ... don't use :hover ... tablets!
.file_list_entry .action-buttons,
.file_list_entry .uploaded,
.file_list_entry .size {
	display: none;
}

.file_list_entry:hover .action-buttons,
.file_list_entry:hover .uploaded,
.file_list_entry:hover .size  {
	display: block;
}
*/

#wa_filelist .file_list_entry {
	border-bottom: 1px dotted lightgray;
	margin-bottom: 1em;
}
#wa_filelist .file_list_entry .title {
	max-width: 80%;
	text-overflow: ellipsis;
	overflow: hidden;
}
#wa_filelist .file_list_entry .detail_information {
	clear: both;
}
#wa_filelist .file_list_entry .local_transformation span {
	margin-left:0em;
	margin-right:.8em;
}

#wa_filelist .detail_information,
#wa_filelist .detail_information input.decent_input {
	font-size: 0.8rem;
}
#wa_filelist .detail_information input {
	width: calc(30% - 1em);
	margin-bottom: 0;
	box-sizing: border-box;
	padding-left: 0;
	padding-top: 0;
}
#wa_filelist .detail_information input.wide {
	width: calc(45% - 1em);
}

.misfit_warning {
	display: none;
}
.misfit .misfit_warning {
	display: block;
}


/* disabled. uses 100% cpu in the browser */
/*#crosshair {
    transition-property: transform;
	transition-timing-function: linear;
	transition-duration: 2s;
	transition-delay: 0s;
}*/

#focus_description {
	background-image: url(/plugin/mrbeam/static/img/focus_adjust_steps.png);
	background-repeat: no-repeat;
	background-size: contain;
	width: 100%;
	height: 100vh;
}

.focus_steps li {
	list-style-type: none;
	padding-bottom: 0.65em;
}


.footer>* {
	padding-top: 1em;
}

#mrbeam-tabs {
	margin:0;
}

#mrbeam-tabs .container-fluid {
	padding-right: 0px;
	padding-left: 0px;
}

#mrbeam-tabs .accordion-inner {
	padding: 9px 15px;
	border-top: none;
}

#mrbeam-tabs .accordion-group {
	border-top:1px solid #b0b0b0;
	border-left:none;
	border-right:none;
	border-bottom:none;

	-webkit-border-radius: 0;
	-moz-border-radius: 0;
	border-radius: 0;
}

#control_btns .distance {
	min-height:24px;
}

#working_area_files .entry {
  /*height: 30px;*/
  margin-bottom:.3em;
}


#wa_filelist>div {
	height: 50vh;
	overflow-y:auto;
}

.print-control {
	margin-top: 8px;
}

.file_list_filter li {
	list-style-type: none
}

.file_list_filter li.divider {
	border-bottom: 1px dotted #ADADAD;
	height: 1px;
}

.safety_glasses_heads_up .modal-body p:first-of-type {
    background-image: url(/plugin/mrbeam/static/img/safety_glasses_heads_up500.png);
    background-repeat: no-repeat;
    background-position: 100% 50%;
    background-size: 50%;
    min-height: 21vh;
    padding-right: 40%;
	font-weight: bold;
    font-size: large;
}

.safety_glasses_warning {
	font-size: large;
	font-weight: bold;
}

#navbar_login>a>span {
	max-width: 120px;
	overflow: hidden;
	display: inline-block;
	text-overflow: ellipsis;
	white-space: nowrap;
}


#settingsTabs li.saveInProgress a:after {
	content:"\f021";
	font-family: FontAwesome;
	font-weight: normal;
	font-style: normal;
	margin-left: 0.7em;
	text-decoration: inherit;
	-webkit-font-smoothing: antialiased;
	display: inline-block;
	-moz-animation: spin 2s infinite linear;
	-o-animation: spin 2s infinite linear;
	-webkit-animation: spin 2s infinite linear;
	animation: spin 2s infinite linear;
}

@-webkit-keyframes pulse {
    0% { -webkit-transform: scale(1); }
    50% { -webkit-transform: scale(1.3); }
    100% { -webkit-transform: scale(1); }
}
@keyframes pulse {
    0% { transform: scale(1); }
    50% { transform: scale(1.3); }
    100% { transform: scale(1); }
}
.pulse {
    -webkit-animation-name: pulse;
    animation-name: pulse;
	display: inline-block;

	-webkit-animation-duration: 1s;
    animation-duration: 1s;
    -webkit-animation-fill-mode: both;
    animation-fill-mode: both;
    -webkit-animation-timing-function: linear;
    animation-timing-function: linear;
    animation-iteration-count:infinite;
    -webkit-animation-iteration-count:infinite;
}



@-webkit-keyframes wobble {
  0% { -webkit-transform: translateX(0%); }
  25% { -webkit-transform: translateX(-25%) rotate(-5deg); }
  50% { -webkit-transform: translateX(0%) rotate(0deg); }
  75% { -webkit-transform: translateX(25%) rotate(5deg); }
  100% { -webkit-transform: translateX(0%); }
}
@keyframes wobble {
  0% { transform: translateX(0%); }
  25% { transform: translateX(-15%) rotate(-3deg); }
  50% { transform: translateX(0%) rotate(0deg); }
  75% { transform: translateX(15%) rotate(3deg); }
  100% { transform: translateX(0%); }
}
.wobble {
    -webkit-animation-name: wobble;
    animation-name: wobble;
	-webkit-animation-duration: 1s;
    animation-duration: 1s;
    -webkit-animation-fill-mode: both;
    animation-fill-mode: both;
    -webkit-animation-timing-function: linear;
    animation-timing-function: linear;
    animation-iteration-count:infinite;
    -webkit-animation-iteration-count:infinite;
	display: inline-block;
}

.progress {
	border-radius: 0;
}

.progress .bar {
	color: #999;
	text-align: left;
	text-shadow: none;
	/*padding-left: 0.5em;*/
	background-color: #e25303;
	background-image: none;
	white-space: nowrap;
}

.progress-striped .bar {
	background-color: #e25303;
	background-image: -webkit-gradient(linear, 0 100%, 100% 0, color-stop(0.25, rgba(255, 255, 255, 0.25)), color-stop(0.25, transparent), color-stop(0.5, transparent), color-stop(0.5, rgba(255, 255, 255, 0.25)), color-stop(0.75, rgba(255, 255, 255, 0.25)), color-stop(0.75, transparent), to(transparent));
	background-image: -webkit-linear-gradient(45deg, rgba(255, 255, 255, 0.25) 25%, transparent 25%, transparent 50%, rgba(255, 255, 255, 0.25) 50%, rgba(255, 255, 255, 0.25) 75%, transparent 75%, transparent);
	background-image: -moz-linear-gradient(45deg, rgba(255, 255, 255, 0.25) 25%, transparent 25%, transparent 50%, rgba(255, 255, 255, 0.25) 50%, rgba(255, 255, 255, 0.25) 75%, transparent 75%, transparent);
	background-image: -o-linear-gradient(45deg, rgba(255, 255, 255, 0.25) 25%, transparent 25%, transparent 50%, rgba(255, 255, 255, 0.25) 50%, rgba(255, 255, 255, 0.25) 75%, transparent 75%, transparent);
	background-image: linear-gradient(45deg, rgba(255, 255, 255, 0.25) 25%, transparent 25%, transparent 50%, rgba(255, 255, 255, 0.25) 50%, rgba(255, 255, 255, 0.25) 75%, transparent 75%, transparent);
	-webkit-background-size: 40px 40px;
	-moz-background-size: 40px 40px;
	-o-background-size: 40px 40px;
	background-size: 40px 40px;
}

.progress.active .bar {
  -webkit-animation: progress-bar-stripes 2s reverse linear infinite;
  -moz-animation: progress-bar-stripes 2s reverse linear infinite;
  -ms-animation: progress-bar-stripes 2s reverse linear infinite;
  -o-animation: progress-bar-stripes 2s reverse linear infinite;
  animation: progress-bar-stripes 2s reverse linear infinite;
}

#flashing_progress {

}

.decimal_input{
    width: 4em;
    min-width: 4em;
}

.padding-top {
   padding-top: 14px;
}

.quicktext-input {
  height: 70px !important;
  width: 100%;
  box-sizing: border-box;
  font-size: 30px !important;
  text-align: center;
  -webkit-border-radius: 0;
  -moz-border-radius: 0;
  border-radius: 0;
}

.quicktext-slider {
  width: 100%;
  transform: scaleX(-1);
}

.quicktext-fontname {
  text-align: center;
}

.quicktext-font-button {
  font-weight: 500;
  font-size: 16px;
  user-select: none;
}

.hidden {
  display: none;
}

.btn-hidden {
  display: none;
}


.full-col {
	height: calc(100vh - 60px);
	/*overflow-y: auto;*/
}

/*This was to fix the body on touch devices. Not sure, maybe we'll need it....'*/
/*.fixed {*/
  /*position: fixed;*/
  /*overflow: hidden;*/
/*}*/

.scrollable {
  /* just a flag to mark elements that need to be scrollable on touch devices. Also see mrbeam.js */
}

.no-transition {
    transition-duration: 0s,0s,0s,0s !IMPORTANT;
}


/*
* === TOOLTIPS ===
*/

.tooltip-inner {
  max-width: 500px;
  white-space: normal;
  background-color: white;
  border: 2px solid #e25303;
  color: black;
  text-align:left;
}
.tooltip.right .tooltip-arrow {
  border-right-color: #e25303;
  /*border-width: 0 5px 5px;*/
}

/*
* — for parameter explanations —
*/

.icon-question-sign {
  display: inline-block;
  line-height: 30px;
  padding-left: 3px;
}

.form-horizontal .controls {
  width: 348px;
}

.range-control-and-label {
  width: 530px;
}

.input-control-and-label {
  width: 280px;
}

.switch-control-and-label {
  display: inline-block;
  width: 415px;
}

.bar-control-and-label {
  width: 406px;
}

.checkbox-control-and-label {
  width: 258px;
}

.line-control-and-label {
  width: 500px;
}

.cutting-control-and-label {
  width: 300px;
}

.material-control-and-label {
  max-width: 210px;
}


/*
* === BUTTON GROUPS ===
*/
#svgtogcode_img_engraving_mode {
  margin-top: 3%;
}


/*
<<<<<<< HEAD
* === JOBS MAP ===
*/
.job-map-modal {
  width: 930px;
  margin-left: -465px;
  /*height: 680px;*/
  margin-top: -340px;
=======
* === ANALYTICS  ACCORDION ===
*/

.mb-0 > button.analytics-collapsible {
  outline: transparent;
  text-decoration: none;
}

.mb-0 > button.collapsed:before {
  content: "\f055";
}

.mb-0 > button:before {
  font-family: FontAwesome;
  content: "\f056";
  padding-right: 5px;
}

#analytics_what_we_save {
  padding-left: 15px;
  margin-left: 26px;
}

input[type="radio"]{
  vertical-align: top;
}

#analytics_initial_consent_radio {
  padding: 12px;
}

#wizardTabs > li > a {
  pointer-events: none;
  cursor: default;
>>>>>>> 2465be9d
}<|MERGE_RESOLUTION|>--- conflicted
+++ resolved
@@ -2140,7 +2140,6 @@
 
 
 /*
-<<<<<<< HEAD
 * === JOBS MAP ===
 */
 .job-map-modal {
@@ -2148,7 +2147,8 @@
   margin-left: -465px;
   /*height: 680px;*/
   margin-top: -340px;
-=======
+  
+/*
 * === ANALYTICS  ACCORDION ===
 */
 
@@ -2183,5 +2183,4 @@
 #wizardTabs > li > a {
   pointer-events: none;
   cursor: default;
->>>>>>> 2465be9d
 }