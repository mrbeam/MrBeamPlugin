--- conflicted
+++ resolved
@@ -510,7 +510,6 @@
   width: 3em;
 }
 
-<<<<<<< HEAD
 #qt_round_text_section .btn-group .btn {
   padding-top: 0;
   padding-bottom: 0;
@@ -518,22 +517,7 @@
 #qt_round_text_section.straight #quick_text_dialog_circle {
   display: none;
 }
-=======
-/*#qt_round_text_section .round-text-icon {
-  display: none;
-}
-#qt_round_text_section.clockwise .round-text-icon.clockwise,
-#qt_round_text_section:not(.clockwise) .round-text-icon.counterclockwise {
-  display: inline-block;
-}*/
-#qt_round_text_section .btn-group .btn {
-  padding-top: 0;
-  padding-bottom: 0;
-}
-#qt_round_text_section.straight #quick_text_dialog_circle {
-  display: none;
-}
->>>>>>> e41811c2
+
 #quick_text_dialog_circle {
   width: 60%;
   margin: 1em;
