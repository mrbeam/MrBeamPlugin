--- conflicted
+++ resolved
@@ -752,13 +752,10 @@
     border: 1px;
     border-style: solid;
     border-color: black;
-<<<<<<< HEAD
     height: 15vh;
     position: fixed;
-=======
 	max-width: 26vw;
     max-height: 50vh;
->>>>>>> b6a186b8
 }
 
 #debug_NW_img {
