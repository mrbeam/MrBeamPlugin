--- conflicted
+++ resolved
@@ -961,17 +961,6 @@
   width: 20px;
 }
 
-<<<<<<< HEAD
-.camera-calibration-title span.title {
-    vertical-align: bottom;
-    font-size: 24.5px;
-    line-height: 40px;
-    margin: 10px 0 10px 5px;
-    font-family: inherit;
-    font-weight: bold;
-    color: inherit;
-    text-rendering: optimizelegibility;
-=======
 .camera-calibration-title span {
   vertical-align: bottom;
   font-size: 24.5px;
@@ -981,7 +970,6 @@
   font-weight: bold;
   color: inherit;
   text-rendering: optimizelegibility;
->>>>>>> d6c2ea79
 }
 
 .camera-calibration-steps > li {
