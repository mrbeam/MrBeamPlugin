--- conflicted
+++ resolved
@@ -731,11 +731,7 @@
 #quick_shape_dialog form.form-horizontal {
     margin-bottom: 0;
 }
-<<<<<<< HEAD
 #quick_shape_stroke_and_fill input[type=range] {
-=======
-#quick_shape_stroke_and_fill input[type=range] { 
->>>>>>> 2945cba0
 	width: 134px;
 }
 #quick_shape_stroke_and_fill input[type=color] {
@@ -746,13 +742,6 @@
 	height: 20px;
 	margin-right: 10px;
 }
-<<<<<<< HEAD
-=======
-#quick_shape_dialog #quick_shape_fill {
-	margin-top: -1.3em;
-}
->>>>>>> 2945cba0
-
 
 svg#area_preview.overModalBG { z-index: 1051; }
 
@@ -811,7 +800,6 @@
 	height: 45vh;
 }
 .marker_debug_image{
-<<<<<<< HEAD
 	margin: 5px;
     border: 1px;
     border-style: solid;
@@ -819,13 +807,6 @@
     height: 15vh;
     position: fixed;
 	max-width: 26vw;
-=======
-    margin: 5px;
-    border: 1px;
-    border-style: solid;
-    border-color: black;
-    max-width: 26vw;
->>>>>>> 2945cba0
     max-height: 50vh;
 }
 
