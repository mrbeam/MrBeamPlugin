--- conflicted
+++ resolved
@@ -320,7 +320,7 @@
 	display: none;
 }
 
-<<<<<<< HEAD
+// eye candy for gcode generation
 #userContent path,
 #userContent circle,
 #userContent ellipse,
@@ -345,8 +345,6 @@
 	stroke-opacity:1;
 }
 
-=======
->>>>>>> c3fee43a
 .checkInput {
 	border-color: red !important;
 
