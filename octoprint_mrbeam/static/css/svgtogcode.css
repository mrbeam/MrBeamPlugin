table th.settings_plugin_svgtogcode_profiles_key,
table td.settings_plugin_svgtogcode_profiles_key {
    text-overflow: ellipsis;
    text-align: left;
    width: 200px;
}

table th.settings_plugin_svgtogcode_profiles_name,
table td.settings_plugin_svgtogcode_profiles_name {
    text-overflow: ellipsis;
    text-align: left;
}

table th.settings_plugin_svgtogcode_profiles_actions,
table td.settings_plugin_svgtogcode_profiles_actions {
    text-align: center;
    width: 100px;
}

table th.settings_plugin_svgtogcode_profiles_actions a,
table td.settings_plugin_svgtogcode_profiles_actions a {
    text-decoration: none;
    color: #000;
}

table th.settings_plugin_svgtogcode_profiles_actions a.disabled,
table td.settings_plugin_svgtogcode_profiles_actions a.disabled {
    color: #ccc;
    cursor: default;
}

.slider_manual_input {
    margin-left: 1.5em;
    width: 2.5em;
}

.unselectable,
label,
a,
.btn {
    -webkit-user-drag: none;
    user-select: none;
}

#settings_dialog.container {
    width: 100%;
}

#gcode_reference .gcommand {
    font-weight: bold;
}

#gcode_reference .example {
    font-style: italic;
}

#gcode_reference ul {
    margin-left: 0;
    max-height: 60vh;
    overflow: auto;
}

#gcode_reference ul li {
    list-style: none;
    margin-bottom: 1em;
}

.svgtogcode_grayscale {
    background-image: linear-gradient(90deg, #ffffff, #000000);
    width: 220px;
    height: 20px;
    display: inline-block;
    border-radius: 10px;
}

.img_intensity_input,
.passes_input,
.pierce_time_input,
.line_distance_input,
.speed_input {
    width: 3.5em;
    -webkit-border-radius: 10px;
    border-radius: 10px;
}

#dialog_vector_graphics_conversion .hint {
    font-style: italic;
    font-size: smaller;
    margin-top: 4px;
    background-color: #fafafa;
}

#dialog_vector_graphics_conversion .hint .icon {
    font-size: large;
    padding-right: 0.5em;
}

/*    Job Time Estimation in Conversion Dialog        */
#jobTimeEstimationCard {
  position: absolute;
  right: 0;
  bottom: -2px;
  padding: 0.2em 0.5em 0em;
  border: 1px solid #ddd;
  border-bottom: none;
  border-radius: 8px 8px 0 0;
  /*background: #fff;*/
  background: linear-gradient(0deg, #f5f5f5, white);
  min-width: 15em;
}

#jobTimeEstimationCard a.dropdown .caret {
  transform: rotate(0deg);
  margin-left: 0.6em;
  color: #ddd;
  border-top-color: #5c5c5c;
  transition: transform 0.3s linear;
}
#jobTimeEstimationCard a.dropdown.collapsed .caret {
  transform: rotate(180deg);
}

#jobTimeEstimationCard ul {
  margin: 0.5em 0 0 0.5em;
}

#job_time_estimation_detailed ul li {
  list-style: none;
}
#job_time_estimation_detailed ul li div.icon {
  height: 1em;
  width: 1em;
  display: inline-block;
  box-shadow: 1px 1px 2px 2px #00000024;
  border-radius: 0.15em;
  background-position: center center;
  background-size: contain;
}

#job_time_estimation_detailed ul li label {
  display: inline-block;
  padding: 0 0.2em;
}
#job_time_estimation_detailed ul li span.duration {
  position: absolute;
  right: 0;
}
/*    End Job Time Estimation in Conversion Dialog        */

#photo_preview {
    width: 400px;
    height: 300px;
    margin: auto;
}

.overrideSlider {
    margin-bottom: 8px;
}

.overrideSlider input {
    width: 130px;
}

.overrideSlider span {
    padding-left: 0.6em;
}

.repeatGcode .btn-group {
    width: 145px;
}

.repeatGcode input,
.repeatGcode button {
    width: 33%;
}

.repeatGcode input {
    margin-bottom: 0;
    padding-left: 0;
    padding-right: 0;
    text-align: center;
}

.repeatGcode > span {
    padding-left: 0.6em;
}

/*.manual_position_input {
  padding-top: 12px;
}*/

#settings_svg_conversion input[type="number"] {
    max-width: 6em;
}

#webcam_wrapper {
    position: absolute;
    top: 1px;
    left: 1px;
    overflow: hidden;
}

#webcam_wrapper_settings {
    overflow: hidden;
    border: 1px solid #999;
    position: absolute;
    top: 0;
}

#camera_calibration_parameter_wrapper {
    display: flex;
    flex-direction: row;
    flex-wrap: wrap;
    justify-content: center;
    align-items: center;
    position: absolute;
    top: 0;
}

#camera_calibration_parameter {
    margin: 10%;
    background-color: rgba(255, 255, 255, 0.8);
    padding: 0% 10%;
}

.camCalib {
    width: 48%;
    display: inline-block;
}

.form-horizontal .camCalib .controls {
    margin-left: 60%;
}

.form-horizontal .camCalib .control-label {
    width: 48%;
}

#beamcam_image {
    position: absolute;
    user-select: none;
    filter: brightness(200%) contrast(70%);
    -webkit-user-select: none;
    -ms-user-select: none;
    -o-user-select: none;
    -moz-user-select: none;
}

#beamcam_image.broken {
    visibility: hidden;
}

#dialog_vector_graphics_conversion {
    width: 96%;
    margin-left: -48%;
}

#color_assignment:after {
    display: table;
    line-height: 0;
    content: "";
    clear: both;
}

#color_list {
    margin: 0;
}

#color_list li.material_color_entry {
    width: 60px;
    height: 60px;
    margin: 0 0.5em 0.5em 0;
    display: none;
    /*border: 1px solid #ddd;*/
    cursor: pointer;
    transition: width 0.1s ease-in-out;
    display: inline-block;
}

#color_list li.material_color_entry.active {
    /*transform: scale(1.25) !important;*/
    width: 200px !important;
}

#color_list li.material_color_entry:hover {
    /*transform: scale(1.25);*/
}

#material_row .hover_shadow {
    box-shadow: 1px 1px 2px #383e42;
    transition: box-shadow 0.1s ease-in-out;
}

#material_row .hover_shadow:hover {
    box-shadow: 2px 2px 4px #383e42;
}

#material_type #material_burger_menu {
    display: none;
}

#material_type.active #material_burger_menu {
    display: block;
}

#material_type.manage a#materials_manage,
#material_type a#materials_manage_info,
#material_type a#materials_manage_done {
    display: none;
}

#material_type a#materials_manage,
#material_type.manage a#materials_manage_info,
#material_type.manage a#materials_manage_done {
    display: inline;
}

#materials_manage_done {
    transition: text-shadow 0.3s ease-in-out 0s;
}

#materials_manage_done.flash {
    text-shadow: 0px 0px 10px #e25303;
}

#material_type ul#material_list li span.delete_me:hover {
    color: #e25303;
}

#material_type ul#material_list li span.delete_me {
    display: none;
    cursor: pointer;
}

#material_type.manage ul#material_list li.custom span.delete_me {
    display: block;
}

li.material_entry span.delete_me {
    position: absolute;
    bottom: 0;
    width: 50px;
    height: 50px;
    font-size: 24px;
    padding: 13px 17px;
    border-radius: 25% 0 0 0;
    right: 0;
    top: auto;
    left: auto;
}

.job_row {
    margin-bottom: 1em;
    border-bottom: 1px solid #999;
    padding-bottom: 1em;
    display: flex;
    user-select: none;
}

h4.job_title {
    margin-top: 0px;
    margin-bottom: 1em;
}

.job_row input {
    max-width: 35%;
    border-radius: 18px;
    background-color: #eeeeee;
    border: none;
    margin: 3px;
    height: 18px;
    text-align: center;
}

.job_row label.control-label {
    cursor: default;
}

.job_row .form-horizontal .control-group {
    margin-bottom: 5px;
}

.used_color {
    width: 48px;
    height: 48px;
    overflow: hidden;
    display: inline-block;
    border-radius: 5%;
    box-shadow: 2px 2px 4px 2px rgba(0, 0, 0, 0.33);
    margin: 4px;
    background-image: url(/plugin/mrbeam/static/img/line_overlay.svg);
    background-size: cover;
    background-position: center;
    cursor: move;
    cursor: -webkit-grab;
}

.wa_used_color {
    width: 20px;
    height: 20px;
    overflow: hidden;
    display: inline-block;
    border-radius: 5%;
    box-shadow: 0.5px 0.5px 2px 0.5px rgba(0, 0, 0, 0.33);
    margin: 0px 6px 4px 0px;
    background-image: url(/plugin/mrbeam/static/img/line_overlay.svg);
    background-size: cover;
    background-position: center;
}

.img_drop_zone,
.color_drop_zone {
    min-height: 50px;
    width: 100%;
    border: 1.5px dashed transparent;
}

/* state machine. either img or vector color drop zone highlightning*/
#no_job .color_drop_zone.hover,
body.colorDragInProgress #engrave_job .img_drop_zone.hover,
body.vectorDrag .job_row_vector .color_drop_zone.hover,
body.vectorDrag .color_drop_zone.create_job.hover {
    font-weight: 700;
    border-color: #e25303;
    transition: border-color ease-in 0.5s;
}

.color_drop_zone.create_job {
    text-align: center;
    padding: 1em 0;
    min-height: auto;
    user-select: none;
}

#cd_engraving {
    /*	background: linear-gradient(135deg,
                  rgba(255, 0, 0, 1) 0%,
                  rgba(255, 255, 0, 1) 35%,
                  rgba(0, 255, 0, 1) 50%,
                  rgba(0, 255, 255, 1) 65%,
                  rgba(0, 0, 255, 1) 100%
                  );*/
    background-image: url(/plugin/mrbeam/static/img/img_and_fills2.svg);
}

body.colorDragInProgress #drop_overlay {
    display: none;
}

.checkInput {
    border-color: red !important;
}

.full-tab-height {
    height: calc(100vh - 140px);
    max-height: none;
}

.modal_dialog_headline h3 {
    width: 100%;
    margin: 0 0 0 -14px;
    padding: 9px 14px;
    border-top: 1px solid #999;
    border-bottom: 1px solid #999;
    line-height: 30px;
}

#color_assignment.inactive {
    opacity: 0.3;
    filter: blur(2px);
    pointer-events: none;
}

#material_list {
    margin: 0;
    max-height: 55vh;
    overflow: visible;
}

.material_entry {
    display: none;
    width: 200px;
    height: 100px;
    float: left;
    margin: 0 0.5em 0.5em 0;
    background-size: cover;
    position: relative;
    cursor: pointer;
}

#material_type .material_entry.selected {
    display: block;
    height: 60px;
    background-position: center;
}

#material_type.active .material_entry {
    display: block;
}

li.material_entry span {
    position: absolute;
    top: 0;
    background-color: rgba(255, 255, 255, 0.85);
    display: block;
    width: 100%;
    left: 0;
    padding: 3px 8px;
    box-sizing: border-box;
}

li.material_entry.custom.compatible_material::before,
li.material_entry.custom.compatible_material::after {
    z-index: 1;
    position: absolute;
    top: 3px;
    font-weight: bold;
    color: #e25303;
    background: #ffffff;
}

li.material_entry.custom.compatible_material::before {
    content: attr(data_content);
    right: 22px;
    font-size: 15px;
}

li.material_entry.custom.compatible_material::after {
    content: "✓";
    right: 4px;
    font-size: 20px;
}

li.material_entry.custom.incompatible_material::before,
li.material_entry.custom.incompatible_material::after {
    z-index: 1;
    position: absolute;
    font-weight: bold;
}

li.material_entry.custom.incompatible_material::before {
    content: attr(data_content);
    right: 26px;
    top: 3px;
    font-size: 15px;
    color: #e25303;
    background: #ffffff;
}

li.material_entry.custom.incompatible_material::after {
    content: "!";
    right: 4px;
    top: 4px;
    font-size: 10px;
    background-color: #e25303;
    border-radius: 50%;
    color: #ffffff;
    padding: 0 8px;
    height: 17px;
}

#thickness_list {
    width: 200px;
    white-space: initial;
}

.thickness_sample {
    display: inline-block;
    vertical-align: bottom;
    border: 0.25mm solid #999;
    border-left-color: transparent;
    width: 100%;
    background-image: url(/plugin/mrbeam/static/img/pattern_stripes.png);
    background-size: 39%;
    margin-bottom: 1em;
    text-align: center;
    height: 0;
    line-height: 0;
    text-shadow: 0 0 10px #fff, 0 0 10px #fff, 0 0 10px #fff, 0 0 10px #fff,
    0 0 10px #fff, 0 0 10px #fff, 0 0 10px #fff, 0 0 10px #fff, 0 0 10px #fff,
    0 0 10px #fff, 0 0 10px #fff, 0 0 10px #fff, 0 0 10px #fff, 0 0 10px #fff,
    0 0 10px #fff, 0 0 10px #fff, 0 0 10px #fff, 0 0 10px #fff, 0 0 10px #fff,
    0 0 10px #fff;
    cursor: pointer;
}

.thickness_sample.overThick::after {
    border: none;
    width: 102%;
    content: "";
    display: block;
    height: 0.5em;
    background-color: white;
    position: relative;
    left: -1%;
    top: -0.35em;
    transform: rotate(-5deg);
    background: linear-gradient(
            90deg,
            rgba(255, 255, 255, 1) 0%,
            rgba(255, 255, 255, 1) 35%,
            rgba(255, 255, 255, 0) 36%,
            rgba(255, 255, 255, 0) 64%,
            rgba(255, 255, 255, 1) 65%,
            rgba(255, 255, 255, 1) 100%
    );
}

.thickness_sample:hover,
.thickness_sample.active {
    font-weight: bold;
}

#material_row {
    overflow: visible;
    white-space: nowrap;
    width: 100%;
    position: relative;
    transition: height 0.3s ease-in-out;
    margin-bottom: 1em;
    user-select: none;
}

#material_row.expanded #material_info {
    display: none;
}

#safety_notes {
    font-weight: bold;
}

#safety_notes.incompatible_safety_warning {
    color: #e25303;
    white-space: pre-wrap;
}

#material_info p,
#material_info a {
    color: #777;
    margin: 0;
}

#material_type,
#material_color,
#material_thickness,
#save_material_flyin {
    width: calc(200px + 2em);
    display: inline-block;
    box-sizing: border-box;
    vertical-align: top;
    transition: width 0.1s ease-in;
    background-color: #fff;
}

#material_type.active {
    width: 100%;
}

#material_color.active {
    width: calc(100% - 3300px);
}

#material_thickness.active {
    width: calc(100% - 2 * (300px));
}

#material_thickness .engrave_only {
    border-bottom: transparent;
    padding: 2em 0;
    background-image: linear-gradient(
            to bottom,
            rgba(255, 255, 255, 0) 0%,
            rgba(255, 255, 255, 1) 100%
    ),
    url(/plugin/mrbeam/static/img/pattern_stripes.png);
    background-size: cover, contain;
    border-top: 1px solid #e25303;
}

#save_material_flyin {
    padding-top: 1em;
}

#save_material_flyin form {
    margin: 0;
}

#save_material_flyin .control-group {
    margin-bottom: 0.5em;
}

#save_material_flyin label.control-label {
    width: 120px;
}

#save_material_flyin .controls {
    margin-left: 130px;
}

#custom_mat_col {
    width: 3em;
    height: 3em;
}

#custom_mat_th {
    width: 3em;
    margin-right: 0.5em;
}

.not_possible_on_this_material {
    color: #999;
}

.misfit_warning i {
    color: #e25303;
}

#dialog_vector_graphics_conversion .modal-body {
    /*min-height: 65vh;*/
}

#dialog_vector_graphics_conversion .modal-header h3{
  display: flex;
}

#dialog_vector_graphics_conversion .laserhead-model-icon {
  color: #e25303;
  font-size: 16px;
  margin-left: 5px;
}
.modal.modal-left-side {
    top: 50%;
    left: -52%;
    margin-left: 1em;
}

.modal.modal-left-side.fade {
    transition: opacity 0.3s linear, left 0.3s ease-out, bottom 0.3s ease-out,
    margin-top 0s linear, top 0s linear;
}

.modal.modal-left-side.fade.in {
    left: 0;
}

#quick_shape_dialog .control-group {
    margin-bottom: 0.5em;
}

#quick_shape_dialog input[type="color"],
#quick_shape_dialog input[type="number"] {
    width: 150px;
}

#quick_shape_dialog input[type="range"] {
    width: 164px;
}

#quick_shape_dialog form.form-horizontal {
    margin-bottom: 0;
}

#quick_shape_stroke_and_fill input[type="range"] {
    width: 134px;
}

#quick_shape_stroke_and_fill input[type="color"] {
    width: 120px;
}
<<<<<<< HEAD

=======
#quick_text_stroke_and_fill input[type="checkbox"],
>>>>>>> 207aa87e
#quick_shape_stroke_and_fill input[type="checkbox"] {
    width: 20px;
    height: 20px;
    margin-right: 10px;
}

svg#area_preview.overModalBG {
    z-index: 1051;
}

/** CAMERA CALIBRATION **/

.camera_calibration_tabs {
    border-width: 1px;
    padding: 1em;
    height: 90vh;
    overflow-y: auto;
    padding-bottom: 0;
    position: relative;
}

.camera-settings-section {
    margin-bottom: 30px;
}

.camera-settings-section .btn-group {
    margin-left: 2px;
}

.camera-status-images {
    width: 90%;
    text-align: center;
    border-collapse: separate;
    border-spacing: 20px 0;
    margin-bottom: 15px;
}

.camera-status-images td {
    position: relative;
}

.camera-status-images .camera-picture {
    vertical-align: bottom;
}

.camera-status-images .fa-download {
    position: absolute;
    bottom: 7px;
    right: 7px;
    text-shadow: 0 0 10px white;
}

.camera-status-images .camera-image-description {
    vertical-align: top;
    font-size: small;
}

.camera-status-support .fa-download {
    color: #e25303;
    margin: 0 2px;
}

.requirement-status::after,
.requirement::before {
    font-family: FontAwesome3;
    -webkit-font-smoothing: antialiased;
    margin-left: 5px;
}

.requirement-status.requirement-met::after,
.requirement.requirement-met::before {
    content: "\f00c";
    color: #00d400;
}

.requirement-status.requirement-not-met::after,
.requirement.requirement-not-met::before {
    content: "\f00d";
    color: red;
}

.camera-calibrations {
    display: grid;
    grid-gap: 10px;
    grid-template-columns: 1fr 1fr;
    width: 95%;
    margin: 20px 0 0 5px;
}

.camera-calibrations .calibration-container {
    padding: 10px 15px;
    margin: 0 4% 0 0;
    position: relative;
}

.calibration-container .rounded_container_title {
    margin-top: 0;
}

.calibration-container .rounded_container_hr {
    margin: 10px -15px;
}

.calibration-container p:last-of-type {
    margin-bottom: 50px;
}

.calibration-container button {
    position: absolute;
    bottom: 10px;
    right: 10px;
}

.camera-calibration-title {
    margin: 2px 0 6px 2px;
}

.camera-calibration-title .btn {
    border-radius: 999px; /* full size round borders */
    padding: 10px 10px;
    min-width: auto;
}

.camera-calibration-title .btn img {
    width: 20px;
}

.camera-calibration-title span {
    vertical-align: bottom;
    font-size: 24.5px;
    line-height: 40px;
    margin: 10px 0 10px 5px;
    font-family: inherit;
    font-weight: bold;
    color: inherit;
    text-rendering: optimizelegibility;
}

.camera-calibration-steps > li {
    margin-bottom: 15px;
}

.camera-calibration-steps > li > button {
    margin-top: 5px;
}

.calibration_manual.img {
    width: 48%;
    padding-top: 32%;
    background-repeat: no-repeat;
    background-size: contain;
    margin-bottom: 1em;
}

.marker_selection_desc {
    margin-top: 0em;
    margin-bottom: 1em;
    display: inline-block;
}

.cal-arrow {
    width: 0.8em;
    height: 0.8em;
    background-image: url(/plugin/mrbeam/static/img/cal_marker.svg);
    border: 0px transparent;
    background-repeat: no-repeat;
    background-color: white;
    background-size: contain;
    display: inline-block;
    background-position: center;
}

.cal-row {
    color: #ddd;
    font-size: 1.2rem;
    padding: 0.1em;
}

.cal-row.active {
    color: #383e42;
}

.complete .cal-row {
    display: block !important;
    font-size: 1rem;
}

#NE .cal-arrow {
    transform: scale(-1, 1);
}

#SE .cal-arrow {
    transform: scale(-1, -1);
}

#SW .cal-arrow {
    transform: scale(1, -1);
}

.calibration_click_indicator {
    stroke: #ffffff;
    stroke-width: 1;
    fill: none;
}

.marker_found_indicator {
    color: #ddd;
    display: inline-block;
    padding: 0 0.5em;
}

.marker_found_indicator.active {
    color: #000;
}

.marker_debug_image:hover {
    height: 45vh;
}

.marker_debug_image {
    margin: 5px;
    border: 1px;
    border-style: solid;
    border-color: black;
    height: 15vh;
    position: fixed;
    max-width: 26vw;
    max-height: 50vh;
}

#debug_NW_img {
    top: 1vh;
    left: 0vw;
}

#debug_NE_img {
    top: 1vh;
    right: 1vw;
}

#debug_SW_img {
    bottom: 1vh;
    left: 0vw;
}

#debug_SE_img {
    bottom: 1vh;
    right: 0vw;
}

#calibration_picture_control button {
    width: 2em;
    height: 2em;
}

#reengrave_markers div {
    padding: 0em 0em 0em 1em;
    border: 1px solid #d34843;
    overflow: hidden;
    margin-top: 1em;
    box-sizing: border-box;
}

#reengrave_markers input {
    width: 3em;
    height: 0.75em;
    margin-bottom: 0;
    border-radius: 0.75em;
    background-color: #eee;
    margin-right: 0.3em;
}

#lens_correction_image_list {
    display: grid;
    grid-template-columns: 1fr 1fr 1fr;
    margin: 0;
    width: 100%;
    /*max-height: 60vh;*/
    /*overflow-y: scroll;*/
}

.lens_correction_image_thumb {
    list-style-type: none;
    background: top center no-repeat;
    background-size: contain;
    background-color: #ddd;
    padding-top: 70%;
    margin: 0.5em;
    position: relative;
}

.lens_correction_image_thumb.zoom {
    position: fixed;
    top: 0;
    left: 0;
    width: 100vw;
    background-color: black;
    margin: 0;
    background-size: 70%;
    z-index: 999;
}

.lens_correction_image_thumb i.status_icon {
    position: absolute;
    font-size: 4em;
    width: 100%;
    top: calc(50% - 2rem);
    left: 0;
    text-align: center;
}

#lens_correction_image_list .chessboard_cal_duration {
    padding: 0.5em 0.5em 0.1em;
    font-size: 10px;
    line-height: 12px;
}

#lensCalibrationPhases.qa_active #lensCalibrationPictureTaking,
#lensCalibrationPhases #lensCalibrationQA {
    display: none;
}

#lensCalibrationPhases.qa_active #lensCalibrationQA,
#lensCalibrationPhases #lensCalibrationPictureTaking {
    display: block;
}

#lens_calibration_take_pic {
    color: #fff;
    border-radius: 50%;
    width: 5em;
    height: 5em;
    display: inline-block;
    margin-top: -75px;
    margin-left: -5px;
    position: relative;
    z-index: 1;
}

#lens_calibration_toggle_qa_btn {
    position: absolute;
    bottom: 40px;
    right: 0;
}

#recalculate_lens_calibration_btn {
    height: 5em;
    margin-bottom: 20px;
    display: inline-block;
    right: 0;
    bottom: 0;
    z-index: 0;
    position: absolute;
}

#lens_calibration_steps_and_heatmap {
    display: grid;
    grid-template-columns: 2fr 1fr;
}

#lens_calibration_steps_and_heatmap div {
    margin: 0 4% 0 0;
    position: relative;
}

#heatmap_container {
    max-width: 100%;
    height: auto;
}

#segment_group rect {
    fill: green;
    fill-opacity: 0.3;
}

#segment_group rect.highlight {
    fill-opacity: 0.5;
    stroke: #00ff00;
    stroke-width: 8px;
}

.qa_list_and_next {
    border: 1px solid green;
    border-radius: 8px;
    padding: 1em 2em;
    margin: 1em 0;
    position: relative;
    background-color: #fff;
    font-size: 14pt;
}

.qa_list_and_next ul {
    max-width: 85%;
}

.qa_list_and_next li {
    line-height: 1.6em;
}

.qa_list_and_next a.continue_btn {
    position: absolute;
    right: -1px;
    bottom: -1px;
    border: none;
    border-radius: 8px 0px;
}

.qa_list_and_next .continue_btn.btn-group {
    position: absolute;
    bottom: 1px;
    right: -1px;
}

.qa_list_and_next .continue_btn.btn-group .btn {
    position: relative;
}

.qa_list_and_next .continue_btn.btn-group .btn:first-child {
    border-radius: 8px 0 0 0;
}

.qa_list_and_next .continue_btn.btn-group .btn:last-child {
    border-radius: 0 0 8px 0;
}

.qa_images h3 {
    margin-top: 0;
}

.qa_images {
    display: grid;
    grid-template-columns: 2fr 1fr;
    margin: 0;
    width: 100%;
    grid-row-gap: 1em;
    grid-column-gap: 1em;
}

.qa_img_wrapper {
    position: relative;
}

#qa_undistorted_guides {
    border: 1px solid #00ff00;
    position: absolute;
}

#qa_undistorted_guides {
    --dist_horizontal: 3%;
    --dist_vertical: 3%;
    top: var(--dist_vertical);
    bottom: var(--dist_vertical);
    left: var(--dist_horizontal);
    right: var(--dist_horizontal);
}

.qa_images li.example {
    position: relative;
    list-style: none;
    margin-bottom: 4px;
    max-width: 200px;
}

.qa_images li.example::after {
    position: absolute;
    right: 0.5rem;
    top: 1rem;
    font-size: 3rem;
    font-family: FontAwesome3;
    font-weight: normal;
    font-style: normal;
    text-decoration: inherit;
    -webkit-font-smoothing: antialiased;
}

.qa_images li.example.good_example::after {
    content: "\f00c";
    color: #00d400;
}

.qa_images li.example.bad_example::after {
    content: "\f00d";
    color: red;
}

.qa_done_block {
    color: green;
    font-size: 7em;
    font-weight: bolder;
    text-align: center;
    margin: 1em 1em;
}

.qa_done_buttons {
    border: 1px solid green;
    border-radius: 8px;
    padding: 1em 2em;
    height: 2.3em;
    position: relative;
    text-align: center;
    background-color: #fff;
    display: grid;
    grid-template-columns: auto auto auto auto auto;
}

.print_btn i.icon-print {
    display: inherit !important;
}

.print_btn:disabled i.icon-print {
    display: none !important;
}

.print_btn i.icon-spinner {
    display: none !important;
}

.print_btn:disabled i.icon-spinner {
    display: inherit !important;
}

#qa_cameraalignment_image {
    width: 100%;
    height: 360px;
    background: url(/plugin/mrbeam/static/img/calibration/calpic_wait.svg) center no-repeat;
    background-size: cover;
}<|MERGE_RESOLUTION|>--- conflicted
+++ resolved
@@ -1,76 +1,69 @@
 table th.settings_plugin_svgtogcode_profiles_key,
 table td.settings_plugin_svgtogcode_profiles_key {
-    text-overflow: ellipsis;
-    text-align: left;
-    width: 200px;
-}
-
+  text-overflow: ellipsis;
+  text-align: left;
+  width: 200px;
+}
 table th.settings_plugin_svgtogcode_profiles_name,
 table td.settings_plugin_svgtogcode_profiles_name {
-    text-overflow: ellipsis;
-    text-align: left;
-}
-
+  text-overflow: ellipsis;
+  text-align: left;
+}
 table th.settings_plugin_svgtogcode_profiles_actions,
 table td.settings_plugin_svgtogcode_profiles_actions {
-    text-align: center;
-    width: 100px;
-}
-
+  text-align: center;
+  width: 100px;
+}
 table th.settings_plugin_svgtogcode_profiles_actions a,
 table td.settings_plugin_svgtogcode_profiles_actions a {
-    text-decoration: none;
-    color: #000;
-}
-
+  text-decoration: none;
+  color: #000;
+}
 table th.settings_plugin_svgtogcode_profiles_actions a.disabled,
 table td.settings_plugin_svgtogcode_profiles_actions a.disabled {
-    color: #ccc;
-    cursor: default;
-}
-
+  color: #ccc;
+  cursor: default;
+}
 .slider_manual_input {
-    margin-left: 1.5em;
-    width: 2.5em;
+  margin-left: 1.5em;
+  width: 2.5em;
 }
 
 .unselectable,
 label,
 a,
 .btn {
-    -webkit-user-drag: none;
-    user-select: none;
+  -webkit-user-drag: none;
+  user-select: none;
 }
 
 #settings_dialog.container {
-    width: 100%;
+  width: 100%;
 }
 
 #gcode_reference .gcommand {
-    font-weight: bold;
-}
-
+  font-weight: bold;
+}
 #gcode_reference .example {
-    font-style: italic;
+  font-style: italic;
 }
 
 #gcode_reference ul {
-    margin-left: 0;
-    max-height: 60vh;
-    overflow: auto;
-}
-
+  margin-left: 0;
+  max-height: 60vh;
+  overflow: auto;
+}
 #gcode_reference ul li {
-    list-style: none;
-    margin-bottom: 1em;
+  list-style: none;
+  margin-bottom: 1em;
 }
 
 .svgtogcode_grayscale {
-    background-image: linear-gradient(90deg, #ffffff, #000000);
-    width: 220px;
-    height: 20px;
-    display: inline-block;
-    border-radius: 10px;
+  background-image: linear-gradient(90deg, #ffffff, #000000);
+  width: 220px;
+  height: 20px;
+  display: inline-block;
+  border-radius: 10px;
 }
 
 .img_intensity_input,
@@ -78,21 +71,21 @@
 .pierce_time_input,
 .line_distance_input,
 .speed_input {
-    width: 3.5em;
-    -webkit-border-radius: 10px;
-    border-radius: 10px;
+  width: 3.5em;
+  -webkit-border-radius: 10px;
+  border-radius: 10px;
 }
 
 #dialog_vector_graphics_conversion .hint {
-    font-style: italic;
-    font-size: smaller;
-    margin-top: 4px;
-    background-color: #fafafa;
+  font-style: italic;
+  font-size: smaller;
+  margin-top: 4px;
+  background-color: #fafafa;
 }
 
 #dialog_vector_graphics_conversion .hint .icon {
-    font-size: large;
-    padding-right: 0.5em;
+  font-size: large;
+  padding-right: 0.5em;
 }
 
 /*    Job Time Estimation in Conversion Dialog        */
@@ -148,41 +141,38 @@
 /*    End Job Time Estimation in Conversion Dialog        */
 
 #photo_preview {
-    width: 400px;
-    height: 300px;
-    margin: auto;
+  width: 400px;
+  height: 300px;
+  margin: auto;
 }
 
 .overrideSlider {
-    margin-bottom: 8px;
+  margin-bottom: 8px;
 }
 
 .overrideSlider input {
-    width: 130px;
-}
-
+  width: 130px;
+}
 .overrideSlider span {
-    padding-left: 0.6em;
+  padding-left: 0.6em;
 }
 
 .repeatGcode .btn-group {
-    width: 145px;
-}
-
+  width: 145px;
+}
 .repeatGcode input,
 .repeatGcode button {
-    width: 33%;
+  width: 33%;
 }
 
 .repeatGcode input {
-    margin-bottom: 0;
-    padding-left: 0;
-    padding-right: 0;
-    text-align: center;
-}
-
+  margin-bottom: 0;
+  padding-left: 0;
+  padding-right: 0;
+  text-align: center;
+}
 .repeatGcode > span {
-    padding-left: 0.6em;
+  padding-left: 0.6em;
 }
 
 /*.manual_position_input {
@@ -190,229 +180,220 @@
 }*/
 
 #settings_svg_conversion input[type="number"] {
-    max-width: 6em;
+  max-width: 6em;
 }
 
 #webcam_wrapper {
-    position: absolute;
-    top: 1px;
-    left: 1px;
-    overflow: hidden;
+  position: absolute;
+  top: 1px;
+  left: 1px;
+  overflow: hidden;
 }
 
 #webcam_wrapper_settings {
-    overflow: hidden;
-    border: 1px solid #999;
-    position: absolute;
-    top: 0;
+  overflow: hidden;
+  border: 1px solid #999;
+  position: absolute;
+  top: 0;
 }
 
 #camera_calibration_parameter_wrapper {
-    display: flex;
-    flex-direction: row;
-    flex-wrap: wrap;
-    justify-content: center;
-    align-items: center;
-    position: absolute;
-    top: 0;
+  display: flex;
+  flex-direction: row;
+  flex-wrap: wrap;
+  justify-content: center;
+  align-items: center;
+  position: absolute;
+  top: 0;
 }
 
 #camera_calibration_parameter {
-    margin: 10%;
-    background-color: rgba(255, 255, 255, 0.8);
-    padding: 0% 10%;
+  margin: 10%;
+  background-color: rgba(255, 255, 255, 0.8);
+  padding: 0% 10%;
 }
 
 .camCalib {
-    width: 48%;
-    display: inline-block;
+  width: 48%;
+  display: inline-block;
 }
 
 .form-horizontal .camCalib .controls {
-    margin-left: 60%;
-}
-
+  margin-left: 60%;
+}
 .form-horizontal .camCalib .control-label {
-    width: 48%;
+  width: 48%;
 }
 
 #beamcam_image {
-    position: absolute;
-    user-select: none;
-    filter: brightness(200%) contrast(70%);
-    -webkit-user-select: none;
-    -ms-user-select: none;
-    -o-user-select: none;
-    -moz-user-select: none;
+  position: absolute;
+  user-select: none;
+  filter: brightness(200%) contrast(70%);
+  -webkit-user-select: none;
+  -ms-user-select: none;
+  -o-user-select: none;
+  -moz-user-select: none;
 }
 
 #beamcam_image.broken {
-    visibility: hidden;
+  visibility: hidden;
 }
 
 #dialog_vector_graphics_conversion {
-    width: 96%;
-    margin-left: -48%;
+  width: 96%;
+  margin-left: -48%;
 }
 
 #color_assignment:after {
-    display: table;
-    line-height: 0;
-    content: "";
-    clear: both;
+  display: table;
+  line-height: 0;
+  content: "";
+  clear: both;
 }
 
 #color_list {
-    margin: 0;
+  margin: 0;
 }
 
 #color_list li.material_color_entry {
-    width: 60px;
-    height: 60px;
-    margin: 0 0.5em 0.5em 0;
-    display: none;
-    /*border: 1px solid #ddd;*/
-    cursor: pointer;
-    transition: width 0.1s ease-in-out;
-    display: inline-block;
-}
-
+  width: 60px;
+  height: 60px;
+  margin: 0 0.5em 0.5em 0;
+  display: none;
+  /*border: 1px solid #ddd;*/
+  cursor: pointer;
+  transition: width 0.1s ease-in-out;
+  display: inline-block;
+}
 #color_list li.material_color_entry.active {
-    /*transform: scale(1.25) !important;*/
-    width: 200px !important;
-}
-
+  /*transform: scale(1.25) !important;*/
+  width: 200px !important;
+}
 #color_list li.material_color_entry:hover {
-    /*transform: scale(1.25);*/
+  /*transform: scale(1.25);*/
 }
 
 #material_row .hover_shadow {
-    box-shadow: 1px 1px 2px #383e42;
-    transition: box-shadow 0.1s ease-in-out;
-}
-
+  box-shadow: 1px 1px 2px #383e42;
+  transition: box-shadow 0.1s ease-in-out;
+}
 #material_row .hover_shadow:hover {
-    box-shadow: 2px 2px 4px #383e42;
+  box-shadow: 2px 2px 4px #383e42;
 }
 
 #material_type #material_burger_menu {
-    display: none;
-}
-
+  display: none;
+}
 #material_type.active #material_burger_menu {
-    display: block;
+  display: block;
 }
 
 #material_type.manage a#materials_manage,
 #material_type a#materials_manage_info,
 #material_type a#materials_manage_done {
-    display: none;
-}
-
+  display: none;
+}
 #material_type a#materials_manage,
 #material_type.manage a#materials_manage_info,
 #material_type.manage a#materials_manage_done {
-    display: inline;
+  display: inline;
 }
 
 #materials_manage_done {
-    transition: text-shadow 0.3s ease-in-out 0s;
-}
-
+  transition: text-shadow 0.3s ease-in-out 0s;
+}
 #materials_manage_done.flash {
-    text-shadow: 0px 0px 10px #e25303;
+  text-shadow: 0px 0px 10px #e25303;
 }
 
 #material_type ul#material_list li span.delete_me:hover {
-    color: #e25303;
-}
-
+  color: #e25303;
+}
 #material_type ul#material_list li span.delete_me {
-    display: none;
-    cursor: pointer;
-}
-
+  display: none;
+  cursor: pointer;
+}
 #material_type.manage ul#material_list li.custom span.delete_me {
-    display: block;
+  display: block;
 }
 
 li.material_entry span.delete_me {
-    position: absolute;
-    bottom: 0;
-    width: 50px;
-    height: 50px;
-    font-size: 24px;
-    padding: 13px 17px;
-    border-radius: 25% 0 0 0;
-    right: 0;
-    top: auto;
-    left: auto;
+  position: absolute;
+  bottom: 0;
+  width: 50px;
+  height: 50px;
+  font-size: 24px;
+  padding: 13px 17px;
+  border-radius: 25% 0 0 0;
+  right: 0;
+  top: auto;
+  left: auto;
 }
 
 .job_row {
-    margin-bottom: 1em;
-    border-bottom: 1px solid #999;
-    padding-bottom: 1em;
-    display: flex;
-    user-select: none;
+  margin-bottom: 1em;
+  border-bottom: 1px solid #999;
+  padding-bottom: 1em;
+  display: flex;
+  user-select: none;
 }
 
 h4.job_title {
-    margin-top: 0px;
-    margin-bottom: 1em;
+  margin-top: 0px;
+  margin-bottom: 1em;
 }
 
 .job_row input {
-    max-width: 35%;
-    border-radius: 18px;
-    background-color: #eeeeee;
-    border: none;
-    margin: 3px;
-    height: 18px;
-    text-align: center;
+  max-width: 35%;
+  border-radius: 18px;
+  background-color: #eeeeee;
+  border: none;
+  margin: 3px;
+  height: 18px;
+  text-align: center;
 }
 
 .job_row label.control-label {
-    cursor: default;
+  cursor: default;
 }
 
 .job_row .form-horizontal .control-group {
-    margin-bottom: 5px;
+  margin-bottom: 5px;
 }
 
 .used_color {
-    width: 48px;
-    height: 48px;
-    overflow: hidden;
-    display: inline-block;
-    border-radius: 5%;
-    box-shadow: 2px 2px 4px 2px rgba(0, 0, 0, 0.33);
-    margin: 4px;
-    background-image: url(/plugin/mrbeam/static/img/line_overlay.svg);
-    background-size: cover;
-    background-position: center;
-    cursor: move;
-    cursor: -webkit-grab;
+  width: 48px;
+  height: 48px;
+  overflow: hidden;
+  display: inline-block;
+  border-radius: 5%;
+  box-shadow: 2px 2px 4px 2px rgba(0, 0, 0, 0.33);
+  margin: 4px;
+  background-image: url(/plugin/mrbeam/static/img/line_overlay.svg);
+  background-size: cover;
+  background-position: center;
+  cursor: move;
+  cursor: -webkit-grab;
 }
 
 .wa_used_color {
-    width: 20px;
-    height: 20px;
-    overflow: hidden;
-    display: inline-block;
-    border-radius: 5%;
-    box-shadow: 0.5px 0.5px 2px 0.5px rgba(0, 0, 0, 0.33);
-    margin: 0px 6px 4px 0px;
-    background-image: url(/plugin/mrbeam/static/img/line_overlay.svg);
-    background-size: cover;
-    background-position: center;
+  width: 20px;
+  height: 20px;
+  overflow: hidden;
+  display: inline-block;
+  border-radius: 5%;
+  box-shadow: 0.5px 0.5px 2px 0.5px rgba(0, 0, 0, 0.33);
+  margin: 0px 6px 4px 0px;
+  background-image: url(/plugin/mrbeam/static/img/line_overlay.svg);
+  background-size: cover;
+  background-position: center;
 }
 
 .img_drop_zone,
 .color_drop_zone {
-    min-height: 50px;
-    width: 100%;
-    border: 1.5px dashed transparent;
+  min-height: 50px;
+  width: 100%;
+  border: 1.5px dashed transparent;
 }
 
 /* state machine. either img or vector color drop zone highlightning*/
@@ -420,882 +401,782 @@
 body.colorDragInProgress #engrave_job .img_drop_zone.hover,
 body.vectorDrag .job_row_vector .color_drop_zone.hover,
 body.vectorDrag .color_drop_zone.create_job.hover {
-    font-weight: 700;
-    border-color: #e25303;
-    transition: border-color ease-in 0.5s;
+  font-weight: 700;
+  border-color: #e25303;
+  transition: border-color ease-in 0.5s;
 }
 
 .color_drop_zone.create_job {
-    text-align: center;
-    padding: 1em 0;
-    min-height: auto;
-    user-select: none;
+  text-align: center;
+  padding: 1em 0;
+  min-height: auto;
+  user-select: none;
 }
 
 #cd_engraving {
-    /*	background: linear-gradient(135deg,
-                  rgba(255, 0, 0, 1) 0%,
-                  rgba(255, 255, 0, 1) 35%,
-                  rgba(0, 255, 0, 1) 50%,
-                  rgba(0, 255, 255, 1) 65%,
-                  rgba(0, 0, 255, 1) 100%
-                  );*/
-    background-image: url(/plugin/mrbeam/static/img/img_and_fills2.svg);
+  /*	background: linear-gradient(135deg,
+				rgba(255, 0, 0, 1) 0%,
+				rgba(255, 255, 0, 1) 35%,
+				rgba(0, 255, 0, 1) 50%,
+				rgba(0, 255, 255, 1) 65%,
+				rgba(0, 0, 255, 1) 100%
+				);*/
+  background-image: url(/plugin/mrbeam/static/img/img_and_fills2.svg);
 }
 
 body.colorDragInProgress #drop_overlay {
-    display: none;
+  display: none;
 }
 
 .checkInput {
-    border-color: red !important;
+  border-color: red !important;
 }
 
 .full-tab-height {
-    height: calc(100vh - 140px);
-    max-height: none;
+  height: calc(100vh - 140px);
+  max-height: none;
 }
 
 .modal_dialog_headline h3 {
-    width: 100%;
-    margin: 0 0 0 -14px;
-    padding: 9px 14px;
-    border-top: 1px solid #999;
-    border-bottom: 1px solid #999;
-    line-height: 30px;
+  width: 100%;
+  margin: 0 0 0 -14px;
+  padding: 9px 14px;
+  border-top: 1px solid #999;
+  border-bottom: 1px solid #999;
+  line-height: 30px;
 }
 
 #color_assignment.inactive {
-    opacity: 0.3;
-    filter: blur(2px);
-    pointer-events: none;
+  opacity: 0.3;
+  filter: blur(2px);
+  pointer-events: none;
 }
 
 #material_list {
-    margin: 0;
-    max-height: 55vh;
-    overflow: visible;
-}
-
+  margin: 0;
+  max-height: 55vh;
+  overflow: visible;
+}
 .material_entry {
-    display: none;
-    width: 200px;
-    height: 100px;
-    float: left;
-    margin: 0 0.5em 0.5em 0;
-    background-size: cover;
-    position: relative;
-    cursor: pointer;
+  display: none;
+  width: 200px;
+  height: 100px;
+  float: left;
+  margin: 0 0.5em 0.5em 0;
+  background-size: cover;
+  position: relative;
+  cursor: pointer;
 }
 
 #material_type .material_entry.selected {
-    display: block;
-    height: 60px;
-    background-position: center;
-}
-
+  display: block;
+  height: 60px;
+  background-position: center;
+}
 #material_type.active .material_entry {
-    display: block;
+  display: block;
 }
 
 li.material_entry span {
-    position: absolute;
-    top: 0;
-    background-color: rgba(255, 255, 255, 0.85);
-    display: block;
-    width: 100%;
-    left: 0;
-    padding: 3px 8px;
-    box-sizing: border-box;
-}
-
-li.material_entry.custom.compatible_material::before,
-li.material_entry.custom.compatible_material::after {
-    z-index: 1;
-    position: absolute;
-    top: 3px;
-    font-weight: bold;
-    color: #e25303;
-    background: #ffffff;
-}
-
-li.material_entry.custom.compatible_material::before {
-    content: attr(data_content);
-    right: 22px;
-    font-size: 15px;
-}
-
-li.material_entry.custom.compatible_material::after {
-    content: "✓";
-    right: 4px;
-    font-size: 20px;
-}
-
-li.material_entry.custom.incompatible_material::before,
-li.material_entry.custom.incompatible_material::after {
-    z-index: 1;
-    position: absolute;
-    font-weight: bold;
-}
-
-li.material_entry.custom.incompatible_material::before {
-    content: attr(data_content);
-    right: 26px;
-    top: 3px;
-    font-size: 15px;
-    color: #e25303;
-    background: #ffffff;
-}
-
-li.material_entry.custom.incompatible_material::after {
-    content: "!";
-    right: 4px;
-    top: 4px;
-    font-size: 10px;
-    background-color: #e25303;
-    border-radius: 50%;
-    color: #ffffff;
-    padding: 0 8px;
-    height: 17px;
+  position: absolute;
+  top: 0;
+  background-color: rgba(255, 255, 255, 0.85);
+  display: block;
+  width: 100%;
+  left: 0;
+  padding: 3px 8px;
+  box-sizing: border-box;
 }
 
 #thickness_list {
-    width: 200px;
-    white-space: initial;
+  width: 200px;
+  white-space: initial;
 }
 
 .thickness_sample {
-    display: inline-block;
-    vertical-align: bottom;
-    border: 0.25mm solid #999;
-    border-left-color: transparent;
-    width: 100%;
-    background-image: url(/plugin/mrbeam/static/img/pattern_stripes.png);
-    background-size: 39%;
-    margin-bottom: 1em;
-    text-align: center;
-    height: 0;
-    line-height: 0;
-    text-shadow: 0 0 10px #fff, 0 0 10px #fff, 0 0 10px #fff, 0 0 10px #fff,
+  display: inline-block;
+  vertical-align: bottom;
+  border: 0.25mm solid #999;
+  border-left-color: transparent;
+  width: 100%;
+  background-image: url(/plugin/mrbeam/static/img/pattern_stripes.png);
+  background-size: 39%;
+  margin-bottom: 1em;
+  text-align: center;
+  height: 0;
+  line-height: 0;
+  text-shadow: 0 0 10px #fff, 0 0 10px #fff, 0 0 10px #fff, 0 0 10px #fff,
     0 0 10px #fff, 0 0 10px #fff, 0 0 10px #fff, 0 0 10px #fff, 0 0 10px #fff,
     0 0 10px #fff, 0 0 10px #fff, 0 0 10px #fff, 0 0 10px #fff, 0 0 10px #fff,
     0 0 10px #fff, 0 0 10px #fff, 0 0 10px #fff, 0 0 10px #fff, 0 0 10px #fff,
     0 0 10px #fff;
-    cursor: pointer;
+  cursor: pointer;
 }
 
 .thickness_sample.overThick::after {
-    border: none;
-    width: 102%;
-    content: "";
-    display: block;
-    height: 0.5em;
-    background-color: white;
-    position: relative;
-    left: -1%;
-    top: -0.35em;
-    transform: rotate(-5deg);
-    background: linear-gradient(
-            90deg,
-            rgba(255, 255, 255, 1) 0%,
-            rgba(255, 255, 255, 1) 35%,
-            rgba(255, 255, 255, 0) 36%,
-            rgba(255, 255, 255, 0) 64%,
-            rgba(255, 255, 255, 1) 65%,
-            rgba(255, 255, 255, 1) 100%
-    );
+  border: none;
+  width: 102%;
+  content: "";
+  display: block;
+  height: 0.5em;
+  background-color: white;
+  position: relative;
+  left: -1%;
+  top: -0.35em;
+  transform: rotate(-5deg);
+  background: linear-gradient(
+    90deg,
+    rgba(255, 255, 255, 1) 0%,
+    rgba(255, 255, 255, 1) 35%,
+    rgba(255, 255, 255, 0) 36%,
+    rgba(255, 255, 255, 0) 64%,
+    rgba(255, 255, 255, 1) 65%,
+    rgba(255, 255, 255, 1) 100%
+  );
 }
 
 .thickness_sample:hover,
 .thickness_sample.active {
-    font-weight: bold;
+  font-weight: bold;
 }
 
 #material_row {
-    overflow: visible;
-    white-space: nowrap;
-    width: 100%;
-    position: relative;
-    transition: height 0.3s ease-in-out;
-    margin-bottom: 1em;
-    user-select: none;
+  overflow: visible;
+  white-space: nowrap;
+  width: 100%;
+  position: relative;
+  transition: height 0.3s ease-in-out;
+  margin-bottom: 1em;
+  user-select: none;
 }
 
 #material_row.expanded #material_info {
-    display: none;
-}
-
+  display: none;
+}
 #safety_notes {
-    font-weight: bold;
-}
-
-#safety_notes.incompatible_safety_warning {
-    color: #e25303;
-    white-space: pre-wrap;
+  font-weight: bold;
 }
 
 #material_info p,
 #material_info a {
-    color: #777;
-    margin: 0;
+  color: #777;
+  margin: 0;
 }
 
 #material_type,
 #material_color,
 #material_thickness,
 #save_material_flyin {
-    width: calc(200px + 2em);
-    display: inline-block;
-    box-sizing: border-box;
-    vertical-align: top;
-    transition: width 0.1s ease-in;
-    background-color: #fff;
-}
-
+  width: calc(200px + 2em);
+  display: inline-block;
+  box-sizing: border-box;
+  vertical-align: top;
+  transition: width 0.1s ease-in;
+  background-color: #fff;
+}
 #material_type.active {
-    width: 100%;
-}
-
+  width: 100%;
+}
 #material_color.active {
-    width: calc(100% - 3300px);
-}
-
+  width: calc(100% - 3300px);
+}
 #material_thickness.active {
-    width: calc(100% - 2 * (300px));
+  width: calc(100% - 2 * (300px));
 }
 
 #material_thickness .engrave_only {
-    border-bottom: transparent;
-    padding: 2em 0;
-    background-image: linear-gradient(
-            to bottom,
-            rgba(255, 255, 255, 0) 0%,
-            rgba(255, 255, 255, 1) 100%
+  border-bottom: transparent;
+  padding: 2em 0;
+  background-image: linear-gradient(
+      to bottom,
+      rgba(255, 255, 255, 0) 0%,
+      rgba(255, 255, 255, 1) 100%
     ),
     url(/plugin/mrbeam/static/img/pattern_stripes.png);
-    background-size: cover, contain;
-    border-top: 1px solid #e25303;
+  background-size: cover, contain;
+  border-top: 1px solid #e25303;
 }
 
 #save_material_flyin {
-    padding-top: 1em;
+  padding-top: 1em;
 }
 
 #save_material_flyin form {
-    margin: 0;
-}
-
+  margin: 0;
+}
 #save_material_flyin .control-group {
-    margin-bottom: 0.5em;
-}
-
+  margin-bottom: 0.5em;
+}
 #save_material_flyin label.control-label {
-    width: 120px;
-}
-
+  width: 120px;
+}
 #save_material_flyin .controls {
-    margin-left: 130px;
+  margin-left: 130px;
 }
 
 #custom_mat_col {
-    width: 3em;
-    height: 3em;
+  width: 3em;
+  height: 3em;
 }
 
 #custom_mat_th {
-    width: 3em;
-    margin-right: 0.5em;
+  width: 3em;
+  margin-right: 0.5em;
 }
 
 .not_possible_on_this_material {
-    color: #999;
+  color: #999;
 }
 
 .misfit_warning i {
-    color: #e25303;
+  color: #e25303;
 }
 
 #dialog_vector_graphics_conversion .modal-body {
-    /*min-height: 65vh;*/
-}
-
-#dialog_vector_graphics_conversion .modal-header h3{
-  display: flex;
-}
-
-#dialog_vector_graphics_conversion .laserhead-model-icon {
-  color: #e25303;
-  font-size: 16px;
-  margin-left: 5px;
-}
+  /*min-height: 65vh;*/
+}
+
 .modal.modal-left-side {
-    top: 50%;
-    left: -52%;
-    margin-left: 1em;
-}
-
+  top: 50%;
+  left: -52%;
+  margin-left: 1em;
+}
 .modal.modal-left-side.fade {
-    transition: opacity 0.3s linear, left 0.3s ease-out, bottom 0.3s ease-out,
+  transition: opacity 0.3s linear, left 0.3s ease-out, bottom 0.3s ease-out,
     margin-top 0s linear, top 0s linear;
 }
-
 .modal.modal-left-side.fade.in {
-    left: 0;
+  left: 0;
 }
 
 #quick_shape_dialog .control-group {
-    margin-bottom: 0.5em;
+  margin-bottom: 0.5em;
 }
 
 #quick_shape_dialog input[type="color"],
 #quick_shape_dialog input[type="number"] {
-    width: 150px;
-}
-
+  width: 150px;
+}
 #quick_shape_dialog input[type="range"] {
-    width: 164px;
-}
-
+  width: 164px;
+}
 #quick_shape_dialog form.form-horizontal {
-    margin-bottom: 0;
-}
-
+  margin-bottom: 0;
+}
 #quick_shape_stroke_and_fill input[type="range"] {
-    width: 134px;
-}
-
+  width: 134px;
+}
 #quick_shape_stroke_and_fill input[type="color"] {
-    width: 120px;
-}
-<<<<<<< HEAD
-
-=======
+  width: 120px;
+}
 #quick_text_stroke_and_fill input[type="checkbox"],
->>>>>>> 207aa87e
 #quick_shape_stroke_and_fill input[type="checkbox"] {
-    width: 20px;
-    height: 20px;
-    margin-right: 10px;
+  width: 20px;
+  height: 20px;
+  margin-right: 10px;
 }
 
 svg#area_preview.overModalBG {
-    z-index: 1051;
+  z-index: 1051;
 }
 
 /** CAMERA CALIBRATION **/
 
 .camera_calibration_tabs {
-    border-width: 1px;
-    padding: 1em;
-    height: 90vh;
-    overflow-y: auto;
-    padding-bottom: 0;
-    position: relative;
+  border-width: 1px;
+  padding: 1em;
+  height: 90vh;
+  overflow-y: auto;
+  padding-bottom: 0;
+  position: relative;
 }
 
 .camera-settings-section {
-    margin-bottom: 30px;
+  margin-bottom: 30px;
 }
 
 .camera-settings-section .btn-group {
-    margin-left: 2px;
+  margin-left: 2px;
 }
 
 .camera-status-images {
-    width: 90%;
-    text-align: center;
-    border-collapse: separate;
-    border-spacing: 20px 0;
-    margin-bottom: 15px;
+  width: 90%;
+  text-align: center;
+  border-collapse: separate;
+  border-spacing: 20px 0;
+  margin-bottom: 15px;
 }
 
 .camera-status-images td {
-    position: relative;
+  position: relative;
 }
 
 .camera-status-images .camera-picture {
-    vertical-align: bottom;
+  vertical-align: bottom;
 }
 
 .camera-status-images .fa-download {
-    position: absolute;
-    bottom: 7px;
-    right: 7px;
-    text-shadow: 0 0 10px white;
+  position: absolute;
+  bottom: 7px;
+  right: 7px;
+  text-shadow: 0 0 10px white;
 }
 
 .camera-status-images .camera-image-description {
-    vertical-align: top;
-    font-size: small;
+  vertical-align: top;
+  font-size: small;
 }
 
 .camera-status-support .fa-download {
-    color: #e25303;
-    margin: 0 2px;
+  color: #e25303;
+  margin: 0 2px;
 }
 
 .requirement-status::after,
 .requirement::before {
-    font-family: FontAwesome3;
-    -webkit-font-smoothing: antialiased;
-    margin-left: 5px;
+  font-family: FontAwesome3;
+  -webkit-font-smoothing: antialiased;
+  margin-left: 5px;
 }
 
 .requirement-status.requirement-met::after,
 .requirement.requirement-met::before {
-    content: "\f00c";
-    color: #00d400;
+  content: "\f00c";
+  color: #00d400;
 }
 
 .requirement-status.requirement-not-met::after,
 .requirement.requirement-not-met::before {
-    content: "\f00d";
-    color: red;
+  content: "\f00d";
+  color: red;
 }
 
 .camera-calibrations {
-    display: grid;
-    grid-gap: 10px;
-    grid-template-columns: 1fr 1fr;
-    width: 95%;
-    margin: 20px 0 0 5px;
+  display: grid;
+  grid-gap: 10px;
+  grid-template-columns: 1fr 1fr;
+  width: 95%;
+  margin: 20px 0 0 5px;
 }
 
 .camera-calibrations .calibration-container {
-    padding: 10px 15px;
-    margin: 0 4% 0 0;
-    position: relative;
+  padding: 10px 15px;
+  margin: 0 4% 0 0;
+  position: relative;
 }
 
 .calibration-container .rounded_container_title {
-    margin-top: 0;
+  margin-top: 0;
 }
 
 .calibration-container .rounded_container_hr {
-    margin: 10px -15px;
+  margin: 10px -15px;
 }
 
 .calibration-container p:last-of-type {
-    margin-bottom: 50px;
+  margin-bottom: 50px;
 }
 
 .calibration-container button {
-    position: absolute;
-    bottom: 10px;
-    right: 10px;
+  position: absolute;
+  bottom: 10px;
+  right: 10px;
 }
 
 .camera-calibration-title {
-    margin: 2px 0 6px 2px;
+  margin: 2px 0 6px 2px;
 }
 
 .camera-calibration-title .btn {
-    border-radius: 999px; /* full size round borders */
-    padding: 10px 10px;
-    min-width: auto;
+  border-radius: 999px; /* full size round borders */
+  padding: 10px 10px;
+  min-width: auto;
 }
 
 .camera-calibration-title .btn img {
-    width: 20px;
+  width: 20px;
 }
 
 .camera-calibration-title span {
-    vertical-align: bottom;
-    font-size: 24.5px;
-    line-height: 40px;
-    margin: 10px 0 10px 5px;
-    font-family: inherit;
-    font-weight: bold;
-    color: inherit;
-    text-rendering: optimizelegibility;
+  vertical-align: bottom;
+  font-size: 24.5px;
+  line-height: 40px;
+  margin: 10px 0 10px 5px;
+  font-family: inherit;
+  font-weight: bold;
+  color: inherit;
+  text-rendering: optimizelegibility;
 }
 
 .camera-calibration-steps > li {
-    margin-bottom: 15px;
+  margin-bottom: 15px;
 }
 
 .camera-calibration-steps > li > button {
-    margin-top: 5px;
+  margin-top: 5px;
 }
 
 .calibration_manual.img {
-    width: 48%;
-    padding-top: 32%;
-    background-repeat: no-repeat;
-    background-size: contain;
-    margin-bottom: 1em;
+  width: 48%;
+  padding-top: 32%;
+  background-repeat: no-repeat;
+  background-size: contain;
+  margin-bottom: 1em;
 }
 
 .marker_selection_desc {
-    margin-top: 0em;
-    margin-bottom: 1em;
-    display: inline-block;
+  margin-top: 0em;
+  margin-bottom: 1em;
+  display: inline-block;
 }
 
 .cal-arrow {
-    width: 0.8em;
-    height: 0.8em;
-    background-image: url(/plugin/mrbeam/static/img/cal_marker.svg);
-    border: 0px transparent;
-    background-repeat: no-repeat;
-    background-color: white;
-    background-size: contain;
-    display: inline-block;
-    background-position: center;
+  width: 0.8em;
+  height: 0.8em;
+  background-image: url(/plugin/mrbeam/static/img/cal_marker.svg);
+  border: 0px transparent;
+  background-repeat: no-repeat;
+  background-color: white;
+  background-size: contain;
+  display: inline-block;
+  background-position: center;
 }
 
 .cal-row {
-    color: #ddd;
-    font-size: 1.2rem;
-    padding: 0.1em;
-}
-
+  color: #ddd;
+  font-size: 1.2rem;
+  padding: 0.1em;
+}
 .cal-row.active {
-    color: #383e42;
-}
-
+  color: #383e42;
+}
 .complete .cal-row {
-    display: block !important;
-    font-size: 1rem;
+  display: block !important;
+  font-size: 1rem;
 }
 
 #NE .cal-arrow {
-    transform: scale(-1, 1);
-}
-
+  transform: scale(-1, 1);
+}
 #SE .cal-arrow {
-    transform: scale(-1, -1);
-}
-
+  transform: scale(-1, -1);
+}
 #SW .cal-arrow {
-    transform: scale(1, -1);
+  transform: scale(1, -1);
 }
 
 .calibration_click_indicator {
-    stroke: #ffffff;
-    stroke-width: 1;
-    fill: none;
+  stroke: #ffffff;
+  stroke-width: 1;
+  fill: none;
 }
 
 .marker_found_indicator {
-    color: #ddd;
-    display: inline-block;
-    padding: 0 0.5em;
-}
-
+  color: #ddd;
+  display: inline-block;
+  padding: 0 0.5em;
+}
 .marker_found_indicator.active {
-    color: #000;
+  color: #000;
 }
 
 .marker_debug_image:hover {
-    height: 45vh;
-}
-
+  height: 45vh;
+}
 .marker_debug_image {
-    margin: 5px;
-    border: 1px;
-    border-style: solid;
-    border-color: black;
-    height: 15vh;
-    position: fixed;
-    max-width: 26vw;
-    max-height: 50vh;
+  margin: 5px;
+  border: 1px;
+  border-style: solid;
+  border-color: black;
+  height: 15vh;
+  position: fixed;
+  max-width: 26vw;
+  max-height: 50vh;
 }
 
 #debug_NW_img {
-    top: 1vh;
-    left: 0vw;
-}
-
+  top: 1vh;
+  left: 0vw;
+}
 #debug_NE_img {
-    top: 1vh;
-    right: 1vw;
-}
-
+  top: 1vh;
+  right: 1vw;
+}
 #debug_SW_img {
-    bottom: 1vh;
-    left: 0vw;
-}
-
+  bottom: 1vh;
+  left: 0vw;
+}
 #debug_SE_img {
-    bottom: 1vh;
-    right: 0vw;
+  bottom: 1vh;
+  right: 0vw;
 }
 
 #calibration_picture_control button {
-    width: 2em;
-    height: 2em;
+  width: 2em;
+  height: 2em;
 }
 
 #reengrave_markers div {
-    padding: 0em 0em 0em 1em;
-    border: 1px solid #d34843;
-    overflow: hidden;
-    margin-top: 1em;
-    box-sizing: border-box;
+  padding: 0em 0em 0em 1em;
+  border: 1px solid #d34843;
+  overflow: hidden;
+  margin-top: 1em;
+  box-sizing: border-box;
 }
 
 #reengrave_markers input {
-    width: 3em;
-    height: 0.75em;
-    margin-bottom: 0;
-    border-radius: 0.75em;
-    background-color: #eee;
-    margin-right: 0.3em;
+  width: 3em;
+  height: 0.75em;
+  margin-bottom: 0;
+  border-radius: 0.75em;
+  background-color: #eee;
+  margin-right: 0.3em;
 }
 
 #lens_correction_image_list {
-    display: grid;
-    grid-template-columns: 1fr 1fr 1fr;
-    margin: 0;
-    width: 100%;
-    /*max-height: 60vh;*/
-    /*overflow-y: scroll;*/
+  display: grid;
+  grid-template-columns: 1fr 1fr 1fr;
+  margin: 0;
+  width: 100%;
+  /*max-height: 60vh;*/
+  /*overflow-y: scroll;*/
 }
 
 .lens_correction_image_thumb {
-    list-style-type: none;
-    background: top center no-repeat;
-    background-size: contain;
-    background-color: #ddd;
-    padding-top: 70%;
-    margin: 0.5em;
-    position: relative;
-}
-
+  list-style-type: none;
+  background: top center no-repeat;
+  background-size: contain;
+  background-color: #ddd;
+  padding-top: 70%;
+  margin: 0.5em;
+  position: relative;
+}
 .lens_correction_image_thumb.zoom {
-    position: fixed;
-    top: 0;
-    left: 0;
-    width: 100vw;
-    background-color: black;
-    margin: 0;
-    background-size: 70%;
-    z-index: 999;
+  position: fixed;
+  top: 0;
+  left: 0;
+  width: 100vw;
+  background-color: black;
+  margin: 0;
+  background-size: 70%;
+  z-index: 999;
 }
 
 .lens_correction_image_thumb i.status_icon {
-    position: absolute;
-    font-size: 4em;
-    width: 100%;
-    top: calc(50% - 2rem);
-    left: 0;
-    text-align: center;
+  position: absolute;
+  font-size: 4em;
+  width: 100%;
+  top: calc(50% - 2rem);
+  left: 0;
+  text-align: center;
 }
 
 #lens_correction_image_list .chessboard_cal_duration {
-    padding: 0.5em 0.5em 0.1em;
-    font-size: 10px;
-    line-height: 12px;
+  padding: 0.5em 0.5em 0.1em;
+  font-size: 10px;
+  line-height: 12px;
 }
 
 #lensCalibrationPhases.qa_active #lensCalibrationPictureTaking,
 #lensCalibrationPhases #lensCalibrationQA {
-    display: none;
-}
-
+  display: none;
+}
 #lensCalibrationPhases.qa_active #lensCalibrationQA,
 #lensCalibrationPhases #lensCalibrationPictureTaking {
-    display: block;
+  display: block;
 }
 
 #lens_calibration_take_pic {
-    color: #fff;
-    border-radius: 50%;
-    width: 5em;
-    height: 5em;
-    display: inline-block;
-    margin-top: -75px;
-    margin-left: -5px;
-    position: relative;
-    z-index: 1;
+  color: #fff;
+  border-radius: 50%;
+  width: 5em;
+  height: 5em;
+  display: inline-block;
+  margin-top: -75px;
+  margin-left: -5px;
+  position: relative;
+  z-index: 1;
 }
 
 #lens_calibration_toggle_qa_btn {
-    position: absolute;
-    bottom: 40px;
-    right: 0;
+  position: absolute;
+  bottom: 40px;
+  right: 0;
 }
 
 #recalculate_lens_calibration_btn {
-    height: 5em;
-    margin-bottom: 20px;
-    display: inline-block;
-    right: 0;
-    bottom: 0;
-    z-index: 0;
-    position: absolute;
+  height: 5em;
+  margin-bottom: 20px;
+  display: inline-block;
+  right: 0;
+  bottom: 0;
+  z-index: 0;
+  position: absolute;
 }
 
 #lens_calibration_steps_and_heatmap {
-    display: grid;
-    grid-template-columns: 2fr 1fr;
+  display: grid;
+  grid-template-columns: 2fr 1fr;
 }
 
 #lens_calibration_steps_and_heatmap div {
-    margin: 0 4% 0 0;
-    position: relative;
+  margin: 0 4% 0 0;
+  position: relative;
 }
 
 #heatmap_container {
-    max-width: 100%;
-    height: auto;
+  max-width: 100%;
+  height: auto;
 }
 
 #segment_group rect {
-    fill: green;
-    fill-opacity: 0.3;
-}
-
+  fill: green;
+  fill-opacity: 0.3;
+}
 #segment_group rect.highlight {
-    fill-opacity: 0.5;
-    stroke: #00ff00;
-    stroke-width: 8px;
+  fill-opacity: 0.5;
+  stroke: #00ff00;
+  stroke-width: 8px;
 }
 
 .qa_list_and_next {
-    border: 1px solid green;
-    border-radius: 8px;
-    padding: 1em 2em;
-    margin: 1em 0;
-    position: relative;
-    background-color: #fff;
-    font-size: 14pt;
+  border: 1px solid green;
+  border-radius: 8px;
+  padding: 1em 2em;
+  margin: 1em 0;
+  position: relative;
+  background-color: #fff;
+  font-size: 14pt;
 }
 
 .qa_list_and_next ul {
-    max-width: 85%;
+  max-width: 85%;
 }
 
 .qa_list_and_next li {
-    line-height: 1.6em;
+  line-height: 1.6em;
 }
 
 .qa_list_and_next a.continue_btn {
-    position: absolute;
-    right: -1px;
-    bottom: -1px;
-    border: none;
-    border-radius: 8px 0px;
+  position: absolute;
+  right: -1px;
+  bottom: -1px;
+  border: none;
+  border-radius: 8px 0px;
 }
 
 .qa_list_and_next .continue_btn.btn-group {
-    position: absolute;
-    bottom: 1px;
-    right: -1px;
-}
-
+  position: absolute;
+  bottom: 1px;
+  right: -1px;
+}
 .qa_list_and_next .continue_btn.btn-group .btn {
-    position: relative;
-}
-
+  position: relative;
+}
 .qa_list_and_next .continue_btn.btn-group .btn:first-child {
-    border-radius: 8px 0 0 0;
-}
-
+  border-radius: 8px 0 0 0;
+}
 .qa_list_and_next .continue_btn.btn-group .btn:last-child {
-    border-radius: 0 0 8px 0;
+  border-radius: 0 0 8px 0;
 }
 
 .qa_images h3 {
-    margin-top: 0;
+  margin-top: 0;
 }
 
 .qa_images {
-    display: grid;
-    grid-template-columns: 2fr 1fr;
-    margin: 0;
-    width: 100%;
-    grid-row-gap: 1em;
-    grid-column-gap: 1em;
+  display: grid;
+  grid-template-columns: 2fr 1fr;
+  margin: 0;
+  width: 100%;
+  grid-row-gap: 1em;
+  grid-column-gap: 1em;
 }
 
 .qa_img_wrapper {
-    position: relative;
+  position: relative;
 }
 
 #qa_undistorted_guides {
-    border: 1px solid #00ff00;
-    position: absolute;
+  border: 1px solid #00ff00;
+  position: absolute;
 }
 
 #qa_undistorted_guides {
-    --dist_horizontal: 3%;
-    --dist_vertical: 3%;
-    top: var(--dist_vertical);
-    bottom: var(--dist_vertical);
-    left: var(--dist_horizontal);
-    right: var(--dist_horizontal);
+  --dist_horizontal: 3%;
+  --dist_vertical: 3%;
+  top: var(--dist_vertical);
+  bottom: var(--dist_vertical);
+  left: var(--dist_horizontal);
+  right: var(--dist_horizontal);
 }
 
 .qa_images li.example {
-    position: relative;
-    list-style: none;
-    margin-bottom: 4px;
-    max-width: 200px;
-}
-
+  position: relative;
+  list-style: none;
+  margin-bottom: 4px;
+  max-width: 200px;
+}
 .qa_images li.example::after {
-    position: absolute;
-    right: 0.5rem;
-    top: 1rem;
-    font-size: 3rem;
-    font-family: FontAwesome3;
-    font-weight: normal;
-    font-style: normal;
-    text-decoration: inherit;
-    -webkit-font-smoothing: antialiased;
-}
-
+  position: absolute;
+  right: 0.5rem;
+  top: 1rem;
+  font-size: 3rem;
+  font-family: FontAwesome3;
+  font-weight: normal;
+  font-style: normal;
+  text-decoration: inherit;
+  -webkit-font-smoothing: antialiased;
+}
 .qa_images li.example.good_example::after {
-    content: "\f00c";
-    color: #00d400;
-}
-
+  content: "\f00c";
+  color: #00d400;
+}
 .qa_images li.example.bad_example::after {
-    content: "\f00d";
-    color: red;
+  content: "\f00d";
+  color: red;
 }
 
 .qa_done_block {
-    color: green;
-    font-size: 7em;
-    font-weight: bolder;
-    text-align: center;
-    margin: 1em 1em;
+  color: green;
+  font-size: 7em;
+  font-weight: bolder;
+  text-align: center;
+  margin: 1em 1em;
 }
 
 .qa_done_buttons {
-    border: 1px solid green;
-    border-radius: 8px;
-    padding: 1em 2em;
-    height: 2.3em;
-    position: relative;
-    text-align: center;
-    background-color: #fff;
-    display: grid;
-    grid-template-columns: auto auto auto auto auto;
+  border: 1px solid green;
+  border-radius: 8px;
+  padding: 1em 2em;
+  height: 2.3em;
+  position: relative;
+  text-align: center;
+  background-color: #fff;
+  display: grid;
+  grid-template-columns: auto auto auto auto auto;
 }
 
 .print_btn i.icon-print {
-    display: inherit !important;
+  display: inherit !important;
 }
 
 .print_btn:disabled i.icon-print {
-    display: none !important;
+  display: none !important;
 }
 
 .print_btn i.icon-spinner {
-    display: none !important;
+  display: none !important;
 }
 
 .print_btn:disabled i.icon-spinner {
-    display: inherit !important;
+  display: inherit !important;
 }
 
 #qa_cameraalignment_image {
-    width: 100%;
-    height: 360px;
-    background: url(/plugin/mrbeam/static/img/calibration/calpic_wait.svg) center no-repeat;
-    background-size: cover;
+  width: 100%;
+  height: 360px;
+  background: url(/plugin/mrbeam/static/img/calibration/calpic_wait.svg) center
+    no-repeat;
+  background-size: cover;
 }