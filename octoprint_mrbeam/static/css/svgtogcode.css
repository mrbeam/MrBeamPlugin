table th.settings_plugin_svgtogcode_profiles_key,table td.settings_plugin_svgtogcode_profiles_key{text-overflow:ellipsis;text-align:left;width:200px}table th.settings_plugin_svgtogcode_profiles_name,table td.settings_plugin_svgtogcode_profiles_name{text-overflow:ellipsis;text-align:left}table th.settings_plugin_svgtogcode_profiles_actions,table td.settings_plugin_svgtogcode_profiles_actions{text-align:center;width:100px}table th.settings_plugin_svgtogcode_profiles_actions a,table td.settings_plugin_svgtogcode_profiles_actions a{text-decoration:none;color:#000}table th.settings_plugin_svgtogcode_profiles_actions a.disabled,table td.settings_plugin_svgtogcode_profiles_actions a.disabled{color:#ccc;cursor:default}
.slider_manual_input {
	margin-left: 1.5em;
	width: 2.5em;
}

#gcode_reference .gcommand {
	font-weight: bold;
}
#gcode_reference .example {
	font-style: italic;
}

#gcode_reference ul {
	margin-left: 0;
	max-height: 60vh;
	overflow: auto;
}
#gcode_reference ul li {
	list-style: none;
	margin-bottom: 1em;
}

.svgtogcode_grayscale {
	background-image: linear-gradient(90deg, #FFFFFF, #000000);
	width:220px;
	display: inline-block;
}

.img_intensity_input {
	width: 3.5em;
}

svg text {
	-webkit-user-select: none;
	-moz-user-select: none;
	-ms-user-select: none;
	cursor: default;
	pointer-events: none;

}

.img_slider{
	margin-bottom: 24px;
}

.img_preprocessing_preview {
    background-size: 150px;
	display: inline-block;
	width: 150px;
	height: 150px;
}

.img_preprocessing_preview.after {
    position:relative;
}
.img_preprocessing_preview.after>div {
	position: absolute;
	top:0;
	left:0;
}

.img_preprocessing_preview.after .contrast,
.img_preprocessing_preview.after .sharpened,
.img_preprocessing_preview.after .sharpened_contrast {
	opacity: 0;
}

.photo_attribution {
	margin-bottom: 1em;
}
.photo_attribution a {
    color: #999;
    font-size: smaller;
}

#dialog_vector_graphics_conversion .hint {
	font-style: italic;
    font-size: smaller;
	margin-top: 4px;
	background-color: #fafafa;
}

#dialog_vector_graphics_conversion .hint .icon {
	font-size: large;
    padding-right: .5em;
}

#photo_preview {
	width: 400px;
	height: 300px;
	margin: auto;
}

.overrideSlider {
	margin-bottom: 8px;
}

.overrideSlider input {
	width:130px;
}
.overrideSlider span {
	padding-left: .6em;
}

.repeatGcode .btn-group {
	width: 145px;
}
.repeatGcode input, .repeatGcode button {
	width: 33%;
}

.repeatGcode input {
	margin-bottom:0;
	padding-left: 0;
	padding-right: 0;
	text-align: center;
}
.repeatGcode>span {
	padding-left: .6em;
}

.manual_position_input {
	padding-top: 12px;
}

#manual_position.warning {
	color: #e25303;
}

#settings_svg_conversion input[type=number] {
	max-width: 6em;
}

#webcam_wrapper {
	position:absolute;
	top:1px;
	left:1px;
	overflow: hidden;
}

#webcam_wrapper_settings {
	overflow: hidden;
	border:	1px solid #999;
	position: absolute;
	top:0;
}

#camera_calibration_parameter_wrapper {
	display: flex;
    flex-direction: row;
    flex-wrap: wrap;
    justify-content: center;
    align-items: center;
	position:absolute;
	top:0;
}

#camera_calibration_parameter {
	margin: 10%;
	background-color: rgba(255,255,255,0.8);
	padding: 0% 10%;
}

.camCalib {
	width: 48%;
	display: inline-block;
}

.form-horizontal .camCalib .controls {
    margin-left: 60%;
}
.form-horizontal .camCalib .control-label {
    width: 48%;
}

#beamcam_image {
	position:absolute;
}

#beamcam_image.broken {
	visibility: hidden;
}

svg#area_preview {
	user-select: none;
	-webkit-user-select: none;
	-moz-user-select:none;
	-o-user-select:none;
	-ms-user-select:none;
}

#dialog_vector_graphics_conversion {
    width: 96%;
    margin-left: -48%;
}

#color_assignment:after {
    display: table;
    line-height: 0;
    content: "";
	clear: both;
}

.job_row {
    margin-bottom: 1em;
    border-bottom: 1px solid #999;
    padding-bottom: 1em;
	display: flex;
}

h4.job_title{
	margin-top: 0px;
	margin-bottom: 1em;
}

.job_row input {
    max-width: 35%;
}

.job_row .form-horizontal .control-group {
    margin-bottom: 5px;
}

.used_color {
    width: 48px;
    height: 48px;
    overflow: hidden;
    display: inline-block;
    border-radius: 5%;
    /* border: 1px solid #999; */
    box-shadow: 2px 2px 4px 2px rgba(0,0,0,0.33);
    margin: 4px;
}

.img_drop_zone,
.color_drop_zone {
	border-color: rgba(0,0,0,0);
	min-height: 50px;
	width: 100%
}

/* state machine. either img or vector color drop zone highlightning*/
#no_job .color_drop_zone.hover,
body.engravingDrag #engrave_job .img_drop_zone.hover,
body.vectorDrag .job_row_vector .color_drop_zone.hover,
body.vectorDrag .color_drop_zone.create_job.hover {
	border: 2px dashed;
    font-weight: 700;
	border-color: rgba(0,0,0,0.33);
	transition: border-color ease-in 0.5s;
}

.color_drop_zone.create_job {
	text-align: center;
    padding: 1em 0;
    min-height: auto;
}

#cd_engraving {
<<<<<<< HEAD
/*	background: linear-gradient(135deg,   
				rgba(255, 0, 0, 1) 0%, 
=======
	background: linear-gradient(135deg,
				rgba(255, 0, 0, 1) 0%,
>>>>>>> cc4a6027
				rgba(255, 255, 0, 1) 35%,
				rgba(0, 255, 0, 1) 50%,
				rgba(0, 255, 255, 1) 65%,
				rgba(0, 0, 255, 1) 100%
				);*/
}

body.colorDragInProgress #drop_overlay {
	display: none;
}

.checkInput {
	border-color: red !important;

}<|MERGE_RESOLUTION|>--- conflicted
+++ resolved
@@ -258,13 +258,8 @@
 }
 
 #cd_engraving {
-<<<<<<< HEAD
 /*	background: linear-gradient(135deg,   
 				rgba(255, 0, 0, 1) 0%, 
-=======
-	background: linear-gradient(135deg,
-				rgba(255, 0, 0, 1) 0%,
->>>>>>> cc4a6027
 				rgba(255, 255, 0, 1) 35%,
 				rgba(0, 255, 0, 1) 50%,
 				rgba(0, 255, 255, 1) 65%,
