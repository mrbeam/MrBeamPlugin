$(function () {
    function AnalyticsViewModel(params) {
        let self = this;
		self.loginState = params[0];
		
        window.mrbeam.viewModels['analyticsViewModel'] = self;
        self.settings = params[0]

        self.window_load_ts=-1;

        // Do not use before onStartupComplete!
        self.analyticsEnabled = ko.observable(false)
        self.isStartupComplete = false
        self.error_sqeuence = 0

        self.send_fontend_event = function (event, payload) {
            if (self.isStartupComplete && !self.analyticsEnabled()) {
                return {}
            }

            payload['ts'] = payload['ts'] || new Date().getTime();
            payload['browser_time'] = new Date().toLocaleString('en-GB');  //GB so that we don't get AM/PM
            return self._send(event, payload);
        };

        self.send_console_event = function (logData) {
            if (logData.level == 'error' || logData.level == 'warn') {
                logData.error_sqeuence = self.error_sqeuence++
            }
            // copies logData to not pollute console.everything
            logData = {...logData}
            self.send_fontend_event('console', logData);
        }

        self._send = function (event, payload) {
<<<<<<< HEAD
            if(self.loginState.isUser()){
				let data = {
					event: event,
					payload: payload || {}
				};

				$.ajax({
					url: "plugin/mrbeam/analytics",
					type: "POST",
					dataType: "json",
					contentType: "application/json; charset=UTF-8",
					data: JSON.stringify(data)
				});
			} else {
				// TODO discuss if we want to store and send later?
			}
=======
            let data = {
                event: event,
                payload: payload || {}
            };

            return $.ajax({
                url: "plugin/mrbeam/analytics",
                type: "POST",
                dataType: "json",
                contentType: "application/json; charset=UTF-8",
                data: JSON.stringify(data)
            });
>>>>>>> c2cbb2a5
        };

        $(window).load(function() {
            self.window_load_ts = new Date().getTime()
        });

        self.onAllBound = function() {
            self._updateAnalyticsEnabledValue()

            console.everything.forEach(function (logData) {
                if (logData.level == 'error' || logData.level == 'warn') {
                    self.send_console_event(logData);
                }
            })
            console.callbacks.error = self.send_console_event
            console.callbacks.warn = self.send_console_event
        }

        self.onStartupComplete = function(){
            self.isStartupComplete = true
        }

        self.onEventSettingsUpdated = function() {
            self._updateAnalyticsEnabledValue()
        }

        self.onCurtainOpening = function () {
            let now = new Date().getTime();
            let payload = {
                window_load: (self.window_load_ts-INIT_TS_MS)/1000,
                curtain_open: (now-INIT_TS_MS)/1000
            };
            self.send_fontend_event('loading_dur', payload);
        };

        self._updateAnalyticsEnabledValue = function(){
            self.analyticsEnabled(self.settings.settings.plugins.mrbeam.analyticsEnabled())
        }
    }

    // view model class, parameters for constructor, container to bind to
    OCTOPRINT_VIEWMODELS.push([
        AnalyticsViewModel,

        // e.g. loginStateViewModel, settingsViewModel, ...
<<<<<<< HEAD
        ["loginStateViewModel"],
=======
        ['settingsViewModel'],
>>>>>>> c2cbb2a5

        // e.g. #settings_plugin_mrbeam, #tab_plugin_mrbeam, ...
        []
    ]);
});<|MERGE_RESOLUTION|>--- conflicted
+++ resolved
@@ -1,10 +1,9 @@
 $(function () {
     function AnalyticsViewModel(params) {
         let self = this;
-		self.loginState = params[0];
-		
         window.mrbeam.viewModels['analyticsViewModel'] = self;
         self.settings = params[0]
+        self.loginState = params[1];
 
         self.window_load_ts=-1;
 
@@ -33,7 +32,6 @@
         }
 
         self._send = function (event, payload) {
-<<<<<<< HEAD
             if(self.loginState.isUser()){
 				let data = {
 					event: event,
@@ -50,20 +48,6 @@
 			} else {
 				// TODO discuss if we want to store and send later?
 			}
-=======
-            let data = {
-                event: event,
-                payload: payload || {}
-            };
-
-            return $.ajax({
-                url: "plugin/mrbeam/analytics",
-                type: "POST",
-                dataType: "json",
-                contentType: "application/json; charset=UTF-8",
-                data: JSON.stringify(data)
-            });
->>>>>>> c2cbb2a5
         };
 
         $(window).load(function() {
@@ -109,11 +93,7 @@
         AnalyticsViewModel,
 
         // e.g. loginStateViewModel, settingsViewModel, ...
-<<<<<<< HEAD
-        ["loginStateViewModel"],
-=======
-        ['settingsViewModel'],
->>>>>>> c2cbb2a5
+        ['settingsViewModel', "loginStateViewModel"],
 
         // e.g. #settings_plugin_mrbeam, #tab_plugin_mrbeam, ...
         []
