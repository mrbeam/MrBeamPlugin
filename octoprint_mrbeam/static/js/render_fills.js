//    render_fills.js - a snapsvg.io plugin to render the infill of svg files into a bitmap.
//    Copyright (C) 2015  Teja Philipp <osd@tejaphilipp.de>
//
//    based on work by http://davidwalsh.name/convert-canvas-image
//    and http://getcontext.net/read/svg-images-on-a-html5-canvas
//
//    This program is free software: you can redistribute it and/or modify
//    it under the terms of the GNU Affero General Public License as
//    published by the Free Software Foundation, either version 3 of the
//    License, or (at your option) any later version.
//
//    This program is distributed in the hope that it will be useful,
//    but WITHOUT ANY WARRANTY; without even the implied warranty of
//    MERCHANTABILITY or FITNESS FOR A PARTICULAR PURPOSE.  See the
//    GNU Affero General Public License for more details.
//
//    You should have received a copy of the GNU Affero General Public License
//    along with this program.  If not, see <http://www.gnu.org/licenses/>.

Snap.plugin(function (Snap, Element, Paper, global) {
    /**
     * @param {boolean} fillPaths true if filledPaths should be rastered
     *
     * @returns {set} set of elements to be rastered.
     */

    Element.prototype.removeUnfilled = function (fillPaths) {
        var elem = this;
        var selection = [];
        var children = elem.children();

        var goRecursive =
            elem.type !== "defs" && // ignore these tags
            elem.type !== "clipPath" &&
            elem.type !== "metadata" &&
            elem.type !== "desc" &&
            elem.type !== "text" &&
            elem.type !== "rdf:rdf" &&
            elem.type !== "cc:work" &&
            elem.type !== "sodipodi:namedview" &&
            children.length > 0;

        if (goRecursive) {
            for (var i = 0; i < children.length; i++) {
                var child = children[i];
                selection = selection.concat(child.removeUnfilled(fillPaths));
            }
        } else {
            if (
                elem.type === "image" ||
                elem.type === "text" ||
                elem.type === "textPath" //||
                //                elem.type === "#text"
            ) {
                selection.push(elem);
            } else {
                if (fillPaths && elem.is_filled()) {
                    //                    elem.attr("stroke", "none");
                    selection.push(elem);
                } else {
                    if (elem.type !== "#text" && elem.type !== "defs") {
                        elem.remove();
                    }
                }
            }
        }
        return selection;
    };

    Element.prototype.markFilled = function (className, fillPaths) {
        var elem = this;
        var selection = [];
        var children = elem.children();
        if (
            elem.type === "desc" ||
            elem.type === "title" ||
            elem.type === "style"
        ) {
            return [];
        }

        // TODO: better than checking children.length and a blacklist would be to refer to
        // Graphic Elements vs. Container Elements (see https://www.w3.org/TR/SVG/struct.html#TermContainerElement)
        // image is excluded here as <image ...>\n</image> has a child of type #text (== '\n')
        const goRecursive = ![
            "image",
            "defs",
            "clipPath",
            "metadata",
            "rdf:rdf",
            "cc:work",
            "sodipodi:namedview",
        ].includes(elem.type);

        if (children.length > 0 && goRecursive) {
            for (var i = 0; i < children.length; i++) {
                var child = children[i];
                selection = selection.concat(
                    child.markFilled(className, fillPaths)
                );
            }
        } else {
            if (elem.type === "g") return []; // means empty group
            if (elem.type === "defs") return []; // means empty defs
            if (
                elem.type === "image" ||
                elem.type === "text" ||
                elem.type === "#text"
            ) {
                if (elem.type === "#text") {
                    if (elem.node.nodeValue.trim() !== "") {
                        let parent = elem.parent();
                        if (parent.type === "textPath") {
                            parent = parent.parent();
                        }
                        parent.addClass(className);
                        selection.push(parent);
                    }
                } else if (elem.type === "text") {
                    if (elem.node.nodeValue !== null) {
                        elem.addClass(className);
                        selection.push(elem);
                    }
                } else if (elem.type === "image") {
                    elem.addClass(className);
                    selection.push(elem);
                }
            } else {
                // check for non-dimensional elements and out of working area elements
                const bb = elem.getBBox();
                if (bb.w === 0 || bb.h === 0) {
                    console.warn(`Element did not have expanse: ${elem.type}`);
                    return [];
                }

                if (fillPaths && elem.is_filled()) {
                    elem.addClass(className);
                    selection.push(elem);
                }
            }
        }
        return selection;
    };

    Element.prototype.splitRasterClusters = function (fillAreas) {
        const svg = this;
        let marked = svg.markFilled("toRaster", fillAreas);

        // cluster overlapping
        let clusterCount = 0;
        let clusters = [];
        for (let i = 0; i < marked.length; i++) {
            let rasterEl = marked[i];
            let bbox;
            try {
              bbox = rasterEl.get_total_bbox();
            }
            catch(error) {
                console.warn(`Getting bounding box for ${rasterEl} failed.`, error);
                continue;
            }
            // find overlaps
            let lastOverlap = -1;
            for (var j = 0; j < clusters.length; j++) {
                var cluster = clusters[j];
                if (Snap.path.isBBoxIntersect(cluster.bbox, bbox)) {
                    // TODO refined overlap method
                    if (lastOverlap === -1) {
                        // merge element in cluster (1st overlap)
                        cluster.bbox = Snap.path.merge_bbox(cluster.bbox, bbox);
                        cluster.elements.push(rasterEl);
                        lastOverlap = j;
                    } else {
                        // merge clusters (multiple overlaps)
                        cluster.bbox = Snap.path.merge_bbox(
                            cluster.bbox,
                            clusters[lastOverlap].bbox
                        );
                        cluster.elements = cluster.elements.concat(
                            clusters[lastOverlap].elements
                        );
                        clusters[lastOverlap] = null;
                        lastOverlap = j;
                    }
                }
            }
            clusters = clusters.filter((c) => c !== null);
            if (lastOverlap === -1) {
                // create new cluster
                clusters.push({ bbox: bbox, elements: [rasterEl] });
                clusterCount++;
            }
        }

        for (let c = 0; c < clusters.length; c++) {
            let cluster = clusters[c];
            cluster.elements.forEach((rasterEl) =>
                rasterEl.addClass(`rasterCluster${c}`)
            );
            let tmpSvg = svg.clone();
<<<<<<< HEAD
            // opacity=0 is the better way to do tmpSvg.selectAll(`.toRaster:not(.rasterCluster${c})`).remove();
            // why? nested tspan elements behave like html span elements and move position if the siblings are removed.
            tmpSvg
                .selectAll(`.toRaster:not(.rasterCluster${c})`)
                .attr({ opacity: "0" });

=======
            tmpSvg.selectAll(`.toRaster:not(.rasterCluster${c})`).forEach((element) => {
                let elementToBeRemoved = tmpSvg.select('#' + element.attr('id'));
                let elementsToBeExcluded = ["text", "tspan"]
                if (elementToBeRemoved && !elementsToBeExcluded.includes(elementToBeRemoved.type)) {
                    elementToBeRemoved.remove();
                }
            });
>>>>>>> afc5a983
            // Fix IDs of filter references, those are not cloned correct (probably because reference is in style="..." definition)
            tmpSvg.fixIds("defs filter[mb\\:id]", "mb:id"); // namespace attribute selectors syntax: [ns\\:attrname]
            // DON'T fix IDs of textPath references, they're cloned correct.
            //tmpSvg.fixIds("defs .quicktext_curve_path", "[mb\\:id]");
            cluster.svg = tmpSvg;
            if (MRBEAM_DEBUG_RENDERING) {
                console.debug("cluster.bbox", cluster.bbox);
                cluster.svg.rect(cluster.bbox).attr({
                    stroke: "#FF00FF",
                    strokeDasharray: "3 1",
                    strokeWidth: "0.4",
                    fill: "none",
                    id: `bbox rCluster${c}`,
                });
            }
        }
        //console.log("Clusters", clusters);
        return clusters;
    };

    Element.prototype.is_filled = function () {
        var elem = this;

        // TODO text support
        // TODO opacity support
        if (
            elem.type !== "circle" &&
            elem.type !== "rect" &&
            elem.type !== "ellipse" &&
            elem.type !== "line" &&
            elem.type !== "polygon" &&
            elem.type !== "polyline" &&
            elem.type !== "path"
        ) {
            return false;
        }

        var fill = elem.attr("fill");
        var opacity = elem.attr("fill-opacity");

        if (fill !== "none") {
            if (opacity === null || opacity > 0) {
                return true;
            }
        }
        return false;
    };

    /**
     * Removes fill of element. In case element was a filled shape without stroke, element will be removed.
     * @returns {Boolean} if element was removed completely.
     */
    Element.prototype.unfillOrRemove = function () {
        let elem = this;

        // TODO opacity support
        if (
            elem.type !== "circle" &&
            elem.type !== "rect" &&
            elem.type !== "ellipse" &&
            elem.type !== "line" &&
            elem.type !== "polygon" &&
            elem.type !== "polyline" &&
            elem.type !== "path" &&
            elem.type !== "textPath" &&
            elem.type !== "text" &&
            elem.type !== "tspan" &&
            elem.type !== "image"
        ) {
            console.warn(`Element ${elem} is not a native type. Skip.`);
            return false;
        }

        const stroke = elem.attr("stroke");
        if (stroke !== "none") {
            elem.attr({ fill: "none" });
            return false;
        } else {
            elem.remove();
            return true;
        }
    };

    /**
     * Reads a linked image and embeds it with a dataUrl
     * @returns {Promise} Promise with the element or null in case of non-image element.
     */
    Element.prototype.embedImage = function () {
        let elem = this;
        if (elem.type !== "image") {
            console.warn(
                `embedImage only supports <image> elements. Got ${elem}`
            );
            return Promise.resolve(null);
        }

        let url = null;
        if (elem.attr("xlink:href") !== null) {
            url = elem.attr("xlink:href");
        } else if (elem.attr("href") !== null) {
            url = elem.attr("href");
        }
        if (url === null || url.startsWith("data:")) {
            console.info(`embedImage: nothing do to. Url was ${url}`);
            return Promise.resolve(elem);
        }

        let prom = loadImagePromise(url)
            .then(function (image) {
                let canvas = document.createElement("canvas");
                canvas.width = image.naturalWidth; // or 'width' if you want a special/scaled size
                canvas.height = image.naturalHeight; // or 'height' if you want a special/scaled size

                canvas.getContext("2d").drawImage(image, 0, 0);

                const ratio = getWhitePixelRatio(canvas);
                console.log(
                    `embedImage() white pixel ratio: ${(ratio * 100).toFixed(
                        2
                    )}%, total white pixel: ${
                        canvas.width * canvas.height * ratio
                    }, image:${image.src}`
                );

                const dataUrl = canvas.toDataURL("image/png");
                elem.attr("href", dataUrl);
                canvas.remove();
                return elem;
            })
            .catch(function (error) {
                console.error(
                    `Slicing Error - embedImage: error while loading image: ${error}`
                );
            });
        return prom;
    };

    Element.prototype.renderPNG = function (
        clusterIdx,
        wPT,
        hPT,
        wMM,
        hMM,
        pxPerMM,
        renderBBoxMM = null
    ) {
        var elem = this;
        console.debug(
            `renderPNG: SVG ${wPT} * ${hPT} (pt) with viewBox ${wMM} * ${hMM} (mm), rendering @ ${pxPerMM} px/mm, cropping to bbox (mm): ${renderBBoxMM.w} * ${renderBBoxMM.h} @ ${renderBBoxMM.x}, ${renderBBoxMM.y}`
        );

        let bboxFromElem = elem.getBBox();

        let bbox; // attention, this bbox uses viewBox coordinates (mm)
        if (renderBBoxMM === null) {
            // warning: correct result depends upon all resources (img, fonts, ...) have to be fully loaded already.
            bbox = elem.getBBox();
            //console.log(`renderPNG(): fetched render bbox from element: ${bbox}`);
        } else {
            bbox = renderBBoxMM;
            //            console.log(
            //                `renderPNG(): got render bbox from caller: ${bbox}, (elem bbox is ${bboxFromElem})`
            //            );
        }

        // TODO only enlarge on images and fonts
        // Quick fix: in some browsers the bbox is too tight, so we just add an extra 10% to all the sides, making the height and width 20% larger in total
        const enlargement_x = 0.4; // percentage of the width added to each side
        const enlargement_y = 0.4; // percentage of the height added to each side
        const x1 = Math.max(0, bbox.x - bbox.width * enlargement_x);
        const x2 = Math.min(wMM, bbox.x2 + bbox.width * enlargement_x);
        const w = x2 - x1;
        const y1 = Math.max(0, bbox.y - bbox.height * enlargement_y);
        const y2 = Math.min(wMM, bbox.y2 + bbox.height * enlargement_y);
        const h = y2 - y1;
        bbox.x = x1;
        bbox.y = y1;
        bbox.w = w;
        bbox.h = h;

        //        console.debug(
        //            `enlarged renderBBox (in mm): ${bbox.w}*${bbox.h} @ ${bbox.x},${bbox.y}`
        //        );

        // get svg as dataUrl
        var svgDataUri = elem.toDataURL(); // TODO remove comment. OK here

        // init render canvas and attach to page
        var renderCanvas = document.createElement("canvas");
        renderCanvas.id = `renderCanvas_${clusterIdx}`;
        renderCanvas.class = "renderCanvas";
        renderCanvas.width = bbox.w * pxPerMM;
        renderCanvas.height = bbox.h * pxPerMM;
        if (MRBEAM_DEBUG_RENDERING) {
            renderCanvas.style =
                "position: fixed; bottom: 0; left: 0; width: 95vw; border: 1px solid red;";
            renderCanvas.addEventListener("click", function () {
                this.remove();
            });
        }
        document.getElementsByTagName("body")[0].appendChild(renderCanvas);
        var renderCanvasContext = renderCanvas.getContext("2d");
        //        renderCanvasContext.fillStyle = "white"; // avoids one backend rendering step (has to be disabled in the backend)
        //        renderCanvasContext.fillRect(
        //            0,
        //            0,
        //            renderCanvas.width,
        //            renderCanvas.height
        //        );

        // TODO "preload" the quicktext fonts - otherwise async loading leads to unpredicted results.
        //        var link = document.createElement('link');
        //        link.rel = 'stylesheet';
        //        link.type = 'text/css';
        //        link.href = 'http://fonts.googleapis.com/css?family=Vast+Shadow';
        //        document.getElementsByTagName('head')[0].appendChild(link);
        //
        //        // Trick from https://stackoverflow.com/questions/2635814/
        //        var image = new Image();
        //        image.src = link.href;
        //        image.onerror = function () {
        //            ctx.font = '50px "Vast Shadow"';
        //            ctx.textBaseline = 'top';
        //            ctx.fillText('Hello!', 20, 10);
        //        };

        let prom = loadImagePromise(svgDataUri)
            .then(
                function (imgTag) {
                    try {
                        const srcScale = wPT / wMM; // canvas.drawImage refers to <svg> coordinates - not viewBox coordinates.
                        const cx = bbox.x * srcScale;
                        const cy = bbox.y * srcScale;
                        const cw = bbox.w * srcScale;
                        const ch = bbox.h * srcScale;

                        //                        console.debug(
                        //                            `rasterizing: ${cw}*${ch} @ ${cx},${cy} (scale: ${srcScale})`
                        //                        );
                        // drawImage(source, src.x, src.y, src.width, src.height, dest.x, dest.y, dest.width, dest.height);
                        renderCanvasContext.drawImage(
                            imgTag,
                            cx,
                            cy,
                            cw,
                            ch,
                            0,
                            0,
                            renderCanvas.width,
                            renderCanvas.height
                        );
                    } catch (exception) {
                        console.error(
                            "renderCanvasContext.drawImage failed:",
                            exception
                        );
                    }

                    // place fill bitmap into svg
                    const fillBitmap = renderCanvas.toDataURL("image/png");
                    const size = getDataUriSize(fillBitmap);
                    //                    console.debug("renderPNG rendered dataurl has " + size);

                    renderCanvas.remove();
                    return {
                        dataUrl: fillBitmap,
                        size: size,
                        bbox: bbox,
                        clusterIndex: clusterIdx,
                    };
                },
                // after onerror
                function (e) {
                    // var len = svgDataUri ? svgDataUri.length : -1;
                    var len = getDataUriSize(svgDataUri, "B");
                    var msg =
                        "Error during conversion: Loading SVG dataUri into image element failed in renderPNG. (dataUri.length: " +
                        len +
                        ")";
                    console.error(msg, e);
                    console.debug(
                        "renderPNG ERR: svgDataUri that failed to load: ",
                        svgDataUri
                    );
                    new PNotify({
                        title: gettext("Conversion failed"),
                        text: msg,
                        type: "error",
                        hide: false,
                    });
                    if (!MRBEAM_DEBUG_RENDERING) {
                        renderCanvas.remove();
                    }
                }
            )
            .catch(function (error) {
                console.error(error);
            });

        return prom;
    };

    Element.prototype.fixIds = function (selector, srcIdAttr) {
        const root = this;
        let elemsToFix = root.selectAll(selector);
        for (let i = 0; i < elemsToFix.length; i++) {
            const e = elemsToFix[i];
            const originalId = e.attr(srcIdAttr);
            if (originalId !== null && originalId !== "") {
                e.attr({ id: originalId });
            }
            //console.log(`fixed Id: ${e.type}#${originalId}`);
        }
    };

    function getDataUriSize(datauri, unit) {
        if (!datauri) return -1;
        var bytes = datauri.length;
        switch (unit) {
            case "B":
                return bytes;
            case "kB":
                return Math.floor(bytes / 1024);
            case "MB":
                return Math.floor(bytes / (1024 * 1024));
            default:
                if (bytes < 1024) return bytes + " Byte";
                else if (bytes < 1024 * 1024)
                    return Math.floor(bytes / 1024) + " kByte";
                else return Math.floor(bytes / (1024 * 1024)) + " MByte";
        }
    }
});<|MERGE_RESOLUTION|>--- conflicted
+++ resolved
@@ -198,22 +198,12 @@
                 rasterEl.addClass(`rasterCluster${c}`)
             );
             let tmpSvg = svg.clone();
-<<<<<<< HEAD
             // opacity=0 is the better way to do tmpSvg.selectAll(`.toRaster:not(.rasterCluster${c})`).remove();
             // why? nested tspan elements behave like html span elements and move position if the siblings are removed.
             tmpSvg
                 .selectAll(`.toRaster:not(.rasterCluster${c})`)
                 .attr({ opacity: "0" });
-
-=======
-            tmpSvg.selectAll(`.toRaster:not(.rasterCluster${c})`).forEach((element) => {
-                let elementToBeRemoved = tmpSvg.select('#' + element.attr('id'));
-                let elementsToBeExcluded = ["text", "tspan"]
-                if (elementToBeRemoved && !elementsToBeExcluded.includes(elementToBeRemoved.type)) {
-                    elementToBeRemoved.remove();
-                }
-            });
->>>>>>> afc5a983
+          
             // Fix IDs of filter references, those are not cloned correct (probably because reference is in style="..." definition)
             tmpSvg.fixIds("defs filter[mb\\:id]", "mb:id"); // namespace attribute selectors syntax: [ns\\:attrname]
             // DON'T fix IDs of textPath references, they're cloned correct.
