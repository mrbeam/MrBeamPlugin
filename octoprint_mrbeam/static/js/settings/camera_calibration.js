--- conflicted
+++ resolved
@@ -6,7 +6,6 @@
  */
 /* global OctoPrint, OCTOPRINT_VIEWMODELS */
 
-<<<<<<< HEAD
 $(function () {
 	function CameraCalibrationViewModel(parameters) {
 		var self = this;
@@ -18,8 +17,8 @@
 		self.scaleFactor = 6;
 		// todo get ImgUrl from Backend/Have it hardcoded but right
 		self.calImgUrl = ko.observable(self.staticURL);
-		self.calImgWidth = ko.observable(1024);
-		self.calImgHeight = ko.observable(768);
+		self.calImgWidth = ko.observable(2048);
+		self.calImgHeight = ko.observable(1536);
 		self.calSvgOffX = ko.observable(0);
 		self.calSvgOffY = ko.observable(0);
 		self.calSvgScale = ko.observable(1);
@@ -366,197 +365,4 @@
 		// e.g. #settings_plugin_mrbeam, #tab_plugin_mrbeam, ...
 		["#settings_plugin_mrbeam_camera"]
 	]);
-=======
-$(function() {
-    function CameraCalibrationViewModel(parameters) {
-        var self = this;
-
-        self.staticURL = "/plugin/mrbeam/static/img/cam_calib_static.jpg";
-
-        self.workingArea = parameters[1];
-        self.scaleFactor = 6;
-        // todo get ImgUrl from Backend/Have it hardcoded but right
-        self.calImgUrl = ko.observable(self.staticURL);
-        self.calImgWidth = ko.observable(2048);
-        self.calImgHeight = ko.observable(1536);
-        self.calSvgOffX = ko.observable(0);
-        self.calSvgOffY = ko.observable(0);
-        self.calSvgScale = ko.observable(1);
-        self.calSvgViewBox = ko.computed(function(){
-            var w = self.calImgWidth() / self.calSvgScale();
-            var h = self.calImgHeight() / self.calSvgScale();
-            return [self.calSvgOffX(), self.calSvgOffY(), w, h].join(' ');
-        });
-        self.currentStep = 0;
-        self.currentResults = {};
-        self.currentMarkersFound = {};
-
-        self.calibrationSteps = [
-            {name: 'start', desc: 'click to start', focus: [0,0,1]},
-            {name: 'NW', desc: 'North West', focus: [0,0,self.scaleFactor]},
-            {name: 'SW', desc: 'North East', focus: [0,self.calImgHeight(),self.scaleFactor]},
-            {name: 'SE', desc: 'South East', focus: [self.calImgWidth(),self.calImgHeight(),self.scaleFactor]},
-            {name: 'NE', desc: 'South West', focus: [self.calImgWidth(),0,self.scaleFactor]}
-        ];
-
-        self.userClick = function(vm, ev){
-
-            // check if picture is loaded
-            if(self.calImgUrl() === self.staticURL){
-                console.log("Please Take new Picture or wait till its loaded...");
-                return;
-            }
-
-            var cPos = self._getClickPos(ev);
-            console.log("got calibration: ", cPos);
-
-            // save current stepResult
-            var step = self.calibrationSteps[self.currentStep];
-            if(self.currentStep > 0){
-                self.currentResults[step.name] = {'x':Math.round(cPos.xImg),'y':Math.round(cPos.yImg)};
-            }
-
-            //check if finished and send result if true
-            self.currentStep = (self.currentStep + 1) % self.calibrationSteps.length;
-            if(self.currentStep === 0){
-                var tempResult = { result: {
-                        newMarkers: self.currentMarkersFound,
-                        newCorners: self.currentResults
-                }};
-                self._sendData(tempResult);
-                self.calImgUrl(self.staticURL);
-                self.currentResults = {}
-            }
-
-            // update for next step
-            var nextStep = self.calibrationSteps[self.currentStep];
-            self.zoomTo(nextStep.focus[0], nextStep.focus[1], nextStep.focus[2]);
-            console.log("now click for " + nextStep.desc);
-        };
-
-        self._getClickPos = function(ev){
-
-            var bbox = ev.target.parentElement.getBoundingClientRect();
-            var clickpos = {
-                xScreenPx: ev.clientX - bbox.left,
-                yScreenPx: ev.clientY - bbox.top
-            };
-            clickpos.xRel = clickpos.xScreenPx / bbox.width;
-            clickpos.yRel = clickpos.yScreenPx / bbox.height;
-            clickpos.xImg = self.calSvgOffX() + clickpos.xRel * (self.calImgWidth() / self.calSvgScale());
-            clickpos.yImg = self.calSvgOffY() + clickpos.yRel * (self.calImgHeight() / self.calSvgScale());
-
-            return clickpos;
-        };
-
-        self.zoomTo = function(x,y, scale){
-            self.calSvgScale(scale);
-            var w = self.calImgWidth() / scale;
-            var h = self.calImgHeight() / scale;
-            var offX = Math.min(Math.max(x - w/scale, 0), self.calImgWidth() - w);
-            var offY = Math.min(Math.max(y - h/scale, 0), self.calImgHeight() - h);
-            self.calSvgOffX(offX);
-            self.calSvgOffY(offY);
-        };
-
-        self.onStartup = function(){
-            console.log("CameraCalibrationViewModel.onStartup()");
-
-        };
-
-        self.loadUndistortedPicture = function () {
-          console.log("New picture requested.");
-          OctoPrint.simpleApiCommand("mrbeam", "take_undistorted_picture",{"take_undistorted_picture":true})
-                .done(function(response) {
-                    console.log('Success');
-                    new PNotify({
-                        title: gettext('Success'),
-                        text: gettext(response.responseText),
-                        type: 'success',
-                        hide: true
-                    })
-                })
-                .fail(function(response){
-                    if(response.status === 200){
-                        notifyType = 'success';
-                        notifyTitle = 'Success';
-                    }else{
-                        notifyType = 'warning';
-                        notifyTitle = 'Error';
-                    }
-                    console.log(notifyTitle,response.responseText);
-                    new PNotify({
-                        title: notifyTitle,
-                        text: response.responseText,
-                        type: notifyType,
-                        hide: true
-                    });
-                });
-        };
-
-        self.onDataUpdaterPluginMessage = function(plugin, data) {
-            if (plugin !== "mrbeam" || !data) return;
-            if ('beam_cam_new_image' in data) {
-                if(data['beam_cam_new_image']['undistorted_saved']){
-                    console.log("Update imgURL");
-                    self.calImgUrl('/downloads/files/local/cam/undistorted.jpg'+ '?' + new Date().getTime());
-                    self.currentMarkersFound = data['beam_cam_new_image']['markers_found'];
-                    if(self.currentMarkersFound === {}){
-                        console.log("ERROR NO MARKERS FOUND IN PICTURE, PLEASE TAKE PIC AGAIN")
-                        new PNotify({
-                            title: gettext("Error"),
-                            text: gettext("No Markers found/no Data about Markers. Please take picture again. Canceling calibration."),
-                            type: "warning",
-                            hide: true
-                        });
-                        self.abortCalibration()
-                    }else{
-                        console.log("Markers Found here:",self.currentMarkersFound);
-                    }
-                }
-            }
-        };
-
-        self.abortCalibration = function () {
-            self.currentStep = 0;
-            self.currentResults = {};
-            self.currentMarkersFound = {};
-            self.calImgUrl("/plugin/mrbeam/static/img/cam_calib_static.jpg");
-            var nextStep = self.calibrationSteps[self.currentStep];
-            self.zoomTo(nextStep.focus[0], nextStep.focus[1], nextStep.focus[2]);
-        };
-
-        self._sendData = function(data) {
-            console.log('Sending data:',data);
-            OctoPrint.simpleApiCommand("mrbeam", "camera_calibration_markers", data)
-                .done(function(response) {
-                    new PNotify({
-                        title: gettext("BAM! markers are sent."),
-                        text: gettext("Cool, eh?"),
-                        type: "success",
-                        hide: true
-                    });
-                })
-                .fail(function(){
-                    new PNotify({
-                        title: gettext("Couldn't send image markers."),
-                        text: gettext("...and I have no clue why."),
-                        type: "warning",
-                        hide: true
-                    });
-                });
-        };
-    }
-
-    // view model class, parameters for constructor, container to bind to
-    OCTOPRINT_VIEWMODELS.push([
-        CameraCalibrationViewModel,
-
-        // e.g. loginStateViewModel, settingsViewModel, ...
-        ["settingsViewModel","workingAreaViewModel"],
-
-        // e.g. #settings_plugin_mrbeam, #tab_plugin_mrbeam, ...
-        [ "#settings_plugin_mrbeam_camera" ]
-    ]);
->>>>>>> d1ba259e
 });