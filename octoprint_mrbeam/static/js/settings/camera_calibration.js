--- conflicted
+++ resolved
@@ -85,57 +85,55 @@
             return clickpos;
         };
 
-        self.zoomTo = function(x,y, scale){
-            self.calSvgScale(scale);
-            var w = self.calImgWidth() / scale;
-            var h = self.calImgHeight() / scale;
-            var offX = Math.min(Math.max(x - w/scale, 0), self.calImgWidth() - w);
-            var offY = Math.min(Math.max(y - h/scale, 0), self.calImgHeight() - h);
-            self.calSvgOffX(offX);
-            self.calSvgOffY(offY);
-        };
-
-        self.onStartup = function(){
+        self.zoomTo = function (x, y, scale) {
+			self.calSvgScale(scale);
+			var w = self.calImgWidth() / scale;
+			var h = self.calImgHeight() / scale;
+			var offX = Math.min(Math.max(x - w / scale, 0), self.calImgWidth() - w);
+			var offY = Math.min(Math.max(y - h / scale, 0), self.calImgHeight() - h);
+			self.calSvgOffX(offX);
+			self.calSvgOffY(offY);
+		};
+
+		self.onStartup = function () {
 //            console.log("CameraCalibrationViewModel.onStartup()");
 
-        };
-
-        self.loadUndistortedPicture = function () {
-          console.log("New picture requested.");
-
-          if(self.isInitialCalibration()){
-              $.get('/plugin/mrbeam/take_undistorted_picture')
-          }else{
-              OctoPrint.simpleApiCommand("mrbeam", "take_undistorted_picture",{})
-                .done(function(response) {
-                    console.log('Success');
-                    new PNotify({
-                        title: gettext('Success'),
-                        text: gettext(response.responseText),
-                        type: 'success',
-                        hide: true
-                    })
-                })
-                .fail(function(response){
-                    if(response.status === 200){
-                        notifyType = 'success';
-                        notifyTitle = 'Success';
-                    }else{
-                        notifyType = 'warning';
-                        notifyTitle = 'Error';
-                    }
-                    console.log(notifyTitle,response.responseText);
-                    new PNotify({
-                        title: notifyTitle,
-                        text: response.responseText,
-                        type: notifyType,
-                        hide: true
-                    });
-                });
-          }
-
-
-        };
+		};
+
+		self.loadUndistortedPicture = function () {
+			console.log("New picture requested.");
+
+			if (self.isInitialCalibration()) {
+				$.get('/plugin/mrbeam/take_undistorted_picture');
+			} else {
+				OctoPrint.simpleApiCommand("mrbeam", "take_undistorted_picture", {})
+						.done(function (response) {
+							console.log('Success');
+							new PNotify({
+								title: gettext('Success'),
+								text: gettext(response.responseText),
+								type: 'success',
+								hide: true
+							})
+						})
+						.fail(function (response) {
+							if (response.status === 200) {
+								notifyType = 'success';
+								notifyTitle = 'Success';
+							} else {
+								notifyType = 'warning';
+								notifyTitle = 'Error';
+							}
+							console.log(notifyTitle, response.responseText);
+							new PNotify({
+								title: notifyTitle,
+								text: response.responseText,
+								type: notifyType,
+								hide: true
+							});
+						});
+			}
+		};
 
         self.onDataUpdaterPluginMessage = function(plugin, data) {
             if (plugin !== "mrbeam" || !data) return;
@@ -168,31 +166,15 @@
 			var ymax = self.workingArea.workingAreaHeightMM();
 			var marker_svg = self._getMarkerSVG(xmin, xmax, ymin, ymax);
 			var fragment = Snap.fragment(marker_svg);
-<<<<<<< HEAD
 			self.workingArea._prepareAndInsertSVG(fragment, 'calibration_markers-0', '_generic_');
 			self.conversion.show_conversion_dialog();
 			
-=======
-			self.workingArea._prepareAndInsertSVG(fragment, 'calibration_markers', '_generic_');
-			self.conversion.convert();
-
->>>>>>> 74cb0aff
 		};
 
 		self.isInitialCalibration = function(){
 			return (typeof INITIAL_CALIBRATION !== 'undefined' && INITIAL_CALIBRATION === true);
 		};
 
-//        self.abortCalibration = function () {
-//			$('.calibration_step').removeClass('active');
-//			$('#calibration_step_1').addClass('active');
-//            self.currentMarker = 0;
-//            self.currentResults = {};
-//            self.currentMarkersFound = {};
-//            self.calImgUrl("/plugin/mrbeam/static/img/cam_calib_static.jpg");
-//            var nextMarker = self.calibrationSteps[self.currentMarker];
-//            self.zoomTo(nextMarker.focus[0], nextMarker.focus[1], nextMarker.focus[2]);
-//        };
 
         self.saveCalibrationData = function () {
 			var data = {
@@ -212,8 +194,8 @@
                       },
                     data: JSON.stringify(data),
                     dataType:"json"
-                })
-            }else{
+                });
+            } else {
                 OctoPrint.simpleApiCommand("mrbeam", "camera_calibration_markers", data)
                 .done(function(response) {
                     new PNotify({
