--- conflicted
+++ resolved
@@ -10,20 +10,12 @@
         var self = this;
         window.mrbeam.viewModels["devDesignStoreViewModel"] = self;
 
-<<<<<<< HEAD
-        self.DESIGN_STORE_PRODUCTION_IFRAME_SRC =
-            "https://designs.cloud.mr-beam.org";
-        self.DESIGN_STORE_STAGING_IFRAME_SRC =
-            "https://1-0-0-staging-dot-design-store-269610.appspot.com";
-        self.DESIGN_STORE_DEVELOPMENT_IFRAME_SRC =
-            "https://1-0-0-dev-dot-design-store-269610.appspot.com";
-=======
         self.PROD = "prod";
         self.STAGING = "staging";
         self.DEV = "dev";
 
         self.PROTOCOL = "https://";
-        self.DS_URL_APPENDIX = "-dot-design-store-269610.appspot.com"
+        self.DS_URL_APPENDIX = "-dot-design-store-269610.appspot.com";
         self.LOCALHOST = "localhost";
         self.DEFAULT_LOCALHOST_PORT = "8080";
         self.DEFAULT_VERSION = "1-1-0";
@@ -31,7 +23,6 @@
         self.DESIGN_STORE_PRODUCTION_IFRAME_SRC =
             "https://designs.cloud.mr-beam.org";
         self.DESIGN_STORE_LOCALHOST_IFRAME_SRC = "http://localhost";
->>>>>>> b03ec359
 
         self.designStore = parameters[0];
         self.loginState = parameters[1];
@@ -49,9 +40,6 @@
             }
         });
 
-<<<<<<< HEAD
-        self.selectedEnv = ko.observable("prod");
-=======
         self.selectedEnv = ko.observable(self.PROD);
 
         self.isStagingOrDev = ko.computed(function () {
@@ -65,20 +53,29 @@
             return self.selectedEnv() === self.LOCALHOST;
         });
 
-        self.design_store_staging_or_development_iframe_src = ko.computed(function () {
-            return (
-                self.PROTOCOL + self.devDsVersion() + "-" + self.selectedEnv() + self.DS_URL_APPENDIX
-            );
-        });
+        self.design_store_staging_or_development_iframe_src = ko.computed(
+            function () {
+                return (
+                    self.PROTOCOL +
+                    self.devDsVersion() +
+                    "-" +
+                    self.selectedEnv() +
+                    self.DS_URL_APPENDIX
+                );
+            }
+        );
 
         self.dsUrlforEnv = {
             [self.PROD]: () => self.DESIGN_STORE_PRODUCTION_IFRAME_SRC,
-            [self.STAGING]: () => self.design_store_staging_or_development_iframe_src(),
-            [self.DEV]: () => self.design_store_staging_or_development_iframe_src(),
-            [self.LOCALHOST]: () => self.DESIGN_STORE_LOCALHOST_IFRAME_SRC + ":" + self.devDsLocalhostPort()
+            [self.STAGING]: () =>
+                self.design_store_staging_or_development_iframe_src(),
+            [self.DEV]: () =>
+                self.design_store_staging_or_development_iframe_src(),
+            [self.LOCALHOST]: () =>
+                self.DESIGN_STORE_LOCALHOST_IFRAME_SRC +
+                ":" +
+                self.devDsLocalhostPort(),
         };
-
->>>>>>> b03ec359
 
         self.onUserLoggedIn = function () {
             self.lastDsMail = self.designStore.getEmail();
@@ -117,20 +114,8 @@
         };
 
         self.changeEnv = function () {
-<<<<<<< HEAD
-            if (self.selectedEnv() === "prod") {
-                self.designStore.DESIGN_STORE_IFRAME_SRC =
-                    self.DESIGN_STORE_PRODUCTION_IFRAME_SRC;
-            } else if (self.selectedEnv() === "staging") {
-                self.designStore.DESIGN_STORE_IFRAME_SRC =
-                    self.DESIGN_STORE_STAGING_IFRAME_SRC;
-            } else if (self.selectedEnv() === "dev") {
-                self.designStore.DESIGN_STORE_IFRAME_SRC =
-                    self.DESIGN_STORE_DEVELOPMENT_IFRAME_SRC;
-            }
-=======
-            self.designStore.DESIGN_STORE_IFRAME_SRC = self.dsUrlforEnv[self.selectedEnv()]()
->>>>>>> b03ec359
+            self.designStore.DESIGN_STORE_IFRAME_SRC =
+                self.dsUrlforEnv[self.selectedEnv()]();
             self.designStore.reloadDesignStoreIframe();
         };
 
