/* global Snap */

//    Drag, Scale & Rotate - a snapsvg.io plugin to free transform objects in an svg.
//    Copyright (C) 2015  Teja Philipp <osd@tejaphilipp.de>
//
//    heavily inspired by http://svg.dabbles.info
//
//    This program is free software: you can redistribute it and/or modify
//    it under the terms of the GNU Affero General Public License as
//    published by the Free Software Foundation, either version 3 of the
//    License, or (at your option) any later version.
//
//    This program is distributed in the hope that it will be useful,
//    but WITHOUT ANY WARRANTY; without even the implied warranty of
//    MERCHANTABILITY or FITNESS FOR A PARTICULAR PURPOSE.  See the
//    GNU Affero General Public License for more details.
//
//    You should have received a copy of the GNU Affero General Public License
//    along with this program.  If not, see <http://www.gnu.org/licenses/>.

Snap.plugin(function (Snap, Element, Paper, global) {
    /**
     *
     *
     * @returns {undefined}
     */
<<<<<<< HEAD
    Element.prototype.___transformable = function () {
=======
    Element.prototype.transformable = function () {
>>>>>>> 1a450258
        var elem = this;
        if (!elem || !elem.paper)
            // don't handle unplaced elements. this causes double handling.
            return;

        // add invisible fill for better dragging.
        elem.add_fill();
<<<<<<< HEAD
        //		elem.click(function(){ elem.ftCreateHandles(); });
        elem.click(function () {
            elem.paper.mbtransform.activate(elem);
=======
        elem.click(function () {
            elem.ftCreateHandles();
>>>>>>> 1a450258
        });
        return elem;
    };

    /**
     * Adds transparent fill if not present.
     * This is useful for dragging the element around.
     *
     * @returns {path}
     */
    //TODO add fill for Text (like bounding box or similar)
<<<<<<< HEAD
    Element.prototype.___add_fill = function () {
=======
    Element.prototype.add_fill = function () {
>>>>>>> 1a450258
        var elem = this;
        var children = elem.selectAll("*");
        if (children.length > 0) {
            for (var i = 0; i < children.length; i++) {
                var child = children[i];
                child.add_fill();
            }
        } else {
            var fill = elem.attr("fill");
            var type = elem.type;
            if (type === "path" && (fill === "none" || fill === "")) {
                elem.attr({ fill: "#ffffff", "fill-opacity": 0 });
            }
        }
        return elem;
    };
});

/**
 * Free transform plugin heavily inspired by http://svg.dabbles.info
 *
 */
(function () {
    Snap.plugin(function (Snap, Element, Paper, global) {
        var ftOption = {
            handleFill: "red",
            handleStrokeDashPreset: [5, 5],
            handleStrokeWidth: 2,
            handleLength: 22, // TODO combine with handleRadius
            handleRadius: 10, // TODO replace with minimumDraggingSize
            handleSize: 1.25,
            unscale: 1,
            handleStrokeDash: "5,5",
        };

        Element.prototype.ftToggleHandles = function () {
            if (this.data("handlesGroup")) {
                this.ftRemoveHandles();
            } else {
                this.ftCreateHandles();
            }
        };

        Element.prototype.ftCreateHandles = function () {
            var ftEl = this;
            ftEl.ftInit();
            ftEl.ftBeforeTransform();
            var id = ftEl.id;
            var bb = ftEl.getBBox();
            ftEl.ftStoreInitialTransformMatrix();

            const bbT = ftEl.getBBox(1);
            var rad = ftOption.handleRadius * ftOption.unscale;

            var userContent = this.paper.select("#userContent");
            var translateHull = userContent
                .rect(rectObjFromBB(bbT, rad, rad))
                .attr({
                    fill: "grey",
                    opacity: 0.3,
                    id: "translateHull",
                    cursor: "move",
                });

            //check if it needs to be on another side if design is exceeding workArea
            var wa = ftEl.data("wa");
            var rotX =
                bbT.cx -
                bbT.width / 2 -
                ftOption.handleLength * ftOption.unscale;
            if (
                ftEl.matrix.x(rotX, bbT.cy) <= wa.x ||
                ftEl.matrix.x(rotX, bbT.cy) >= wa.x2 ||
                ftEl.matrix.y(rotX, bbT.cy) <= wa.y ||
                ftEl.matrix.y(rotX, bbT.cy) >= wa.y2
            ) {
                rotX +=
                    bbT.width + 2 * ftOption.handleLength * ftOption.unscale;
            }
            var handlesGroup = userContent
                .g(translateHull)
                .attr({ id: "handlesGroup" });

            var rotateDragger = handlesGroup
                .path(_getTransformHandlePath("rot"))
                .transform("s" + ftOption.handleSize)
                .attr({
                    id: "rotateDragger",
                    cursor: "pointer",
                    class: "freeTransformHandle",
                })
                .data({ cx: rotX, cy: bbT.cy });
            handlesGroup
                .g(rotateDragger)
                .transform(["t", rotX, ",", bbT.cy].join(""));

            //todo make code more generic
            var resizeDragger1 = handlesGroup
                .path(_getTransformHandlePath("se"))
                .transform("s" + ftOption.handleSize)
                .attr({
                    id: "resizeDragger_" + id,
                    cursor: "se-resize",
                    class: "freeTransformHandle",
                })
                .data({ cx: bbT.x2, cy: bbT.y2 });
            handlesGroup
                .g(resizeDragger1)
                .transform(["t", bbT.x2, ",", bbT.y2].join(""));

            var resizeDragger2 = handlesGroup
                .path(_getTransformHandlePath("ne"))
                .transform("s" + ftOption.handleSize)
                .attr({
                    id: "resizeDragger_" + id,
                    cursor: "ne-resize",
                    class: "freeTransformHandle",
                })
                .data({ cx: bbT.x2, cy: bbT.y });
            handlesGroup
                .g(resizeDragger2)
                .transform(["t", bbT.x2, ",", bbT.y].join(""));

            var resizeDragger3 = handlesGroup
                .path(_getTransformHandlePath("sw"))
                .transform("s" + ftOption.handleSize)
                .attr({
                    id: "resizeDragger_" + id,
                    cursor: "sw-resize",
                    class: "freeTransformHandle",
                })
                .data({ cx: bbT.x, cy: bbT.y2 });
            handlesGroup
                .g(resizeDragger3)
                .transform(["t", bbT.x, ",", bbT.y2].join(""));

            var resizeDragger4 = handlesGroup
                .path(_getTransformHandlePath("nw"))
                .transform("s" + ftOption.handleSize)
                .attr({
                    id: "resizeDragger_" + id,
                    cursor: "nw-resize",
                    class: "freeTransformHandle",
                })
                .data({ cx: bbT.x, cy: bbT.y });
            handlesGroup
                .g(resizeDragger4)
                .transform(["t", bbT.x, ",", bbT.y].join(""));

            handlesGroup.data("parentId", ftEl.node.id);
            ftEl.data("handlesGroup", handlesGroup);

            ftEl.data("oHeight", bb.cy - bb.y);
            ftEl.ftUpdateHandlesGroup();

            ftEl.unclick();
            ftEl.data(
                "click",
                ftEl.click(function () {
                    this.ftRemoveHandles();
                })
            );

            ftEl.paper.selectAll("#resizeDragger_" + id).forEach(function (el) {
                el.drag(
                    resizeDraggerMove.bind(el, ftEl),
                    resizeDraggerStart.bind(el, ftEl),
                    resizeDraggerEnd.bind(el, ftEl)
                );
            });

            translateHull.drag(
                elementDragMove.bind(translateHull, ftEl),
                elementDragStart.bind(translateHull, ftEl),
                elementDragEnd.bind(translateHull, ftEl)
            );

            rotateDragger.drag(
                rotateDraggerMove.bind(rotateDragger, ftEl),
                rotateDraggerStart.bind(rotateDragger, ftEl),
                rotateDraggerEnd.bind(rotateDragger, ftEl)
            );

            ftEl.ftHighlightBB();
            ftEl.ftReportTransformation();
            return this;
        };

        Element.prototype.ftInit = function () {
            //check for existing handlesgroup and delete if necessary
            var handlesGroup = this.parent().select("#handlesGroup");
            if (handlesGroup !== null) {
                this.parent()
                    .select("#" + handlesGroup.data("parentId"))
                    .ftRemoveHandles();
            }

            //init new element
            this.data("angle", 0);
            this.data("angleFactor", 1);
            this.data("scale", 1);
            this.data("tx", 0);
            this.data("ty", 0);
            this.data("wa", this.paper.select("#coordGrid").getBBox());
            this.data("ratio", 1);
            this.addClass("_freeTransformInProgress");

            //unscale from scaleGroup (outer Group)
            var sgUnscale = this.paper.select("#scaleGroup").transform()
                .localMatrix.a;
            this.data("sgUnscale", 1 / sgUnscale);

            //local unscale
            this.ftUpdateUnscale();

            return this;
        };

        Element.prototype.ftUpdateUnscale = function () {
            var tm = this.transform();
            ftOption.unscale =
                1 /
                Math.sqrt(
                    tm.localMatrix.a * tm.localMatrix.a +
                        tm.localMatrix.c * tm.localMatrix.c
                );
            this.data("unscale", ftOption.unscale);
        };

        Element.prototype.ftCleanUp = function () {
            var myClosureEl = this;
            myClosureEl.paper.selectAll("#debug").remove(); // DEBUG
            var myData = [
                "angle",
                "scale",
                "sgUnscale",
                "unscale",
                "tx",
                "ty",
                "otx",
                "oty",
                "bb",
                "bbT",
                "wa",
                "initialTransformMatrix",
                "handlesGroup",
            ]; // wa = workingArea
            myData.forEach(function (el) {
                myClosureEl.removeData([el]);
            });
            return this;
        };
<<<<<<< HEAD

        Element.prototype.ftStoreInitialTransformMatrix = function () {
            this.data("initialTransformMatrix", this.transform().localMatrix);
            return this;
        };

        Element.prototype.ftGetInitialTransformMatrix = function () {
            return this.data("initialTransformMatrix");
        };

        Element.prototype.ftRemoveHandles = function () {
            this.unclick();
            this.removeClass("_freeTransformInProgress");
            if (this.data("handlesGroup")) this.data("handlesGroup").remove();
            if (this.data("bbT")) this.data("bbT").remove();
            if (this.data("bb")) this.data("bb").remove();
            this.click(function () {
                this.ftCreateHandles();
            });
            this.ftCleanUp();
            this.ftAfterTransform();
            return this;
        };

        Element.prototype.ftUpdateTransform = function () {
            if (this.ftGetInitialTransformMatrix() === undefined) {
                //				console.log('no initial transform');
                return this;
            }
            var tx = this.data("tx") || 0;
            var ty = this.data("ty") || 0;
            var angle = this.data("angle") || 0;

            // console.log("translate: ", this.data('tx'), this.data('ty'), 'rotate: ', this.data('angle'), 'scale: ', this.data('scale'));
            var tstring =
                "t" +
                tx +
                "," +
                ty +
                this.ftGetInitialTransformMatrix().toTransformString() +
                "r" +
                angle +
                "S" +
                this.data("scale");
            if (this.data("mirror")) {
                tstring = tstring + "S-1,1";
            }
            this.attr({ transform: tstring });
            if (this.data("bbT"))
                this.ftHighlightBB(this.paper.select("#userContent"));
            this.ftUpdateUnscale();
            this.ftReportTransformation();
            this.ftUpdateHandlesGroup(this.data());
            return this;
        };

        Element.prototype.ftManualTransform = function (params) {
            var svg = this;
            var bbox = svg.getBBox();

            svg.ftBeforeTransform(); // issue #295

            if (params.tx !== undefined && !isNaN(params.tx)) {
                svg.data("tx", params.tx - bbox.x);
            }
            if (params.ty !== undefined && !isNaN(params.ty)) {
                svg.data("ty", params.ty - bbox.y2);
            }
            // if the transformation comes from the keyboard arrows, it looks a bit different
            if (params.tx_rel !== undefined && !isNaN(params.tx_rel)) {
                svg.data("tx", params.tx_rel);
                svg.data("scale", 1);
                svg.data("angle", 0);
            }
            if (params.ty_rel !== undefined && !isNaN(params.ty_rel)) {
                svg.data("ty", params.ty_rel);
                svg.data("scale", 1);
                svg.data("angle", 0);
            }
            if (params.angle !== undefined && !isNaN(params.angle)) {
                svg.data("angle", params.angle - svg.ftGetRotation());
            }
            if (params.scale !== undefined && !isNaN(params.scale)) {
                svg.data("scale", params.scale / svg.ftGetScale());
            }
            if (params.mirror !== undefined) {
                svg.data("mirror", params.mirror);
            }
            svg.ftStoreInitialTransformMatrix();
            svg.ftUpdateTransform();

            svg.ftAfterTransform(); // issue #295
        };

        Element.prototype.ftUpdateHandlesGroup = function (data) {
            if (data) {
                var group = this;
                var t = group.transform().local.toString();
                var tx = data.tx || 0;
                var ty = data.ty || 0;
                var angle = data.angle || 0;
                var m = data.initialTransformMatrix
                    ? data.initialTransformMatrix.toTransformString()
                    : "";

                var tstring = "t" + tx + "," + ty + m + "r" + data.angle;

                group
                    .parent()
                    .selectAll("#translateHull")
                    .forEach(function (el, i) {
                        el.transform(t);
                    });
                if (group.parent().select("#handlesGroup") !== null) {
                    group
                        .parent()
                        .select("#handlesGroup")
                        .selectAll(".freeTransformHandle")
                        .forEach(function (el, i) {
                            var s = group.data("unscale") * ftOption.handleSize;
                            el.transform(
                                Snap.matrix(
                                    ftOption.handleSize,
                                    0,
                                    0,
                                    ftOption.handleSize,
                                    data.tx,
                                    data.ty
                                )
                            );
                        });
                }
            }
            //            group.parent().selectAll('#handlesGroup').forEach( function( el, i ) {
            //                el.transform(group.transform().local.toString());
            //            });

            //            if(group.parent().select("#handlesGroup") !== null){
            //			    group.parent().select("#handlesGroup").selectAll('.freeTransformHandle').forEach( function( el, i ) {
            //				    var s = group.data('unscale') * ftOption.handleSize;
            //				    el.transform(Snap.matrix(s,0,0,s,0,0));
            //			    });
            //            }
        };

        Element.prototype.ftHighlightBB = function () {
            var rad = ftOption.handleRadius * ftOption.unscale;

            // outer bbox
            if (this.data("bb")) {
                this.data("bb").attr(rectObjFromBB(this.getBBox()));
            } else {
                this.data(
                    "bb",
                    this.paper
                        .rect(rectObjFromBB(this.getBBox()))
                        .attr({
                            id: "bbox",
                            fill: "none",
                            stroke: "gray",
                            strokeWidth: ftOption.handleStrokeWidth,
                            strokeDasharray: ftOption.handleStrokeDash,
                        })
                        .prependTo(this.paper.select("#userContent"))
                );
            }

            // transformed bbox
            if (this.data("bbT")) {
                this.data("bbT").transform(this.transform().local.toString());
            } else {
                this.data(
                    "bbT",
                    this.paper
                        .rect(rectObjFromBB(this.getBBox(1)))
                        .attr({
                            fill: "none",
                            "vector-effect": "non-scaling-stroke",
                            stroke: ftOption.handleFill,
                            strokeWidth: ftOption.handleStrokeWidth,
                            strokeDasharray: ftOption.handleStrokeDashPreset.join(
                                ","
                            ),
                        })
                        .transform(this.transform().local.toString())
                );
            }
            return this;
        };

        Element.prototype.ftReportTransformation = function () {
            if (
                this.data("ftOnTransformCallbacks") &&
                this.data("ftOnTransformCallbacks").length > 0
            ) {
                for (
                    var idx = 0;
                    idx < this.data("ftOnTransformCallbacks").length;
                    idx++
                ) {
                    var cb = this.data("ftOnTransformCallbacks")[idx];
                    cb(this);
                }
            }
        };

        Element.prototype.ftRegisterOnTransformCallback = function (callback) {
            if (typeof this.data("ftOnTransformCallbacks") === "undefined") {
                this.data("ftOnTransformCallbacks", [callback]);
            } else {
                this.data("ftOnTransformCallbacks").push(callback);
            }

            this.ftReportTransformation();
        };

        Element.prototype.ftAfterTransform = function () {
            if (
                this.data("ftAfterTransformCallbacks") &&
                this.data("ftAfterTransformCallbacks").length > 0
            ) {
                for (
                    var idx = 0;
                    idx < this.data("ftAfterTransformCallbacks").length;
                    idx++
                ) {
                    var cb = this.data("ftAfterTransformCallbacks")[idx];
                    cb(this);
                }
            }
        };

        Element.prototype.ftRegisterAfterTransformCallback = function (
            callback
        ) {
            if (typeof this.data("ftAfterTransformCallbacks") === "undefined") {
                this.data("ftAfterTransformCallbacks", [callback]);
            } else {
                this.data("ftAfterTransformCallbacks").push(callback);
            }
        };

        Element.prototype.ftBeforeTransform = function () {
            if (
                this.data("ftBeforeTransformCallbacks") &&
                this.data("ftBeforeTransformCallbacks").length > 0
            ) {
                for (
                    var idx = 0;
                    idx < this.data("ftBeforeTransformCallbacks").length;
                    idx++
                ) {
                    var cb = this.data("ftBeforeTransformCallbacks")[idx];
=======

        Element.prototype.ftStoreInitialTransformMatrix = function () {
            this.data("initialTransformMatrix", this.transform().localMatrix);
            return this;
        };

        Element.prototype.ftGetInitialTransformMatrix = function () {
            return this.data("initialTransformMatrix");
        };

        Element.prototype.ftRemoveHandles = function () {
            this.unclick();
            this.removeClass("_freeTransformInProgress");
            if (this.data("handlesGroup")) this.data("handlesGroup").remove();
            if (this.data("bbT")) this.data("bbT").remove();
            if (this.data("bb")) this.data("bb").remove();
            this.click(function () {
                this.ftCreateHandles();
            });
            this.ftCleanUp();
            this.ftAfterTransform();
            return this;
        };

        Element.prototype.ftUpdateTransform = function () {
            if (this.ftGetInitialTransformMatrix() === undefined) {
                //				console.log('no initial transform');
                return this;
            }
            var tx = this.data("tx") || 0;
            var ty = this.data("ty") || 0;
            var angle = this.data("angle") || 0;

            // console.log("translate: ", this.data('tx'), this.data('ty'), 'rotate: ', this.data('angle'), 'scale: ', this.data('scale'));
            var tstring =
                "t" +
                tx +
                "," +
                ty +
                this.ftGetInitialTransformMatrix().toTransformString() +
                "r" +
                angle +
                "S" +
                this.data("scale");
            this.attr({ transform: tstring });
            if (this.data("bbT"))
                this.ftHighlightBB(this.paper.select("#userContent"));
            this.ftUpdateUnscale();
            this.ftReportTransformation();
            this.ftUpdateHandlesGroup();
            return this;
        };

        Element.prototype.ftManualTransform = function (params) {
            var svg = this;
            var bbox = svg.getBBox();

            svg.ftBeforeTransform(); // issue #295

            if (params.tx !== undefined && !isNaN(params.tx)) {
                svg.data("tx", params.tx - bbox.x);
            }
            if (params.ty !== undefined && !isNaN(params.ty)) {
                svg.data("ty", params.ty - bbox.y2);
            }
            // if the transformation comes from the keyboard arrows, it looks a bit different
            if (params.tx_rel !== undefined && !isNaN(params.tx_rel)) {
                svg.data("tx", params.tx_rel);
                svg.data("scale", 1);
                svg.data("angle", 0);
            }
            if (params.ty_rel !== undefined && !isNaN(params.ty_rel)) {
                svg.data("ty", params.ty_rel);
                svg.data("scale", 1);
                svg.data("angle", 0);
            }
            if (params.angle !== undefined && !isNaN(params.angle)) {
                svg.data("angle", params.angle - svg.ftGetRotation());
            }
            if (params.scale !== undefined && !isNaN(params.scale)) {
                svg.data("scale", params.scale / svg.ftGetScale());
            }
            svg.ftStoreInitialTransformMatrix();
            svg.ftUpdateTransform();

            svg.ftAfterTransform(); // issue #295
        };

        Element.prototype.ftUpdateHandlesGroup = function () {
            var group = this;

            group
                .parent()
                .selectAll("#handlesGroup")
                .forEach(function (el, i) {
                    el.transform(group.transform().local.toString());
                });

            if (group.parent().select("#handlesGroup") !== null) {
                group
                    .parent()
                    .select("#handlesGroup")
                    .selectAll(".freeTransformHandle")
                    .forEach(function (el, i) {
                        var s = group.data("unscale") * ftOption.handleSize;
                        el.transform(Snap.matrix(s, 0, 0, s, 0, 0));
                    });
            }
        };

        Element.prototype.ftHighlightBB = function () {
            var rad = ftOption.handleRadius * ftOption.unscale;
            if (this.data("bbT")) this.data("bbT").remove();
            if (this.data("bb")) this.data("bb").remove();

            // outer bbox
            this.data(
                "bb",
                this.paper
                    .rect(rectObjFromBB(this.getBBox()))
                    .attr({
                        id: "bbox",
                        fill: "none",
                        stroke: "gray",
                        strokeWidth: ftOption.handleStrokeWidth,
                        strokeDasharray: ftOption.handleStrokeDash,
                    })
                    .prependTo(this.paper.select("#userContent"))
            );
            //TODO make more efficiently
            // this.data('bb');
            // transformed bbox
            this.data(
                "bbT",
                this.paper
                    .rect(rectObjFromBB(this.getBBox(1)))
                    .attr({
                        fill: "none",
                        "vector-effect": "non-scaling-stroke",
                        stroke: ftOption.handleFill,
                        strokeWidth: ftOption.handleStrokeWidth,
                        strokeDasharray: ftOption.handleStrokeDashPreset.join(
                            ","
                        ),
                    })
                    .transform(this.transform().local.toString())
            );
            return this;
        };

        Element.prototype.ftReportTransformation = function () {
            if (
                this.data("ftOnTransformCallbacks") &&
                this.data("ftOnTransformCallbacks").length > 0
            ) {
                for (
                    var idx = 0;
                    idx < this.data("ftOnTransformCallbacks").length;
                    idx++
                ) {
                    var cb = this.data("ftOnTransformCallbacks")[idx];
                    cb(this);
                }
            }
        };

        Element.prototype.ftRegisterOnTransformCallback = function (callback) {
            if (typeof this.data("ftOnTransformCallbacks") === "undefined") {
                this.data("ftOnTransformCallbacks", [callback]);
            } else {
                this.data("ftOnTransformCallbacks").push(callback);
            }

            this.ftReportTransformation();
        };

        Element.prototype.ftAfterTransform = function () {
            if (
                this.data("ftAfterTransformCallbacks") &&
                this.data("ftAfterTransformCallbacks").length > 0
            ) {
                for (
                    var idx = 0;
                    idx < this.data("ftAfterTransformCallbacks").length;
                    idx++
                ) {
                    var cb = this.data("ftAfterTransformCallbacks")[idx];
>>>>>>> 1a450258
                    cb(this);
                }
            }
        };

<<<<<<< HEAD
=======
        Element.prototype.ftRegisterAfterTransformCallback = function (
            callback
        ) {
            if (typeof this.data("ftAfterTransformCallbacks") === "undefined") {
                this.data("ftAfterTransformCallbacks", [callback]);
            } else {
                this.data("ftAfterTransformCallbacks").push(callback);
            }
        };

        Element.prototype.ftBeforeTransform = function () {
            if (
                this.data("ftBeforeTransformCallbacks") &&
                this.data("ftBeforeTransformCallbacks").length > 0
            ) {
                for (
                    var idx = 0;
                    idx < this.data("ftBeforeTransformCallbacks").length;
                    idx++
                ) {
                    var cb = this.data("ftBeforeTransformCallbacks")[idx];
                    cb(this);
                }
            }
        };

>>>>>>> 1a450258
        Element.prototype.ftRegisterBeforeTransformCallback = function (
            callback
        ) {
            if (
                typeof this.data("ftBeforeTransformCallbacks") === "undefined"
            ) {
                this.data("ftBeforeTransformCallbacks", [callback]);
            } else {
                this.data("ftBeforeTransformCallbacks").push(callback);
            }
        };

        Element.prototype.ftGetRotation = function () {
            var transform = this.transform();
            var startIdx = transform.local.indexOf("r") + 1;
            var endIdx = transform.local.indexOf(",", startIdx);
            var rot =
                parseFloat(transform.local.substring(startIdx, endIdx)) || 0;
            return rot;
        };

        Element.prototype.ftGetScale = function () {
            var transform = this.transform();
            // get scale independent from rotation
            var scale = Math.sqrt(
                transform.localMatrix.a * transform.localMatrix.a +
                    transform.localMatrix.c * transform.localMatrix.c
            );
            return scale;
        };
    });

    function rectObjFromBB(bb, minWidth, minHeight) {
        minWidth = minWidth || 0;
        minHeight = minHeight || 0;
        var x = bb.x;
        var y = bb.y;
        var w = bb.width;
        var h = bb.height;
        if (bb.width < minWidth) {
            let d = minWidth - bb.width;
            w = minWidth;
            x = x - d / 2;
        }
        if (bb.height < minHeight) {
            let d = minHeight - bb.height;
            h = minHeight;
            y = y - d / 2;
        }
        return { x: x, y: y, width: w, height: h };
    }

    function elementDragStart(mainEl, x, y, ev) {
        mainEl.data("otx", mainEl.data("tx") || 0);
        mainEl.data("oty", mainEl.data("ty") || 0);
    }

    function elementDragMove(mainEl, dx, dy, x, y, event) {
        var sgUnscale = mainEl.data("sgUnscale");

        var udx = sgUnscale * dx * MRBEAM_PX2MM_FACTOR_WITH_ZOOM;
        var udy = sgUnscale * dy * MRBEAM_PX2MM_FACTOR_WITH_ZOOM;
        var tx = mainEl.data("otx") + +udx;
        var ty = mainEl.data("oty") + +udy;
        mainEl.data("tx", tx);
        mainEl.data("ty", ty);
        mainEl.ftUpdateTransform();
    }

    function elementDragEnd(mainEl, dx, dy, x, y) {}

    function rotateDraggerStart(mainEl) {
        var rotateDragger = this.parent().select("#rotateDragger");
        var cx = +rotateDragger.data("cx");
        var cy = +rotateDragger.data("cy");
        rotateDragger.data("ocx", mainEl.matrix.x(cx, cy));
        rotateDragger.data("ocy", mainEl.matrix.y(cx, cy));

        rotateDragger.data("savedAngle", mainEl.data("angle"));
    }

    function rotateDraggerEnd(mainEl) {
        this.data("withSaved", true);
        var bb = mainEl.getBBox();

        //adjust height and calculate angleFactor for resize
        var oldHeight = +mainEl.data("oHeight");
        mainEl.data(
            "angleFactor",
            (bb.cy - bb.y) / oldHeight / mainEl.data("scale")
        );
    }

    function rotateDraggerMove(mainEl, dx, dy, x, y, event) {
        var rotateDragger = this;
        var mainBB = mainEl.getBBox();
        var sgUnscale = mainEl.data("sgUnscale");

        var rCenter = { x: mainBB.cx, y: mainBB.cy };
        var rStart = {
            x: +rotateDragger.data("ocx"),
            y: +rotateDragger.data("ocy"),
        };
        var rEnd = {
            x: rStart.x + dx * sgUnscale,
            y: rStart.y + dy * sgUnscale,
        };

        if (!mainEl.data("block_rotation")) {
            var angleStart = Snap.angle(
                rCenter.x,
                rCenter.y,
                rStart.x,
                rStart.y
            );
            var angleEnd = Snap.angle(rCenter.x, rCenter.y, rEnd.x, rEnd.y);

            if (rotateDragger.data("withSaved")) {
                var savedAngle = +rotateDragger.data("savedAngle");
            } else {
                var savedAngle = 0;
            }

            var nAngle = savedAngle + angleEnd - angleStart;

            if (event.shiftKey) {
                nAngle = Math.round(nAngle / 15) * 15;
            }
            //TODO check why there are still negative angles and fix
            mainEl.data("angle", (nAngle + 360) % 360);
        }

        mainEl.ftUpdateTransform();
    }

    function resizeDraggerStart(mainEl) {
        var resizeDragger = this;
        var bb = mainEl.getBBox();

        //store height at start of dragging
        var sHeight = bb.cy - bb.y;
        resizeDragger.data("sHeight", sHeight);
        mainEl.data("ratio", (bb.cx - bb.x) / sHeight);

        //check where dragger is to adjust scaling-translation
        elementDragStart(mainEl);
        var vx = mainEl.matrix.x(
            resizeDragger.data("cx"),
            resizeDragger.data("cy")
        );
        var vy = mainEl.matrix.y(
            resizeDragger.data("cx"),
            resizeDragger.data("cy")
        );
        resizeDragger.data("signX", Math.sign(bb.cx - vx));
        resizeDragger.data("signY", Math.sign(-bb.cy + vy));
        //		 console.log("Sig X/Y", resizeDragger.data('signX'), resizeDragger.data('signY'));
    }

    function resizeDraggerEnd(mainEl) {
        mainEl.ftRemoveHandles();
        mainEl.ftCreateHandles();
    }

    function resizeDraggerMove(mainEl, dx, dy, x, y, event) {
        var resizeDragger = this;
        var origHeight = +mainEl.data("oHeight") * +mainEl.data("angleFactor");
        var d = -dy;
        // TODO use dx and dy, scale properly to movement.
        //		if(Math.abs(dx) > Math.abs(dy) - origHeight){
        //			d = dx;
        //		}

        //apply smoothing factor of 2
        var delta = (d / 2) * MRBEAM_PX2MM_FACTOR_WITH_ZOOM;

        var newHeight =
            +resizeDragger.data("sHeight") -
            delta * mainEl.data("sgUnscale") * resizeDragger.data("signY");
        var newScale = Math.abs(newHeight / origHeight);

        //todo implement shiftkey for resize
        // if(event.shiftKey){
        // 	newScale = Math.round(newScale*4) / 4;
        // }

        //TODO check for negative scale, what should happen?
        mainEl.data("scale", newScale);

        // drag element, nobody wants to have centered scaling
        var tx =
            (d / 2) *
            +mainEl.data("ratio") *
            resizeDragger.data("signX") *
            resizeDragger.data("signY");
        var ty = -d / 2;
        //TODO angle, for translation of innerBB(redBB)
        elementDragMove(mainEl, tx, ty);

        mainEl.ftUpdateTransform();
    }

    function _getTransformHandlePath(type) {
        switch (type) {
            case "nw":
                return "M0,0v-8l-2,2 -6,-6 2,-2h-8v8l2,-2 6,6 -2,2z";
            case "ne":
                return "M0,0v-8l2,2 6,-6 -2,-2h8v8l-2,-2 -6,6 2,2z";
            case "se":
                return "M0,0v8l2,-2 6,6-2,2h8v-8l-2,2-6,-6 2,-2z";
            case "sw":
                return "M0,0v8l-2,-2 -6,6 2,2h-8v-8l2,2 6,-6 -2,-2z";
            case "rot":
                return "M 0,8 C 4.5,8 8,4.5 8,0 H 3 C 3,1.7 1.6,3 0,3 0,3 0,3 0,3 0,3 0,3 -0.3,3 -1.9,2.8 -3,1.5 -3,-0.1 c 0,-1.6 1.4,-3 3,-3 v 1.7 L 4,-5.5 0,-9.6 V -8 c -4.5,0 -8,3.6 -8,8 0,4.5 3.6,8 8,8 z";
        }
    }
})();<|MERGE_RESOLUTION|>--- conflicted
+++ resolved
@@ -24,11 +24,7 @@
      *
      * @returns {undefined}
      */
-<<<<<<< HEAD
-    Element.prototype.___transformable = function () {
-=======
     Element.prototype.transformable = function () {
->>>>>>> 1a450258
         var elem = this;
         if (!elem || !elem.paper)
             // don't handle unplaced elements. this causes double handling.
@@ -36,14 +32,8 @@
 
         // add invisible fill for better dragging.
         elem.add_fill();
-<<<<<<< HEAD
-        //		elem.click(function(){ elem.ftCreateHandles(); });
-        elem.click(function () {
-            elem.paper.mbtransform.activate(elem);
-=======
         elem.click(function () {
             elem.ftCreateHandles();
->>>>>>> 1a450258
         });
         return elem;
     };
@@ -55,11 +45,7 @@
      * @returns {path}
      */
     //TODO add fill for Text (like bounding box or similar)
-<<<<<<< HEAD
-    Element.prototype.___add_fill = function () {
-=======
     Element.prototype.add_fill = function () {
->>>>>>> 1a450258
         var elem = this;
         var children = elem.selectAll("*");
         if (children.length > 0) {
@@ -312,261 +298,6 @@
             });
             return this;
         };
-<<<<<<< HEAD
-
-        Element.prototype.ftStoreInitialTransformMatrix = function () {
-            this.data("initialTransformMatrix", this.transform().localMatrix);
-            return this;
-        };
-
-        Element.prototype.ftGetInitialTransformMatrix = function () {
-            return this.data("initialTransformMatrix");
-        };
-
-        Element.prototype.ftRemoveHandles = function () {
-            this.unclick();
-            this.removeClass("_freeTransformInProgress");
-            if (this.data("handlesGroup")) this.data("handlesGroup").remove();
-            if (this.data("bbT")) this.data("bbT").remove();
-            if (this.data("bb")) this.data("bb").remove();
-            this.click(function () {
-                this.ftCreateHandles();
-            });
-            this.ftCleanUp();
-            this.ftAfterTransform();
-            return this;
-        };
-
-        Element.prototype.ftUpdateTransform = function () {
-            if (this.ftGetInitialTransformMatrix() === undefined) {
-                //				console.log('no initial transform');
-                return this;
-            }
-            var tx = this.data("tx") || 0;
-            var ty = this.data("ty") || 0;
-            var angle = this.data("angle") || 0;
-
-            // console.log("translate: ", this.data('tx'), this.data('ty'), 'rotate: ', this.data('angle'), 'scale: ', this.data('scale'));
-            var tstring =
-                "t" +
-                tx +
-                "," +
-                ty +
-                this.ftGetInitialTransformMatrix().toTransformString() +
-                "r" +
-                angle +
-                "S" +
-                this.data("scale");
-            if (this.data("mirror")) {
-                tstring = tstring + "S-1,1";
-            }
-            this.attr({ transform: tstring });
-            if (this.data("bbT"))
-                this.ftHighlightBB(this.paper.select("#userContent"));
-            this.ftUpdateUnscale();
-            this.ftReportTransformation();
-            this.ftUpdateHandlesGroup(this.data());
-            return this;
-        };
-
-        Element.prototype.ftManualTransform = function (params) {
-            var svg = this;
-            var bbox = svg.getBBox();
-
-            svg.ftBeforeTransform(); // issue #295
-
-            if (params.tx !== undefined && !isNaN(params.tx)) {
-                svg.data("tx", params.tx - bbox.x);
-            }
-            if (params.ty !== undefined && !isNaN(params.ty)) {
-                svg.data("ty", params.ty - bbox.y2);
-            }
-            // if the transformation comes from the keyboard arrows, it looks a bit different
-            if (params.tx_rel !== undefined && !isNaN(params.tx_rel)) {
-                svg.data("tx", params.tx_rel);
-                svg.data("scale", 1);
-                svg.data("angle", 0);
-            }
-            if (params.ty_rel !== undefined && !isNaN(params.ty_rel)) {
-                svg.data("ty", params.ty_rel);
-                svg.data("scale", 1);
-                svg.data("angle", 0);
-            }
-            if (params.angle !== undefined && !isNaN(params.angle)) {
-                svg.data("angle", params.angle - svg.ftGetRotation());
-            }
-            if (params.scale !== undefined && !isNaN(params.scale)) {
-                svg.data("scale", params.scale / svg.ftGetScale());
-            }
-            if (params.mirror !== undefined) {
-                svg.data("mirror", params.mirror);
-            }
-            svg.ftStoreInitialTransformMatrix();
-            svg.ftUpdateTransform();
-
-            svg.ftAfterTransform(); // issue #295
-        };
-
-        Element.prototype.ftUpdateHandlesGroup = function (data) {
-            if (data) {
-                var group = this;
-                var t = group.transform().local.toString();
-                var tx = data.tx || 0;
-                var ty = data.ty || 0;
-                var angle = data.angle || 0;
-                var m = data.initialTransformMatrix
-                    ? data.initialTransformMatrix.toTransformString()
-                    : "";
-
-                var tstring = "t" + tx + "," + ty + m + "r" + data.angle;
-
-                group
-                    .parent()
-                    .selectAll("#translateHull")
-                    .forEach(function (el, i) {
-                        el.transform(t);
-                    });
-                if (group.parent().select("#handlesGroup") !== null) {
-                    group
-                        .parent()
-                        .select("#handlesGroup")
-                        .selectAll(".freeTransformHandle")
-                        .forEach(function (el, i) {
-                            var s = group.data("unscale") * ftOption.handleSize;
-                            el.transform(
-                                Snap.matrix(
-                                    ftOption.handleSize,
-                                    0,
-                                    0,
-                                    ftOption.handleSize,
-                                    data.tx,
-                                    data.ty
-                                )
-                            );
-                        });
-                }
-            }
-            //            group.parent().selectAll('#handlesGroup').forEach( function( el, i ) {
-            //                el.transform(group.transform().local.toString());
-            //            });
-
-            //            if(group.parent().select("#handlesGroup") !== null){
-            //			    group.parent().select("#handlesGroup").selectAll('.freeTransformHandle').forEach( function( el, i ) {
-            //				    var s = group.data('unscale') * ftOption.handleSize;
-            //				    el.transform(Snap.matrix(s,0,0,s,0,0));
-            //			    });
-            //            }
-        };
-
-        Element.prototype.ftHighlightBB = function () {
-            var rad = ftOption.handleRadius * ftOption.unscale;
-
-            // outer bbox
-            if (this.data("bb")) {
-                this.data("bb").attr(rectObjFromBB(this.getBBox()));
-            } else {
-                this.data(
-                    "bb",
-                    this.paper
-                        .rect(rectObjFromBB(this.getBBox()))
-                        .attr({
-                            id: "bbox",
-                            fill: "none",
-                            stroke: "gray",
-                            strokeWidth: ftOption.handleStrokeWidth,
-                            strokeDasharray: ftOption.handleStrokeDash,
-                        })
-                        .prependTo(this.paper.select("#userContent"))
-                );
-            }
-
-            // transformed bbox
-            if (this.data("bbT")) {
-                this.data("bbT").transform(this.transform().local.toString());
-            } else {
-                this.data(
-                    "bbT",
-                    this.paper
-                        .rect(rectObjFromBB(this.getBBox(1)))
-                        .attr({
-                            fill: "none",
-                            "vector-effect": "non-scaling-stroke",
-                            stroke: ftOption.handleFill,
-                            strokeWidth: ftOption.handleStrokeWidth,
-                            strokeDasharray: ftOption.handleStrokeDashPreset.join(
-                                ","
-                            ),
-                        })
-                        .transform(this.transform().local.toString())
-                );
-            }
-            return this;
-        };
-
-        Element.prototype.ftReportTransformation = function () {
-            if (
-                this.data("ftOnTransformCallbacks") &&
-                this.data("ftOnTransformCallbacks").length > 0
-            ) {
-                for (
-                    var idx = 0;
-                    idx < this.data("ftOnTransformCallbacks").length;
-                    idx++
-                ) {
-                    var cb = this.data("ftOnTransformCallbacks")[idx];
-                    cb(this);
-                }
-            }
-        };
-
-        Element.prototype.ftRegisterOnTransformCallback = function (callback) {
-            if (typeof this.data("ftOnTransformCallbacks") === "undefined") {
-                this.data("ftOnTransformCallbacks", [callback]);
-            } else {
-                this.data("ftOnTransformCallbacks").push(callback);
-            }
-
-            this.ftReportTransformation();
-        };
-
-        Element.prototype.ftAfterTransform = function () {
-            if (
-                this.data("ftAfterTransformCallbacks") &&
-                this.data("ftAfterTransformCallbacks").length > 0
-            ) {
-                for (
-                    var idx = 0;
-                    idx < this.data("ftAfterTransformCallbacks").length;
-                    idx++
-                ) {
-                    var cb = this.data("ftAfterTransformCallbacks")[idx];
-                    cb(this);
-                }
-            }
-        };
-
-        Element.prototype.ftRegisterAfterTransformCallback = function (
-            callback
-        ) {
-            if (typeof this.data("ftAfterTransformCallbacks") === "undefined") {
-                this.data("ftAfterTransformCallbacks", [callback]);
-            } else {
-                this.data("ftAfterTransformCallbacks").push(callback);
-            }
-        };
-
-        Element.prototype.ftBeforeTransform = function () {
-            if (
-                this.data("ftBeforeTransformCallbacks") &&
-                this.data("ftBeforeTransformCallbacks").length > 0
-            ) {
-                for (
-                    var idx = 0;
-                    idx < this.data("ftBeforeTransformCallbacks").length;
-                    idx++
-                ) {
-                    var cb = this.data("ftBeforeTransformCallbacks")[idx];
-=======
 
         Element.prototype.ftStoreInitialTransformMatrix = function () {
             this.data("initialTransformMatrix", this.transform().localMatrix);
@@ -754,14 +485,11 @@
                     idx++
                 ) {
                     var cb = this.data("ftAfterTransformCallbacks")[idx];
->>>>>>> 1a450258
                     cb(this);
                 }
             }
         };
 
-<<<<<<< HEAD
-=======
         Element.prototype.ftRegisterAfterTransformCallback = function (
             callback
         ) {
@@ -788,7 +516,6 @@
             }
         };
 
->>>>>>> 1a450258
         Element.prototype.ftRegisterBeforeTransformCallback = function (
             callback
         ) {
