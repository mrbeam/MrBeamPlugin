--- conflicted
+++ resolved
@@ -13,27 +13,19 @@
             self.DESIGN_STORE_IFRAME_SRC + "/api/healthcheck";
         self.DESIGN_STORE_TAB_ELEMENT = $("#designstore_tab_btn");
 
-<<<<<<< HEAD
         self.mrBeamVM = params[0];
         self.loginState = params[1];
         self.navigation = params[2];
         self.analytics = params[3];
         self.settings = params[4];
         self.laserheadChangedVM = params[5];
-=======
-        self.loginState = params[0];
-        self.navigation = params[1];
-        self.analytics = params[2];
-        self.settings = params[3];
-        self.laserheadChangedVM = params[4];
->>>>>>> c55108a3
 
         self.lastUploadedDate = ko.observable("");
         self.eventListenerAdded = ko.observable(false);
 
         self.onUserLoggedIn = function () {
             if (self.laserheadChangedVM.laserheadXDetectedForFirstTime()) {
-                self.showNotifyIcon();
+                self.mrBeamVM.removeNotifyIcon(self.DESIGN_STORE_TAB_ELEMENT);
             }
         };
 
@@ -180,19 +172,12 @@
 
             self.sendMessageToDesignStoreIframe("userData", userData);
 
-<<<<<<< HEAD
             // send new laserhead model ID if changed
-            if (self.laserheadChangedVM.isLaserheadChanged()) {
-                self.sendMessageToDesignStoreIframe("laserheadChanged", {
-                    laserheadModelId:
-                        self.laserheadChangedVM.laserheadModelId(),
-=======
             if (self.laserheadChangedVM.laserheadXDetected()) {
                 self.sendMessageToDesignStoreIframe("selectFilter", {
                     type: "recommendedBy",
                     subsection: "laserheadModel",
                     value: "x",
->>>>>>> c55108a3
                 });
             }
         };
@@ -208,33 +193,8 @@
                 payload.last_uploaded &&
                 oldLastUploaded &&
                 oldLastUploaded !== payload.last_uploaded
-<<<<<<< HEAD
             ) {
                 self.showNotifyIcon();
-=======
-            ) {
-                self.showNotifyIcon();
-            }
-            self.lastUploadedDate(payload.last_uploaded);
-        };
-
-        self.removeNotifyIcon = function () {
-            const designStoreNotificationElement =
-                self.DESIGN_STORE_TAB_ELEMENT.find("span.notify-icon");
-            if (designStoreNotificationElement.length !== 0) {
-                designStoreNotificationElement.remove();
-            }
-        };
-
-        self.showNotifyIcon = function () {
-            if (
-                self.DESIGN_STORE_TAB_ELEMENT.find("span.notify-icon")
-                    .length === 0
-            ) {
-                self.DESIGN_STORE_TAB_ELEMENT.append(
-                    '<span class="notify-icon"></span>'
-                );
->>>>>>> c55108a3
             }
         };
 
@@ -330,11 +290,7 @@
 
         self.onUserNotified = function () {
             // Handle the 'new designs' notification icon
-<<<<<<< HEAD
             self.mrBeamVM.removeNotifyIcon(self.DESIGN_STORE_TAB_ELEMENT);
-=======
-            self.removeNotifyIcon();
->>>>>>> c55108a3
             // Update user settings
             let oldLastUploaded = self.getLastUploadedDate();
             if (
