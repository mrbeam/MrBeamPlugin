$(function () {

    function MotherViewModel(params) {
        var self = this;
        self.loginState = params[0];
        self.settings = params[1];
        self.state = params[2];
        self.files = params[3];
        self.gcodefiles = params[4];
        self.connection = params[5];
        self.control = params[6];
        self.terminal = params[7];
        self.workingArea = params[8];
        self.conversion = params[9];
        self.readyToLaser = params[10];
        self.navigation = params[11];
        self.appearance = params[12];

        self.isStartupComplete = false;
        self.storedSocketData = [];

        // MrBeam Logo click activates workingarea tab
        $('#mrbeam_logo_link').click(function() {
            $('#wa_tab_btn').tab('show');
        });

        self.onStartup = function () {
            // TODO fetch machine profile on start
            //self.requestData();
            self.control.showZAxis = ko.computed(function () {
//				var has = self.currentProfileData()['zAxis']();
//				return has;
                return false;
            });

            self.control.setCoordinateOrigin = function () {
                self.control.sendCustomCommand({type: 'command', command: "G92 X0 Y0"});
            };

            self.control.manualPosition = function () {
                $('#manual_position').removeClass('warning');
                var s = $('#manual_position').val();
                var tmp = s.split(/[^0-9.,-\\+]+/);
                if (tmp.length === 2) {
                    var x = parseFloat(tmp[0]);
                    var y = parseFloat(tmp[1]);
                    if (!isNaN(x) && !isNaN(y)) {
                        self.control.sendCustomCommand({type: 'command', command: "G0X" + x + "Y" + y});
                        $('#manual_position').val('');
                    } else {
                        $('#manual_position').addClass('warning');
                    }
                } else {
                    $('#manual_position').addClass('warning');
                }
            };

			$("#manual_position").on('keyup', function (e) {
				if (e.keyCode === 13) {
					self.control.manualPosition();
				}
			});
			$("#manual_position").on('blur', function (e) {
				self.control.manualPosition();
			});

			$("body").on('keydown', function (event) {

				if (!self.settings.feature_keyboardControl()) return;
				if(	event.target.nodeName === "INPUT"
					|| event.target.nodeName === "TEXTAREA"
					|| $('.modal.in').length > 0
				) return;

				var button = undefined;
				var wa_id = $('nav li.active a').attr('href');
				switch (event.which) {
					case 37: // left arrow key:
						// button = $("#control-xdec");
                        if(wa_id === '#workingarea'){
							self.workingArea.moveSelectedDesign(-1,0);
							return;
						}
						break;
					case 38: // up arrow key
						// button = $("#control-yinc");
						if(wa_id === '#workingarea') {
                            self.workingArea.moveSelectedDesign(0, -1);
                            return;
                        }
						break;
					case 39: // right arrow key
						// button = $("#control-xinc");
						if(wa_id === '#workingarea') {
                            self.workingArea.moveSelectedDesign(1, 0);
                            return;
                        }
                        break;
					case 40: // down arrow key
						// button = $("#control-ydec");
                        if(wa_id === '#workingarea'){
							self.workingArea.moveSelectedDesign(0, 1);
							return;
						}
						break;
					case 33: // page up key
					case 87: // w key
						button = $("#control-zinc");
						break;
					case 34: // page down key
					case 83: // s key
						button = $("#control-zdec");
						break;
					case 36: // home key
						button = $("#control-xyhome");
						break;
					case 8: // del key
					case 46: // backspace key
						if(wa_id === '#workingarea'){
							self.workingArea.removeSelectedDesign();
							return;
						}
						break;
					default:
						return;
//						event.preventDefault();
//						return false;
				}
				if (button === undefined) {
					return false;
				} else {
					event.preventDefault();
					button.addClass("active");
					setTimeout(function () {
						button.removeClass("active");
					}, 150);
					button.click();
				}
			});

            // TODO forward to control viewmodel
            self.state.isLocked = ko.observable(true);
            self.state.isReady = ko.observable(undefined);
            self.state.isFlashing = ko.observable(undefined);
            self.state.currentPos = ko.observable(undefined);
			self.state.filename = ko.observable(undefined);
			self.state.filesize = ko.observable(undefined);
			self.state.filepos = ko.observable(undefined);
			self.state.progress = ko.observable(undefined);
			self.state.printTime = ko.observable(undefined);

            self.state.intensityOverride = ko.observable(100);
            self.state.feedrateOverride = ko.observable(100);
            self.state.intensityOverride.extend({rateLimit: 500});
            self.state.feedrateOverride.extend({rateLimit: 500});
            self.state.numberOfPasses = ko.observable(1);
            self.state.isConnecting = ko.observable(undefined);

            self.state.intensityOverride.subscribe(function (factor) {
                self.state._overrideCommand({name: "intensity", value: factor});
            });
            self.state.feedrateOverride.subscribe(function (factor) {
                self.state._overrideCommand({name: "feedrate", value: factor});
            });

			self.state.byteString = ko.computed(function() {
				if (!self.state.filesize())
					return "-";
				var filepos = self.state.filepos() ? formatSize(self.state.filepos()) : "-";
				return filepos + " / " + formatSize(self.state.filesize());
			});
            self.state.laserPos = ko.computed(function () {
                var pos = self.state.currentPos();
                if (!pos) {
                    return "(?, ?)";
                } else {
                    return "(" + pos.x + ", " + pos.y + ")";
                }
            }, this);
			self.state.printTimeString = ko.computed(function() {
				if (!self.state.printTime())
					return "-";
				return formatDuration(self.state.printTime());
			});

            self.setupFullscreenContols();
        };

        self.onAllBound = function (allViewModels) {
            var tabs = $('#mrbeam-main-tabs a[data-toggle="tab"]');
            tabs.on('show', function (e) {
                var current = e.target.hash;
                var previous = e.relatedTarget.hash;
//                log.debug("Selected OctoPrint tab changed: previous = " + previous + ", current = " + current);
                OctoPrint.coreui.selectedTab = current;
                callViewModels(allViewModels, "onTabChange", [current, previous]);
            });

            tabs.on('shown', function (e) {
                var current = e.target.hash;
                var previous = e.relatedTarget.hash;
                callViewModels(allViewModels, "onAfterTabChange", [current, previous]);
            });

            self._configureOverrideSliders();

			self.gcodefiles.listHelper.toggleFilter('model');

			// adjust height of designlib scroll element
			var height = $('#designlib').height();
			$("#designlib .slimScrollDiv").height(height);
			$(".gcode_files").height(height);

			// terminal stuff
            terminalMaxLines = self.settings.settings.plugins.mrbeam.dev.terminalMaxLines();
            self.terminal.upperLimit(terminalMaxLines*2);
            self.terminal.buffer(terminalMaxLines);

            $("#terminal-output").scroll(function() {
                 self.terminal.checkAutoscroll();
            });
            self.terminal.activeAllFilters();

        };

        self.onStartupComplete = function() {
            self.addSwUpdateTierInformation();
            self.set_Design_lib_defaults();
            self._handleStoredSocketData();
            self.isStartupComplete = true;
            self.removeLoadingOverlay();
        };

        self.set_Design_lib_defaults = function(){
            self.files.listHelper.addFilter('model');
            self.files.listHelper.changeSorting('upload');
        };

        self.addSwUpdateTierInformation = function(){
            tier = self.settings.settings.plugins.mrbeam.dev.softwareTier();
            if (tier != "PROD") {
                $('#settings_plugin_softwareupdate > h3').append(" (TIER: "+tier+")");
            }
        };

        self.removeLoadingOverlay = function(){
            if (self.isStartupComplete &&  self.workingArea.camera.firstImageLoaded) {
                $('#loading_overlay').remove();
                console.log("beamOS started. overlay removed.");
                console.log("%c      ", "color: transparent; font-size: 150px; background:url('http://www.mr-beam.org/img/logo2_path.svg') no-repeat bottom left");
            } else {
                setTimeout(self.removeLoadingOverlay, 100);
            }
        };

        /**
         * controls fullscreen functionality unsing on screenfull.js
         */
        self.setupFullscreenContols = function(){
            // Doesnt seem to work with Knockout so ket's do it manually...
            console.log("screenfull: screenfull.enabled: ", screenfull.enabled);

            if (screenfull.enabled) {
                self._updateFullscreenButton();

                screenfull.onerror(function(event){
                    console.log('screenfull: Failed to enable fullscreen ', event);
                });

                $('#go_fullscreen_menu_item').on( "click", function() {
                    console.log("screenfull: go_fullscreen_menu_item click");
                    screenfull.request();
                    self._updateFullscreenButton(true);
                });
                $('#exit_fullscreen_menu_item').on( "click", function() {
                    console.log("screenfull: exit_fullscreen_menu_item click");
                    screenfull.exit();
                    self._updateFullscreenButton(false);
                });
                $('#burger_menu_link').on( "click", function() {
                    self._updateFullscreenButton();
                });
            } else {
                $('.fullscreen').hide();
            }
        };


        self._updateFullscreenButton = function(isFullscreen){
            if (isFullscreen === undefined) {
                isFullscreen = screenfull.isFullscreen;
            }
            if (isFullscreen) {
                $('#go_fullscreen_menu_item').hide();
                $('#exit_fullscreen_menu_item').show();
            } else {
                $('#go_fullscreen_menu_item').show();
                $('#exit_fullscreen_menu_item').hide();
            }
        };

        self.fromCurrentData = function (data) {
            self._fromData(data);
        };

        self.fromHistoryData = function (data) {
            self._fromData(data);
        };

<<<<<<< HEAD
        self._fromData = function (data) {
			if (self.isStartupComplete){
				self._processStateData(data.state);
				self._processWPosData(data.workPosition);
			}
			self._processProgressData(data.progress);
			self._processJobData(data.job);
=======
        self._fromData = function (data, noStore, force) {
            if (self.isStartupComplete || force) {
                self._processStateData(data.state);
                self._processWPosData(data.workPosition);
                self._processProgressData(data.progress);
			    self._processJobData(data.job);
            } else if (!noStore){
                self.storedSocketData.push(data);
            }
        };

        self._handleStoredSocketData = function(){
            if (self.storedSocketData.length > 0) {
                console.log("Handling stored socked data: " + self.storedSocketData.length);
                for (var i = 0; i < self.storedSocketData.length; i++) {
                    self._fromData(self.storedSocketData[i], noStore=true, force=true);
                }
                self.storedSocketData = [];
            }
>>>>>>> 94181c97
        };

        self._processStateData = function (data) {
				self.state.isLocked(data.flags.locked);
				self.state.isFlashing(data.flags.flashing);
				self.state.isConnecting(data.text === "Connecting" || data.text === "Opening serial port");
		};

        self._processWPosData = function (data) {
            if (data === undefined || data === null) {
                self.state.currentPos({x: 0, y: 0});
            } else {
                self.state.currentPos({x: data[0], y: data[1]});
            }
        };

        self._processProgressData = function(data) {
            if (data.completion) {
                self.state.progress(data.completion);
            } else {
                self.state.progress(undefined);
            }
            self.state.filepos(data.filepos);
            self.state.printTime(data.printTime);
            //self.printTimeLeft(data.printTimeLeft);
        };

        self._processJobData = function(data) {
            if (data.file) {
                self.state.filename(data.file.name);
                self.state.filesize(data.file.size);
            } else {
                self.state.filename(undefined);
                self.state.filesize(undefined);
            }
            // TODO make the estimated print time work
            //self.estimatedPrintTime(data.estimatedPrintTime);
            //self.lastPrintTime(data.lastPrintTime);
        };

        self._configureOverrideSliders = function () {
			var el1 = $("#intensity_override_slider");
			if(el1.length > 0){
				self.state.intensityOverrideSlider = el1.slider({
					step: 1,
					min: 10,
					max: 200,
					value: 100,
				}).on("slideStop", function (ev) {
					self.state.intensityOverride(ev.value);
				});
			}

			var el2 = $("#intensity_override_slider");
			if(el2.length > 0){
				self.state.feedrateOverrideSlider = el2.slider({
					step: 1,
					min: 10,
					max: 200,
					value: 100,
				}).on("slideStop", function (ev) {
					self.state.feedrateOverride(ev.value);
				});
			}
        };

        self.state.resetOverrideSlider = function () {
            self.state.feedrateOverrideSlider.slider('setValue', 100);
            self.state.intensityOverrideSlider.slider('setValue', 100);
            self.state.intensityOverride(100);
            self.state.feedrateOverride(100);
        };

		self.state.increasePasses = function(){
			self.state.numberOfPasses(self.state.numberOfPasses()+1);
            self.state._overrideCommand({name: "passes", value: self.state.numberOfPasses()});
		};

		self.state.decreasePasses = function(){
			var passes = Math.max(self.state.numberOfPasses()-1, 1);
			self.state.numberOfPasses(passes);
            self.state._overrideCommand({name: "passes", value: self.state.numberOfPasses()});
		};

        self.state._overrideCommand = function (data, callback) {
            $.ajax({
                url: API_BASEURL + "plugin/mrbeam",
                type: "POST",
                dataType: "json",
                contentType: "application/json; charset=UTF-8",
                data: JSON.stringify({command: data.name, value: data.value}),
                success: function (response) {
                    if (callback !== undefined) {
                        callback();
                    }
                }
            });
        };


        // files.js viewmodel extensions

        self.gcodefiles.templateFor = function (data) {
            if (data.type === 'folder') {
                return 'files_template_folder';
            } else {
                return "files_template_" + data.typePath.join('_');
            }
        };

        self.gcodefiles.startGcodeWithSafetyWarning = function (gcodeFile) {
            self.gcodefiles.loadFile(gcodeFile, false);
            if (self.readyToLaser.oneButton) {
                self.readyToLaser.setGcodeFile(gcodeFile.path);
            } else {
                self.show_safety_glasses_warning(function () {
                    var do_print = self.gcodefiles.loadFile(gcodeFile, true);
                });
            }
        };

        self.gcodefiles.takePhoto = function () {
            $('#take_photo_dialog').modal("show");
        };

        self.gcodefiles.hasCamera = function () {
            var fGetUserMedia = (
                navigator.getUserMedia ||
                navigator.webkitGetUserMedia ||
                navigator.mozGetUserMedia ||
                navigator.oGetUserMedia ||
                navigator.msieGetUserMedia ||
                false
            );
            return !!fGetUserMedia;
        };

        self.gcodefiles.onEventSlicingDone = function (payload) {
            var url = API_BASEURL + "files/" + payload.gcode_location + "/" + payload.gcode;
            var data = {refs: {resource: url}, origin: payload.gcode_location, path: payload.gcode};
            self.gcodefiles.loadFile(data, false); // loads gcode into gcode viewer
            if (self.readyToLaser.oneButton) {
                self.readyToLaser.setGcodeFile(payload.gcode);
            } else {
                var callback = function (e) {
                    e.preventDefault();
                    self.gcodefiles.loadFile(data, true); // starts print
                };
                self.show_safety_glasses_warning(callback);
            }
			self.gcodefiles.uploadProgress
                .removeClass("progress-striped")
                .removeClass("active");
            self.gcodefiles.uploadProgressBar
                .css("width", "0%");
            self.gcodefiles.uploadProgressBar.text("");

            new PNotify({
                title: gettext("Slicing done"),
                text: _.sprintf(gettext("Sliced %(stl)s to %(gcode)s, took %(time).2f seconds"), payload),
                type: "success"
            });

            // self.gcodefiles.requestData(undefined, undefined, self.gcodefiles.currentPath());
            self.gcodefiles.requestData({switchToPath: self.gcodefiles.currentPath()});
        };


        // settings.js viewmodel extensions

        self.settings.saveall = function (e, v) {
            if (self.settings.savetimer !== undefined) {
                clearTimeout(self.settings.savetimer);
            }
			// only trigger autosave if there is something changed.
			// the port scanning from the backend otherwise triggers it frequently
			var data = getOnlyChangedData(self.settings.getLocalData(), self.settings.lastReceivedSettings);
			if(Object.getOwnPropertyNames(data).length > 0){
			    $("#settingsTabs").find("li.active").addClass('saveInProgress');
				self.settings.savetimer = setTimeout(function () {
					self.settings.saveData(undefined, function () {
						$("#settingsTabs").find("li.active").removeClass('saveInProgress');
						self.settings.savetimer = undefined;
					});
				}, 2000);
			}
        };

        $('#settings_dialog_content').has('input, select, textarea').on('change', function () {
            self.settings.saveall();
        });

        self.terminal.onAfterTabChange = function (current, previous) {
            self.terminal.tabActive = current === "#mrb_term";
            self.terminal.updateOutput();
        };

        self.terminal.checkAutoscroll = function(){
            var elem = $("#terminal-output");
            var isScrolledToBottom = elem[0].scrollHeight <= elem.scrollTop() + elem.outerHeight();
            self.terminal.autoscrollEnabled(isScrolledToBottom);
        };

        self.terminal.activeAllFilters = function(){
            var filters = self.terminal.filters();
            for (var i = 0; i < filters.length; i++) {
                if (filters[i].activated) {
                    self.terminal.activeFilters.push(filters[i].regex);
                }
            }
        };

        self.show_safety_glasses_warning = function (callback) {
            var options = {};
            options.title = gettext("Ready to laser?");

            if (self.workingArea.profile.currentProfileData().glasses()) {
            options.cancel = gettext("Cancel");
            options.proceed = gettext("Proceed");
                options.message = gettext("The laser will now start. Protect yourself and everybody in the room appropriately before proceeding!");
                options.question = gettext("Are you sure you want to proceed?");
                options.proceedClass = "danger";
                options.dialogClass = "safety_glasses_heads_up";
            } else {
                options.message = gettext("The laser will now start. Please make sure the lid is closed.");
                options.question = gettext("Please confirm to proceed.");
            }

            options.onproceed = function (e) {
                if (typeof callback === 'function') {
                    self.state.resetOverrideSlider();
//                    self.state.numberOfPasses(parseInt(self.conversion.set_passes()));
//                    self.state._overrideCommand({name: "passes", value: self.state.numberOfPasses()});
                    callback(e);
                }
            };
            showConfirmationDialog(options);
        };
    };


    // view model class, parameters for constructor, container to bind to
    ADDITIONAL_VIEWMODELS.push([MotherViewModel,
        ["loginStateViewModel", "settingsViewModel", "printerStateViewModel", "filesViewModel", "gcodeFilesViewModel",
            "connectionViewModel", "controlViewModel", "terminalViewModel", "workingAreaViewModel",
            "vectorConversionViewModel", "readyToLaserViewModel", "navigationViewModel", "appearanceViewModel"],
        [document.getElementById("mrb_state"),
            document.getElementById("mrb_control"),
            document.getElementById("mrb_connection_wrapper"),
            document.getElementById("mrb_state_wrapper"),
            document.getElementById("mrb_state_header"),
            document.getElementById("mrb_term"),
            document.getElementById("focus")
        ]]);

    // third party model binding
    OCTOPRINT_ADDITIONAL_BINDINGS.push(['gcodeFilesViewModel', ["#design_lib_search"]]);
});
<|MERGE_RESOLUTION|>--- conflicted
+++ resolved
@@ -307,15 +307,6 @@
             self._fromData(data);
         };
 
-<<<<<<< HEAD
-        self._fromData = function (data) {
-			if (self.isStartupComplete){
-				self._processStateData(data.state);
-				self._processWPosData(data.workPosition);
-			}
-			self._processProgressData(data.progress);
-			self._processJobData(data.job);
-=======
         self._fromData = function (data, noStore, force) {
             if (self.isStartupComplete || force) {
                 self._processStateData(data.state);
@@ -335,7 +326,6 @@
                 }
                 self.storedSocketData = [];
             }
->>>>>>> 94181c97
         };
 
         self._processStateData = function (data) {
