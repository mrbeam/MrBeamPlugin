--- conflicted
+++ resolved
@@ -2513,9 +2513,6 @@
             self._updateTransformationButtons();
         };
 
-<<<<<<< HEAD
-        self.getCompositionSVG = function (fillAreas, pxPerMM, callback) {
-=======
         /**
          *
          * @param {boolean} fillAreas: flag if rastering has to be done or not
@@ -2524,23 +2521,17 @@
          */
         self.getCompositionSVG = async function (fillAreas, pxPerMM) {
             // stop ongoing operations
->>>>>>> 2682b7a2
             self.abortFreeTransforms();
 
             self.spinnerShow();
             const renderStart = Date.now();
-            console.log(`Frontend rendering startet ...`);
+            console.log(`Frontend rendering started ...`);
 
             // create svg to do the rendering within
             var wMM = self.workingAreaWidthMM();
             var hMM = self.workingAreaHeightMM();
-<<<<<<< HEAD
             var wPT = wMM * self.workingAreaDPItoMM;
             var hPT = hMM * self.workingAreaDPItoMM;
-=======
-            var wPT = (wMM * 90) / 25.4; // TODO ... switch to 96dpi ? Or even to mm?
-            var hPT = (hMM * 90) / 25.4;
->>>>>>> 2682b7a2
             var compSvg = self.getNewSvg("compSvg", wPT, hPT);
             compSvg.attr("viewBox", `0 0 ${wMM} ${hMM}`);
             var namespaces = self._getDocumentNamespaceAttributes(snap);
@@ -2548,8 +2539,6 @@
             var attrs = {};
             var content = compSvg.g(attrs);
 
-<<<<<<< HEAD
-=======
             // render paths and embed the resulting gcode
             snap.select("#userContent").embed_gc(
                 self.flipYMatrix(),
@@ -2558,26 +2547,13 @@
             );
 
             // copy all stuff placed by the user on the working area to the compSvg, cleanup afterwards and fill <defs> tag and fix references
->>>>>>> 2682b7a2
             var userContent = snap.select("#userContent").clone();
             content.append(userContent);
             compSvg.selectAll(".deleteBeforeRendering").remove();
             const targetDefs = compSvg.select("svg>defs");
 
-<<<<<<< HEAD
             // embed textPaths
             if (userContent.selectAll(".userText").length > 0) {
-=======
-            // if text in document embed the fonts as dataUris, copy textPaths and fix id references
-            if (userContent.selectAll(".userText").length > 0) {
-                $("#compSvg defs").append(
-                    '<style id="quickTextFontPlaceholder" class="quickTextFontPlaceholder deleteAfterRendering"></style>'
-                );
-                self._qt_copyFontsToSvg(
-                    compSvg.select(".quickTextFontPlaceholder").node
-                );
-
->>>>>>> 2682b7a2
                 const allTextPaths = snap.selectAll(
                     "defs>.quicktext_curve_path"
                 );
@@ -2603,48 +2579,21 @@
                 destFilter.attr({ id: original_id, "mb:id": original_id });
             }
 
-<<<<<<< HEAD
             // embed Images
-            content.embedAllImages().then(function (allEmbeddedImages) {
-                self.rasterInfill(compSvg, fillAreas, pxPerMM, function (
-                    svgWithRenderedInfill
-                ) {
-                    callback(
-                        self._finalizeBackendSVG(
-                            svgWithRenderedInfill,
-                            namespaces
-                        )
-                    );
-                    $("#compSvg").remove();
-                });
-            });
-=======
-            // replace linked images with embedded dataUrls
-            let allEmbeddedImages = await self._embedAllImages(content);
-            //console.log(`allEmbeddedImages: ${allEmbeddedImages}`);
-
-            //
+            const allEmbeddedImages = await content.embedAllImages();
             let svgWithRenderedInfill = await self.rasterInfill(
                 compSvg,
-                namespaces,
-                wPT,
-                hPT,
                 fillAreas,
-                wMM,
-                hMM,
                 pxPerMM
             );
-            // console.log(`svgWithRenderedInfill ${svgWithRenderedInfill}}`);
             const svgStr = self._finalizeBackendSVG(
                 svgWithRenderedInfill,
                 namespaces
             );
-
-            //
+            // console.log(`svgWithRenderedInfill ${svgWithRenderedInfill}}`);
             const length_summary = self.get_gc_length_summary(compSvg);
             console.log(length_summary);
             $("#compSvg").remove();
-
             // hide spinner
             const renderEnd = Date.now();
             console.log(
@@ -2652,7 +2601,6 @@
                     renderEnd - renderStart
                 } millis`
             );
-
             self.spinnerHide();
 
             const params = {
@@ -2671,7 +2619,6 @@
                 jobTimeEstimationData: length_summary,
                 renderParams: params,
             };
->>>>>>> 2682b7a2
         };
 
         self._finalizeBackendSVG = function (compSvg, namespaces) {
@@ -2956,6 +2903,7 @@
             let out = [];
             for (var i = 0; i < elements.length; i++) {
                 var e = elements[i];
+                // TODO use is_stroked() from render_fills
                 var stroke = e.attr("stroke");
                 var sw = e.attr("stroke-width");
                 if (stroke !== "none" && parseFloat(sw) > 0) {
@@ -3147,129 +3095,15 @@
             }
         };
 
-<<<<<<< HEAD
-=======
-        self._embedAllImages = async function (svg) {
-            // TODO... improve selector to catch href & xlink:href (https://stackoverflow.com/questions/23034283/is-it-possible-to-use-htmls-queryselector-to-select-by-xlink-attribute-in-an)
-            // var allImages snap.selectAll("#userContent image[*|href]");
-            var allImages = svg.selectAll("image");
-            console.log(`embedding Images 0/${allImages.length}`);
-
-            let pAll = await Promise.all(
-                allImages.items.map(async (elem, idx) => {
-                    const embedded = await elem.embedImage();
-                    console.log(
-                        `embedding Image ${idx + 1}/${allImages.length}}`
-                    );
-                    return embedded;
-                })
-            );
-
-            return pAll;
-        };
-
-        self._rasterAndEmbedResult = async function (
-            targetSvg,
-            rasterClusters,
-            wPT,
-            hPT,
-            wMM,
-            hMM,
-            pxPerMM
-        ) {
-            let pAll = await Promise.all(
-                rasterClusters.map(async (cluster, clusterIndex) => {
-                    const renderBBoxMM = cluster.bbox;
-                    const rasterResult = await cluster.svg.renderPNG(
-                        clusterIndex,
-                        wPT,
-                        hPT,
-                        wMM,
-                        hMM,
-                        pxPerMM,
-                        renderBBoxMM
-                    );
-                    // returns { dataUrl: fillBitmap, size: size, bbox: bbox, clusterIndex:clusterIndex };
-                    if (rasterResult.dataUrl !== null) {
-                        console.info(
-                            "cluster rastered",
-                            rasterResult.clusterIndex
-                        );
-                        const x = rasterResult.bbox.x;
-                        const y = rasterResult.bbox.y;
-                        const w = rasterResult.bbox.w;
-                        const h = rasterResult.bbox.h;
-                        var fillImage = targetSvg.image(
-                            rasterResult.dataUrl,
-                            x,
-                            y,
-                            w,
-                            h
-                        );
-
-                        // total path length of engraving line by line
-                        const gcLength = w * h * pxPerMM + h; // contains enlargement of bbox due to webfont loading bug.
-                        fillImage.attr({
-                            id: `fillRendering${clusterIndex}`,
-                            "mb:img_w": w, // for Job Time Estimation 2.0
-                            "mb:img_h": h,
-                            "mb:histogram": rasterResult.analysis.histogram,
-                            "mb:whitePixelRatio":
-                                rasterResult.analysis.whitePixelRatio,
-                            "mb:innerWhitePixelRatio":
-                                rasterResult.analysis.innerWhitePixelRatio,
-                            "mb:whitePixelsOutside":
-                                rasterResult.analysis.whitePixelsAtTheOutside,
-                            "mb:brightnessChanges":
-                                rasterResult.analysis.brightnessChanges,
-                            "mb:totalBrightnessChange":
-                                rasterResult.analysis.totalBrightnessChange,
-                            "mb:gc_length": gcLength,
-                            class: "fillRendering",
-                        });
-                        console.info(`rastered ${fillImage.node}`);
-                    }
-                    return rasterResult;
-                })
-            );
-
-            if (MRBEAM_DEBUG_RENDERING) {
-                debugBase64(
-                    pAll.map((r) => r.dataUrl),
-                    `Step 2: PNG`
-                );
-            }
-
-            console.log("_rasterAndEmbedResult promise all");
-            return pAll;
-        };
-
->>>>>>> 2682b7a2
         // raster the infill and inject it as an image into the svg
+        // TODO use Promise instead of callback.
         self.rasterInfill = async function (
             svg, // is compSvg reference
             fillAreas,
-<<<<<<< HEAD
             pxPerMM,
             callback
         ) {
             let clusters = svg.splitRasterClusters(fillAreas);
-            const whitelist = svg.getUsedFonts();
-            const fontDecl = WorkingAreaHelper.getFontDeclarations(whitelist);
-            clusters = clusters.map((c) => {
-                c.svgDataUrl = svg.toWorkingAreaDataURL(
-                    fontDecl,
-                    `.toRaster.rasterCluster${c.idx}`
-                );
-                return c;
-            });
-=======
-            wMM,
-            hMM,
-            pxPerMM
-        ) {
-            let clusters = svg.splitRasterClusters(fillAreas);
-
             // only render clusters overlapping the working area
             const waBB = snap.select("#coordGrid").getBBox();
             clusters = clusters.filter(function (c, idx) {
@@ -3281,122 +3115,84 @@
                 return isInside;
             });
 
->>>>>>> 2682b7a2
+            const whitelist = svg.getUsedFonts();
+            const fontDecl = WorkingAreaHelper.getFontDeclarations(whitelist);
+            clusters = clusters.map((c) => {
+                c.svgDataUrl = svg.toWorkingAreaDataURL(
+                    fontDecl,
+                    `.toRaster.rasterCluster${c.idx}`
+                );
+                return c;
+            });
+
             if (MRBEAM_DEBUG_RENDERING) {
                 debugBase64(
                     clusters.map((c) => c.svgDataUrl),
                     `Step 1: Raster Cluster SVGs`
                 );
             }
-<<<<<<< HEAD
             if (fillAreas) {
                 let pngs = await Promise.all(
                     clusters.map((c) =>
                         url2png(c.svgDataUrl, pxPerMM, c.bbox).then(function (
-                            png
+                            rasterResult
                         ) {
-                            svg.image(
-                                png,
+                            const fillImage = svg.image(
+                                rasterResult.dataUrl,
                                 c.bbox.x,
                                 c.bbox.y,
                                 c.bbox.w,
                                 c.bbox.h
                             );
+
+                            // total path length of engraving line by line
+                            const gcLength =
+                                c.bbox.w * c.bbox.h * pxPerMM + c.bbox.h; // contains enlargement of bbox due to webfont loading bug.
+                            fillImage.attr({
+                                id: `fillRendering${c.idx}`,
+                                "mb:img_w": c.bbox.w, // for Job Time Estimation 2.0
+                                "mb:img_h": c.bbox.h,
+                                "mb:histogram": rasterResult.analysis.histogram,
+                                "mb:whitePixelRatio":
+                                    rasterResult.analysis.whitePixelRatio,
+                                "mb:innerWhitePixelRatio":
+                                    rasterResult.analysis.innerWhitePixelRatio,
+                                "mb:whitePixelsOutside":
+                                    rasterResult.analysis
+                                        .whitePixelsAtTheOutside,
+                                "mb:brightnessChanges":
+                                    rasterResult.analysis.brightnessChanges,
+                                "mb:totalBrightnessChange":
+                                    rasterResult.analysis.totalBrightnessChange,
+                                "mb:gc_length": gcLength,
+                                class: "fillRendering",
+                            });
+
                             c.elements.forEach((el) => el.remove());
-                            return png;
+                            return rasterResult;
                         })
                     )
                 );
+
                 if (MRBEAM_DEBUG_RENDERING) {
-                    debugBase64(pngs, `Step 2: PNG of cluster`);
+                    debugBase64(
+                        pngs.map((r) => r.dataUrl),
+                        `Step 2: PNG of cluster`
+                    );
                 }
 
                 svg.selectAll(".deleteAfterRendering").remove();
-                if (typeof callback === "function") {
-                    callback(svg);
-                    if (MRBEAM_DEBUG_RENDERING) {
-                        debugBase64(
-                            svg.toDataURL(),
-                            "Step 3: SVG with fill rendering"
-                        );
-                    }
-                }
+
+                if (MRBEAM_DEBUG_RENDERING) {
+                    debugBase64(
+                        svg.toDataURL(),
+                        "Step 3: SVG with fill rendering"
+                    );
+                }
+                return svg;
             } else {
-                callback(svg);
-=======
-
-            // get only filled items and embed the images
-            // loop over non overlapping clusters to-raster elements.
-            for (var c = 0; c < clusters.length; c++) {
-                var rasterCluster = clusters[c];
-                var rasterContentSvg = rasterCluster.svg; // Avoids wrapping svg in svg.
-                rasterContentSvg.attr("id", "rasterCluster_" + c);
-                rasterContentSvg.addClass("tmpSvg");
-
-                //console.log("Rastering cluster " + c);
-                var attrs = {};
-                _.merge(attrs, namespaces);
-                attrs.viewBox = "0 0 " + wMM + " " + hMM;
-                rasterContentSvg.attr(attrs);
-
-                var fillings = rasterContentSvg.removeUnfilled(fillAreas);
-                for (var i = 0; i < fillings.length; i++) {
-                    // TODO what is done here?
-                    var item = fillings[i];
-
-                    if (
-                        item.type !== "image" &&
-                        item.type !== "text" &&
-                        item.type !== "#text"
-                    ) {
-                        var style = item.attr("style");
-                        // remove stroke from other elements
-                        var styleNoStroke = "stroke: none;";
-                        if (style !== null) {
-                            styleNoStroke += style.replace(/stroke.+?;/g, "");
-                        }
-                        item.attr("stroke", "none");
-                        item.attr("style", styleNoStroke);
-                    }
-                }
-            }
-            if (fillAreas) {
-                let prom = self
-                    ._rasterAndEmbedResult(
-                        svg,
-                        clusters,
-                        svgWidthPT,
-                        svgHeightPT,
-                        wMM,
-                        hMM,
-                        pxPerMM
-                    )
-                    .then(function (rasterResults) {
-                        // remove filled elements / respectively fillings of elements after embedding raster result
-                        for (let i = 0; i < rasterResults.length; i++) {
-                            const result = rasterResults[i];
-                            const cluster = clusters[result.clusterIndex];
-                            for (let e = 0; e < cluster.elements.length; e++) {
-                                let elem = cluster.elements[e];
-                                elem.unfillOrRemove();
-                            }
-                        }
-                        svg.selectAll(".deleteAfterRendering").remove();
-
-                        if (MRBEAM_DEBUG_RENDERING) {
-                            debugBase64(
-                                svg.toDataURL(),
-                                "Step 3: SVG with fill rendering"
-                            );
-                        }
-
-                        self._cleanup_render_mess();
-                        return svg;
-                    });
-                return prom;
->>>>>>> 2682b7a2
-            }
-            return Promise.resolve(svg);
+                return Promise.resolve(svg);
+            }
         };
 
         self.onBeforeBinding = function () {
