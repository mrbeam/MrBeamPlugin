$(function(){

	// Opera 8.0+
	var isOpera = (!!window.opr && !!opr.addons) || !!window.opera || navigator.userAgent.indexOf(' OPR/') >= 0;
	// Firefox 1.0+
	var isFirefox = typeof InstallTrigger !== 'undefined';
	// At least Safari 3+: "[object HTMLElementConstructor]"
	var isSafari = Object.prototype.toString.call(window.HTMLElement).indexOf('Constructor') > 0;
	// Internet Explorer 6-11
	var isIE = /*@cc_on!@*/false || !!document.documentMode;
	// Edge 20+
	var isEdge = !isIE && !!window.StyleMedia;
	// Chrome 1+
	var isChrome = !!window.chrome && !!window.chrome.webstore;
	// Blink engine detection
	var isBlink = (isChrome || isOpera) && !!window.CSS;

	function WorkingAreaViewModel(params) {
		var self = this;

		self.parser = new gcParser();

		self.loginState = params[0];
		self.settings = params[1];
		self.state = params[2];
		self.files = params[3];
        self.profile = params[4];

		self.log = [];

		self.command = ko.observable(undefined);

		self.availableHeight = ko.observable(undefined);
		self.availableWidth = ko.observable(undefined);
		self.px2mm_factor = 1; // initial value
		self.svgDPI = ko.observable(90); // TODO fetch from settings
<<<<<<< HEAD
		self.workingAreaWidthMM = ko.observable(undefined);
		self.workingAreaHeightMM = ko.observable(undefined);
		
		self.camera_offset_x = ko.observable(0);
		self.camera_offset_y = ko.observable(0);
		self.camera_scale = ko.observable(1.0);
		self.camera_rotation = ko.observable(0.0);
		
=======

		self.workingAreaWidthMM = self.profile.currentProfileData().volume.width() - self.profile.currentProfileData().volume.origin_offset_x();
		self.workingAreaHeightMM = self.profile.currentProfileData().volume.depth() - self.profile.currentProfileData().volume.origin_offset_y();
        self.camera_offset_x = ko.observable(0);
		self.camera_offset_y = ko.observable(0);
		self.camera_scale = ko.observable(1.0);
		self.camera_rotation = ko.observable(0.0);

>>>>>>> 3659a969
		self.hwRatio = ko.computed(function(){
			// y/x = 297/216 junior, respectively 594/432 senior
			var w = self.workingAreaWidthMM;
			var h = self.workingAreaHeightMM;
			var ratio = h / w;
			return ratio;
		}, self);

		self.workingAreaDim = ko.computed(function(){
			var maxH = self.availableHeight();
			var maxW = self.availableWidth();
			var hwRatio = self.hwRatio();
			if( hwRatio > 0, maxH > 0, maxW > 0){
				var w = 0;
				var h = 0;
				if( maxH/maxW > hwRatio) {
					w = maxW;
					h = maxW * hwRatio;
				} else {
					w = maxH / hwRatio;
					h = maxH;
				}
				var dim = [w,h];
				return dim;
			}
		});

		self.workingAreaWidthPx = ko.computed(function(){
			var dim = self.workingAreaDim();
			return dim ? dim[0] : 1;
		}, self);

		self.workingAreaHeightPx = ko.computed(function(){
			var dim = self.workingAreaDim();
			return dim ? dim[1] : 1;
		}, self);

		self.px2mm_factor = ko.computed(function(){
			return self.workingAreaWidthMM / self.workingAreaWidthPx();
		});
		
		self.camTransform = ko.computed(function(){
			return "scale("+self.camera_scale()+") rotate("+self.camera_rotation()+"deg) translate("+self.camera_offset_x()+"px, "+self.camera_offset_y()+"px)"
		});
//		
//		// returns camera width with respect to the camera orientation
//		self.camWidth = ko.computed(function(){
//			if(self.settings.webcam_rotate90()){
//				return self.workingAreaHeightPx();
//			} else {
//				return self.workingAreaWidthPx();
//			}
//		});
//
//		self.camHeight = ko.computed(function(){
//			if(self.settings.webcam_rotate90()){
//				return self.workingAreaWidthPx();
//			} else {
//				return self.workingAreaHeightPx();
//			}
//		});
		
//		// scales camera image proportionally to working area size
//		self.camSize = ko.computed(function(){
//			return self.workingAreaWidthPx() * self.camera_scale() + 'px auto';
//		});
//		
//		// offset parameters
//		self.camOffsets = ko.computed(function(){
//			console.log("cam_offsets", self.camera_offset_x() + "px " + self.camera_offset_y() + "px");
//			return self.camera_offset_x() + "px " + self.camera_offset_y() + "px";
//		});


		// matrix scales svg units to display_pixels
		self.scaleMatrix = ko.computed(function(){
			var m = new Snap.Matrix();
			var factor = 25.4/self.svgDPI() * 1/self.px2mm_factor();
			if(!isNaN(factor)){
				m.scale(factor);
				return m;
			}
			return m;
		});

		// matrix scales svg units to display_pixels
		self.scaleMatrixMMtoDisplay = ko.computed(function(){
			var m = new Snap.Matrix();
			var factor = self.svgDPI()/25.4; // scale mm to 90dpi pixels
			var yShift = self.workingAreaHeightMM; // 0,0 origin of the gcode is bottom left. (top left in the svg)
			if(!isNaN(factor)){
				m.scale(factor, -factor).translate(0,-yShift);
				return m;
			}
			return m;
		});

		self.placedDesigns = ko.observableArray([]);
		self.working_area_empty = ko.computed(function(){
			return self.placedDesigns().length === 0;
		});
		
		self.initCameraCalibration = function(){
			var s = self.settings.settings.plugins.mrbeam; 
			s.camera_offset_x.subscribe(function(newValue) {
				self.camera_offset_x(newValue);
			});
			s.camera_offset_y.subscribe(function(newValue) {
				self.camera_offset_y(newValue);
			});
			s.camera_scale.subscribe(function(newValue) {
				self.camera_scale(newValue);
			});
			s.camera_rotation.subscribe(function(newValue) {
				self.camera_rotation(newValue);
			});
		
			s.camera_offset_x.notifySubscribers(s.camera_offset_x());
			s.camera_offset_y.notifySubscribers(s.camera_offset_y());
			s.camera_scale.notifySubscribers(s.camera_scale());
			s.camera_rotation.notifySubscribers(s.camera_rotation());
			
		};
		
		self.clear = function(){
			snap.selectAll('#userContent>*').remove();
			snap.selectAll('#placedGcodes>*').remove();
            snap.selectAll('rect:not(#coordGrid)').remove();
			self.placedDesigns([]);
		};


		self.trigger_resize = function(){
			if(typeof(snap) !== 'undefined') self.abortFreeTransforms();
			var tabContentPadding = 18;
			self.availableHeight(document.documentElement.clientHeight - $('body>nav').outerHeight()  - $('footer>*').outerHeight() - tabContentPadding - 48); // TODO remove magic number
			self.availableWidth($('#workingarea div.span8').innerWidth());
//			console.log("availableHeight ", self.availableHeight());
//			console.log("availableWidth ", self.availableWidth());
		};

		self.move_laser = function(data, evt){
			self.abortFreeTransforms();
			if(self.state.isOperational() && !self.state.isPrinting()){
				var coord = self.getXYCoord(evt);
				$.ajax({
					url: API_BASEURL + "plugin/mrbeam",
					type: "POST",
					dataType: "json",
					contentType: "application/json; charset=UTF8",
					data: JSON.stringify({"command": "position", x:parseFloat(coord.x.toFixed(2)), y:parseFloat(coord.y.toFixed(2))})
				});
			}
		};

		self.getXYCoord = function(evt){
			var scale = evt.target.parentElement.transform.baseVal[0].matrix.a;
			var x = self.px2mm(evt.offsetX) * scale;
			var y = self.px2mm(parseFloat(evt.target.attributes.height.value) - evt.offsetY) * scale;
			x = Math.min(x, self.workingAreaWidthMM);
			y = Math.min(y, self.workingAreaHeightMM);
			return {x:x, y:y};
		}

		self.crosshairX = function(){
			var pos = self.state.currentPos();
			return pos !== undefined ? (self.mm2px(pos.x)  - 15) : -100; // subtract width/2;

		};
		self.crosshairY = function(){
			var h = Snap($('#area_preview')[0]).getBBox().height;
			var pos = self.state.currentPos();
			return pos !== undefined ? (h - self.mm2px(pos.y)  - 15) : -100; // subtract height/2;
		};

		self.px2mm = function(val){
			return val * self.px2mm_factor();
		};

		self.mm2px = function(val){
			return val / self.px2mm_factor();
		};

		self.mm2svgUnits = function(val){
			return val * self.svgDPI()/25.4;
		};

		self.isPlaced = function(file){
			if(file === undefined) return false;

			var filePlaced = ko.utils.arrayFirst(this.placedDesigns(), function(d) {
				return d.name === file.name;
			});
			return filePlaced;
		};

		self.placeGcode = function(file){
			var previewId = self.getEntryId(file);

			if(snap.select('#'+previewId)){
				console.error("working_area placeGcode: file already placed.");
				return;
			} else {
				var g = snap.group();
				g.attr({id: previewId});
				snap.select('#placedGcodes').append(g);
				self.placedDesigns.push(file);
			}

			self.loadGcode(file, function(gcode){
				var pathCallback = function(path){
					var points = [];
					var intensity = -1;
					for (var idx = 0; idx < path.length; idx++) {
						var item = path[idx];
						points.push( [ item.x, item.y ] );
						intensity = item.laser;
					}
					if(points.length > 0)
					self.draw_gcode(points, intensity, '#'+previewId);

				};
				var imgCallback = function(x,y,w,h, url){
					self.draw_gcode_img_placeholder(x,y,w,h,url, '#'+previewId)
				};
				self.parser.parse(gcode, /(m0?3)|(m0?5)/i, pathCallback, imgCallback);
			});
		};

		self.loadGcode = function(file, callback){
			var url = file.refs.download;
			var date = file.date;
			$.ajax({
                url: url,
                data: { "ctime": date },
                type: "GET",
                success: function(response, rstatus) {
                    if(rstatus === 'success'){
						if(typeof(callback) === 'function'){
							callback(response);
						}
                    }
                },
                error: function() {
					console.error("working_area.js placeGcode: unable to load ", url);
                }
            });

		};

		self.removeGcode = function(file){
			var previewId = self.getEntryId(file);
			snap.select('#' + previewId).remove();
			self.placedDesigns.remove(file);
		};

		self.placeSVG = function(file) {
			var url = self._getSVGserveUrl(file);
			callback = function (f) {
				var newSvgAttrs = {};
				if(f.select('svg') == null){
					root_attrs = f.node.attributes;
				} else {
					var root_attrs = f.select('svg').node.attributes;
				}
				var doc_width = null;
				var doc_height = null;
				var doc_viewbox = null;

                // find clippath elements
				var clipPathEl = f.selectAll('clipPath');
				if(clipPathEl.length != 0){
					console.warn("Warning: removed unsupported clipPath element in SVG");
					self.svg_contains_clipPath_warning();
					clipPathEl.remove()
				}

				// find all elements with "display=none" and remove them
				f.selectAll("[display=none]").remove()

				// iterate svg tag attributes
				for(var i = 0; i < root_attrs.length; i++){
					var attr = root_attrs[i];

					// get dimensions
					if(attr.name === "width") doc_width = attr.value;
					if(attr.name === "height") doc_height = attr.value;
					if(attr.name === "viewBox") doc_viewbox = attr.value;

					// copy namespaces into group
					if(attr.name.indexOf("xmlns") === 0){
						newSvgAttrs[attr.name] = attr.value;
					}
				}

				// find Illustrator comment and notify
				Array.from(f.node.childNodes).forEach(function(entry) {
					if(entry.nodeType == 8) { // Nodetype 8 = comment
						if(entry.textContent.indexOf('Illustrator') > -1) {
							new PNotify({title: gettext("Illustrator SVG Detected"), text: "Illustrator SVG detected! To preserve coorect scale, please go to the \'Settings\' menu and change the \'SVG dpi\' field under \'Plugins/Svg Conversion\' according to your file. And add it again.", type: "info", hide: false});
						}
					}
				});

				// scale matrix
				var mat = self.getDocumentViewBoxMatrix(doc_width, doc_height, doc_viewbox);
				var dpiscale = 90 / self.settings.settings.plugins.mrbeam.svgDPI();
                var scaleMatrixStr = new Snap.Matrix(mat[0][0],mat[0][1],mat[1][0],mat[1][1],mat[0][2],mat[1][2]).scale(dpiscale).toTransformString();
                newSvgAttrs['transform'] = scaleMatrixStr;

				var newSvg = snap.group(f.selectAll("svg>*"));
				var hasText = newSvg.selectAll('text,tspan');
				if(hasText !== null && hasText.length > 0){
					self.svg_contains_text_warning(newSvg);
				}

				newSvg.bake(); // remove transforms
				newSvg.selectAll('path').attr({strokeWidth: '0.5'});
				newSvg.attr(newSvgAttrs);
				var id = self.getEntryId(file);
				var previewId = self.generateUniqueId(id); // appends -# if multiple times the same design is placed.
				newSvg.attr({id: previewId});
				snap.select("#userContent").append(newSvg);
				newSvg.transformable();
				newSvg.ftRegisterCallback(self.svgTransformUpdate);

				file.id = id; // list entry id
				file.previewId = previewId;
				file.url = url;
				file.misfit = "";

				self.placedDesigns.push(file);
			};
			self.loadSVG(url, callback);
		};

		self.loadSVG = function(url, callback){
			Snap.load(url, callback);
		};

		self.removeSVG = function(file){
			self.abortFreeTransforms();
			snap.selectAll('#'+file.previewId).remove();
			self.placedDesigns.remove(file);
			// TODO debug why remove always clears all items of this type.
//			self.placedDesigns.remove(function(item){
//				console.log("item", item.previewId );
//				//return false;
//				if(item.previewId === file.previewId){
//					console.log("match", item.previewId );
//					return true;
//				} else return false;
//			});
		};
		self.fitSVG = function(file){
			self.abortFreeTransforms();
			var svg = snap.select('#'+file.previewId);
			var fitMatrix = new Snap.Matrix();
			fitMatrix.scale(svg.data('fitMatrix').scale);
			fitMatrix.translate(svg.data('fitMatrix').dx, svg.data('fitMatrix').dy);
			fitMatrix.add(svg.transform().localMatrix);
			svg.transform(fitMatrix);
			svg.data('fitMatrix', null);
			$('#'+file.id).removeClass('misfit');
			self.svgTransformUpdate(svg);
		};

		self.toggleTransformHandles = function(file){
			var el = snap.select('#'+file.previewId);
			if(el){
				el.ftToggleHandles();
			}
		};

		self.svgTransformUpdate = function(svg){
			var globalScale = self.scaleMatrix().a;
			var transform = svg.transform();
			var bbox = svg.getBBox();
			var tx = self.px2mm(bbox.x * globalScale);
			var ty = self.workingAreaHeightMM - self.px2mm(bbox.y2 * globalScale);
			var startIdx = transform.local.indexOf('r') + 1;
			var endIdx = transform.local.indexOf(',', startIdx);
			var rot = parseFloat(transform.local.substring(startIdx, endIdx)) || 0;
			var horizontal = self.px2mm((bbox.x2 - bbox.x) * globalScale);
			var vertical = self.px2mm((bbox.y2 - bbox.y) * globalScale);
			var id = svg.attr('id');
			var label_id = id.substr(0, id.indexOf('-'));
			$('#'+label_id+' .translation').text(tx.toFixed(1) + ',' + ty.toFixed(1));
			$('#'+label_id+' .horizontal').text(horizontal.toFixed() + 'mm');
			$('#'+label_id+' .vertical').text(vertical.toFixed() + 'mm');
			$('#'+label_id+' .rotation').text(rot.toFixed(1) + '°');
			var scale = Math.sqrt((transform.localMatrix.a * transform.localMatrix.a) + (transform.localMatrix.c * transform.localMatrix.c));
			$('#'+label_id+' .scale').text((scale*100).toFixed(1) + '%');
		};



		self.outsideWorkingArea = function(svg){
			var waBB = snap.select('#coordGrid').getBBox();
			var svgBB = svg.getBBox();

			var tooWide = svgBB.w > waBB.w;
			var tooHigh = svgBB.h > waBB.h;
			var scale = 1;
			if(tooWide || tooHigh){
				scale = Math.min(waBB.w / svgBB.w, waBB.h / svgBB.h) - 0.0001; // scale minimal smaller to avoid rounding errors
			}

			var dx = 0;
			var dy = 0;
			var outside = false;
			if(svgBB.x < waBB.x){
				dx = -svgBB.x + 0.01;
				outside = true;
			} else if(svgBB.x2 > waBB.x2){
				dx = -svgBB.x + 0.01;
				outside = true;
			}
			if(svgBB.y < waBB.y){
				dy = -svgBB.y + 0.01;
				outside = true;
			} else 	if(svgBB.y2 > waBB.y2){
				dy = -svgBB.y2 + waBB.y2 - 0.01;
				outside = true;
			}

			return {
				oversized: tooWide || tooHigh,
				outside: outside,
				scale: scale,
				dx: dx,
				dy: dy
			};
		};

		self.svg_contains_clipPath_warning = function(){
			var error = "<p>" + gettext("The SVG file contains clipPath elements.<br/>clipPath is not supported yet and has been removed from file.") + "</p>";
			new PNotify({
				title: "clipPath elements removed",
				text: error,
				type: "warn",
				hide: false
			});
		};

		self.svg_contains_text_warning = function(svg){
            var error = "<p>" + gettext("The SVG file contains text elements.<br/>If you want to laser just their outlines,<br/>please convert them to paths.<br/>Otherwise they will be engraved with infill.") + "</p>";
            new PNotify({
                title: "Text elements found",
                text: error,
                type: "warn",
                hide: false,
				buttons: {
        			sticker: false
    			}
            });
		};

		self.svg_misfitting_warning = function(svg, misfitting){
			var outside = gettext("<br/>It has been moved to (0,0). ");
			var oversized = gettext("<br/>It has resized to %d %. ", misfitting.scale);
            var error = "<p>" + gettext("The design was originally not fitting into the working area.")
					+ outside + oversized + gettext("<br/>Please check the result.") + "</p>";
            new PNotify({
                title: "Design moved",
                text: error,
                type: "warn",
                hide: false,
				buttons: {
        			sticker: false
    			}
            });

		};

		self.placeIMG = function (file) {
			var url = self._getIMGserveUrl(file);
			var img = new Image();
			img.onload = function () {

				var wpx = this.width;
				var hpx = this.height;

				var dimPT = self.getUsefulDimensions(wpx, hpx);
				var wPT = dimPT[0];
				var hPT = dimPT[1];

				var y = self.mm2svgUnits(self.workingAreaHeightMM) - hPT;
				var newImg = snap.image(url, 0, y, wPT, hPT);
				var id = self.getEntryId(file);
				var previewId = self.generateUniqueId(id); // appends # if multiple times the same design is placed.
				newImg.attr({id: previewId, filter: 'url(#grayscale_filter)', 'data-serveurl': url});
				snap.select("#userContent").append(newImg);
				newImg.transformable();
				//newImg.ftDisableRotate();
				newImg.ftRegisterCallback(self.svgTransformUpdate);
				file.id = id;
				file.previewId = previewId;
				file.url = url;
				file.subtype = "bitmap";
				self.placedDesigns.push(file);
			};
			img.src = url;
		};

		self.removeIMG = function(file){
			self.removeSVG(file);
		};

		self.getUsefulDimensions = function(wpx, hpx){
			var maxWidthMM   = wpx * 0.25; // TODO parametrize
			var maxHeightMM  = hpx * 0.25; // TODO parametrize
			var aspectRatio  = wpx / hpx;
			var destWidthMM  = Math.min(self.workingAreaWidthMM - 2, maxWidthMM);
			var destHeightMM = Math.min(self.workingAreaHeightMM - 2, maxHeightMM);
			if ((destWidthMM / aspectRatio) > destHeightMM) {
				destWidthMM = destHeightMM * aspectRatio;
			} else {
				destHeightMM = destWidthMM / aspectRatio;
			}
			var destWidthPT = self.mm2svgUnits(destWidthMM);
			var destHeightPT = self.mm2svgUnits(destHeightMM);
			return [destWidthPT, destHeightPT];
		};

		self.getDocumentDimensionsInPt = function(doc_width, doc_height, doc_viewbox){
			if(doc_width === null){
				// assume defaults if not set
				if(doc_viewbox !== null ){
					var parts = doc_viewbox.split(' ');
					if(parts.length === 4){
						doc_width = parts[2];
					}
				}
				if(doc_width === "100%"){
					doc_width = 744.09; // 210mm @ 90dpi
				}
				if(doc_width === null){
					doc_width = 744.09; // 210mm @ 90dpi
				}
			}
			if(doc_height === null){
				// assume defaults if not set
				if(doc_viewbox !== null ){
					var parts = doc_viewbox.split(' ');
					if(parts.length === 4){
						doc_height = parts[3];
					}
				}
				if(doc_height === "100%"){
					doc_height = 1052.3622047; // 297mm @ 90dpi
				}
				if(doc_height === null){
					doc_height = 1052.3622047; // 297mm @ 90dpi
				}
			}

			var widthPt = self.unittouu(doc_width);
			var heightPt = self.unittouu(doc_height);

			return [widthPt, heightPt];
		};

		self.getDocumentViewBoxMatrix = function(widthStr, heightStr, vbox){
			var dim = self.getDocumentDimensionsInPt(widthStr, heightStr, vbox);
			if(vbox !== null ){
				var widthPx = dim[0];
				var heightPx = dim[1];
				var parts = vbox.split(' ');
				if(parts.length === 4){
					var offsetVBoxX = parseFloat(parts[0]);
					var offsetVBoxY = parseFloat(parts[1]);
					var widthVBox = parseFloat(parts[2]) - parseFloat(parts[0]);
					var heightVBox = parseFloat(parts[3]) - parseFloat(parts[1]);

					var fx = widthPx / widthVBox;
					var fy = heightPx / heightVBox;
					var dx = offsetVBoxX * fx;
					var dy = offsetVBoxY * fy;
					return [[fx,0,0],[0,fy,0], [dx,dy,1]];

				}
			}
			return [[1,0,0],[0,1,0], [0,0,1]];
		};

		//a dictionary of unit to user unit conversion factors
		self.uuconv = {
			'in':90.0,
			'pt':1.25,
			'px':1,
			'mm':3.5433070866,
			'cm':35.433070866,
			'm':3543.3070866,
			'km':3543307.0866,
			'pc':15.0,
			'yd':3240 ,
			'ft':1080
		};

		// Returns userunits given a string representation of units in another system'''
		self.unittouu = function(string){
			var unit_re = new RegExp('(' + Object.keys(self.uuconv).join('|') +')$');

			var unit_factor = 1;
			var u_match = string.match(unit_re);
			if(u_match !== null){
				var unit = string.substring(u_match.index);
				string = string.substring(0,u_match.index);
				if(self.uuconv[unit])
					unit_factor = self.uuconv[unit];
			}

			var p = parseFloat(string);
			if(p)
				return p * unit_factor;
			return 0;
		};

		self._getSVGserveUrl = function(file){
			if (file && file["refs"] && file["refs"]["download"]) {
				var url = file.refs.download +'?'+ Date.now(); // be sure to avoid caching.
				return url;
			}
		};

		self._getIMGserveUrl = function(file){
			return self._getSVGserveUrl(file);
		};

		self.templateFor = function(data) {
			if(data.type === "model" || data.type === "machinecode"){
				var extension = data.name.split('.').pop().toLowerCase();
				if (extension === "svg") {
					return "wa_template_" + data.type + "_svg";
				} else if (_.contains(['jpg', 'jpeg', 'png', 'gif', 'bmp', 'pcx', 'webp'], extension)) {
					return "wa_template_" + data.type + "_img";
				} else {
					return "wa_template_" + data.type;
				}
			} else {
				return "wa_template_dummy";
			}
		};

		self.getEntryId = function(data) {
			return "wa_" + md5(data["origin"] + ":" + data["name"]);
		};


		self.init = function(){
			// init snap.svg
			snap = Snap('#area_preview');
			self.px2mm_factor.subscribe(function(newVal){
				if(!isNaN(newVal))
					self.draw_coord_grid();
			});
		};

		self.draw_coord_grid = function(){
			var grid = snap.select('#coordGrid');
			if(grid.attr('fill') === 'none'){
				var w = self.mm2svgUnits(self.workingAreaWidthMM);
				var h = self.mm2svgUnits(self.workingAreaHeightMM);
				var max_lines = 20;

				var linedistMM = Math.floor(Math.max(self.workingAreaWidthMM, self.workingAreaHeightMM) / (max_lines * 10))*10;
				var yPatternOffset = self.mm2svgUnits(self.workingAreaHeightMM % linedistMM);
				var linedist = self.mm2svgUnits(linedistMM);

				var marker = snap.circle(linedist/2, linedist/2, 1).attr({
					fill: "#000000",
					stroke: "none",
					strokeWidth: 1
				});

				// dot pattern
				var p = marker.pattern(0, 0, linedist, linedist);
				p.attr({
					x: linedist/2,
					y: linedist/2 + yPatternOffset
				});

				grid.attr({
					width: w,
					height: h,
					fill: p
				});
			}
		};

		self.generateUniqueId = function(idBase){
			var suffix = 0;
			var id = idBase + "-" + suffix;
			while(snap.select('#'+id) !== null){
				suffix += 1;
				id = idBase + "-" + suffix;
			}
			return id;
		};

		self.abortFreeTransforms = function(){
			var tip = snap.selectAll('._freeTransformInProgress');
			for (var i = 0; i < tip.length; i++) {
				var el = tip[i];
				el.ftRemoveHandles();
			}
			self.check_sizes_and_placements();
		};

		self.getCompositionSVG = function(fillAreas, callback){
			self.abortFreeTransforms();
			var wMM = self.workingAreaWidthMM;
			var hMM = self.workingAreaHeightMM;
			var wPT = wMM * 90 / 25.4;
			var hPT = hMM * 90 / 25.4;
			var compSvg = Snap(wPT, hPT);
			compSvg.attr('id', 'compSvg');

			var userContent = snap.select("#userContent").clone();
			compSvg.append(userContent);

			self.renderInfill(compSvg, fillAreas, wMM, hMM, 10, function(svgWithRenderedInfill){
				callback( self._wrapInSvgAndScale(svgWithRenderedInfill));
				$('#compSvg').remove();
			});
		};

		self._wrapInSvgAndScale = function(content){
			var svgStr = content.innerSVG();
			if(svgStr !== ''){
				var dpiFactor = self.svgDPI()/25.4; // convert mm to pix 90dpi for inkscape, 72 for illustrator
				var w = dpiFactor * self.workingAreaWidthMM;
				var h = dpiFactor * self.workingAreaHeightMM;

				// TODO: look for better solution to solve this Firefox bug problem
				svgStr = svgStr.replace("(\\\"","(");
				svgStr = svgStr.replace("\\\")",")");

				var svg = '<svg height="'+ h +'" version="1.1" width="'+ w +'" xmlns="http://www.w3.org/2000/svg"><defs/>'+ svgStr +'</svg>';
				return svg;
			} else {
				return;
			}
		};

		self.getPlacedSvgs = function() {
			var svgFiles = [];
			ko.utils.arrayForEach(self.placedDesigns(), function(design) {
				if(design.type === 'model'){
				var extension = design.name.split('.').pop().toLowerCase();
					if (extension === "svg") {
						svgFiles.push(design);
					}
				}
			});
			return svgFiles;
		};

		self.getPlacedImages = function(){
			return snap.selectAll("#userContent image");
		};

		self.hasTextItems = function () {
			if(snap.selectAll("#userContent tspan").length > 0 ||
				snap.selectAll("#userContent text").length > 0 ||
				snap.selectAll("userContent #text").length > 0) {
				return true
			}else{
				return false
			}
		};

		self.getPlacedGcodes = ko.computed(function() {
			var gcodeFiles = [];
			ko.utils.arrayForEach(self.placedDesigns(), function(design) {
				if(design.type === 'machinecode') gcodeFiles.push(design);
			});
			return gcodeFiles;
		}, self);

		self.hasFilledVectors = function(){
			var el = snap.selectAll('#userContent *');
			for (var i = 0; i < el.length; i++) {
				var e = el[i];
				var fill = e.attr('fill');
				var op = e.attr('fill-opacity');
				if(fill !== 'none' && op > 0){
					return true;
				}

			}
			return false;
		};

		self.draw_gcode = function(points, intensity, target){
			var stroke_color = intensity === 0 ? '#BBBBBB' : '#FF0000';
			var d = 'M'+points.join(' ');
			var p = snap.path(d).attr({
				fill: "none",
				stroke: stroke_color,
				strokeWidth: 1
			});
			snap.select(target).append(p);
		};

		self.draw_gcode_img_placeholder = function(x,y,w,h,url, target){
			if(url !== ""){
				var p = snap.image(url,x,y,w,h).attr({
					transform: 'matrix(1,0,0,-1,0,'+ String(h) +')',
					filter: 'url(#gcimage_preview)'
				});

			}
			snap.select(target).append(p);
		};

		self.clear_gcode = function(){
			snap.select('#gCodePreview').clear();
		};

		self.onStartup = function(){
			self.state.workingArea = self;
			self.files.workingArea = self;

			// check this on tab change as before the bounding boxes are sized 0.
			$('#wa_tab_btn').on('shown.bs.tab', function (e) {
				self.trigger_resize();
				self.check_sizes_and_placements();
			});
			$(window).resize(function(){
				self.trigger_resize();
			});
			self.trigger_resize(); // initialize
			self.onTabChange('#workingarea', '#notab');
			var webcam_image = document.getElementById('webcam_image');
			$(webcam_image).load(function(){
			  $(this).removeClass('broken'); // does not work with inline SVG
//				webcam_image.setAttribute("class", "");
			}).error(function () {
				$(this).addClass('broken'); // does not work with inline SVG
//				webcam_image.setAttribute("class", "broken");
			});

			self.init();
		};
		
		self.onStartupComplete = function(){
			self.initCameraCalibration();
		};

		self.onBrowserTabVisibilityChange = function(state){
			var currentTab = $('#mrbeam-main-tabs li.active a').attr('href');
			if(typeof currentTab !== undefined && currentTab === "#workingarea"){
				if(state === true){
					self.onTabChange('#workingarea', '#notab');
				} 

				if(state === false){
					self.onTabChange('#notab', '#workingarea');
				}
			} 
		};

		self.check_sizes_and_placements = function(){
			ko.utils.arrayForEach(self.placedDesigns(), function(design) {
				if(design.type === 'model'){
					var svg = snap.select('#' + design.previewId);
					var misfitting = self.outsideWorkingArea(svg);
					if(misfitting.oversized || misfitting.outside){
						svg.data('fitMatrix', misfitting);
						$('#'+design.id).addClass('misfit');

					} else {
						$('#'+design.id).removeClass('misfit');
						svg.data('fitMatrix', null);
					}
				}
			});
		};

		self._embedAllImages = function(svg, callback){

			var allImages = svg.selectAll('image');
			var linkedImages = allImages.items.filter(function(i){
				if(i.attr('xlink:href') != null) {
					return !i.attr('xlink:href').startsWith('data:');
				} else if(i.attr('href') != null) {
					return !i.attr('href').startsWith('data:');
				}});
			if(linkedImages.length > 0){
				var callbackCounter = linkedImages.length;
				for (var i = 0; i < linkedImages.length; i++) {
					var img = linkedImages[i];
					img.embedImage(function(){
						callbackCounter--;
						if(callbackCounter === 0 && typeof callback === 'function'){
							callback();
						}
					});
				}
			} else {
				// callback if nothing to embed
				if(typeof callback === 'function'){
					callback();
				}
			}
		}

		// render the infill and inject it as an image into the svg
		self.renderInfill = function (svg, fillAreas, wMM, hMM, pxPerMM, callback) {
			var wPT = wMM * 90 / 25.4;
			var hPT = hMM * 90 / 25.4;
			var tmpSvg = Snap(wPT, hPT).attr('id', 'tmpSvg');
			// get only filled items and embed the images
			var userContent = svg.clone();
			tmpSvg.append(userContent);
			self._embedAllImages(tmpSvg, function(){
				var fillings = userContent.removeUnfilled(fillAreas);
				for (var i = 0; i < fillings.length; i++) {
					var item = fillings[i];

					if (item.type === 'image' || item.type === "text" || item.type === "#text") {
						// remove filter effects on images for proper rendering
						var style = item.attr('style');
						if (style !== null) {
							var strippedFilters = style.replace(/filter.+?;/, '');
							item.attr('style', strippedFilters);
						}
					} else {
						// remove stroke from other elements
						//item.attr('fill', '#ff0000');
						item.attr('stroke', 'none');
					}
				}

				var cb = function(result) {
					if(fillings.length > 0){
						// replace all images with the fill rendering
						svg.selectAll('image').remove();
						var waBB = snap.select('#coordGrid').getBBox();
						var fillImage = snap.image(result, 0, 0, waBB.w, waBB.h);
						fillImage.attr('id', 'fillRendering');
						svg.append(fillImage);
					}
					if (typeof callback === 'function') {
						callback(svg);
					}
					self._cleanup_render_mess();
				};

				tmpSvg.renderPNG(wMM, hMM, pxPerMM, cb);
			});
		};

		self._cleanup_render_mess = function(){
			$('#tmpSvg').remove();
		};

		self.onBeforeBinding = function(){
			self.files.workingArea = self;
		};
		
		self.onTabChange = function (current, previous) {
            if (current === "#workingarea") {
                if (self.webcamDisableTimeout != undefined) {
                    clearTimeout(self.webcamDisableTimeout);
                }
                var webcamImage = $("#webcam_image");
                var currentSrc = webcamImage.attr("src");

                if (currentSrc === undefined || currentSrc === "none" || currentSrc.trim() === "") {
                    var newSrc = CONFIG_WEBCAM_STREAM;
                    if (CONFIG_WEBCAM_STREAM.lastIndexOf("?") > -1) {
                        newSrc += "&";
                    } else {
                        newSrc += "?";
                    }
                    newSrc += new Date().getTime();
					console.log("webcam src set", newSrc);
                    webcamImage.attr("src", newSrc);
                }
				console.log("webcam enabled");
            } else if (previous === "#workingarea") {
                // only disable webcam stream if tab is out of focus for more than 5s, otherwise we might cause
                // more load by the constant connection creation than by the actual webcam stream
                self.webcamDisableTimeout = setTimeout(function () {
                    $("#webcam_image").css("background-image", "none");
                }, 5000);
            }
        };

	}


    // view model class, parameters for constructor, container to bind to
    ADDITIONAL_VIEWMODELS.push([WorkingAreaViewModel,
<<<<<<< HEAD
		["loginStateViewModel", "settingsViewModel", "printerStateViewModel",  "gcodeFilesViewModel"],
		[document.getElementById("area_preview"), 
			document.getElementById("working_area_files"), 
=======
		["loginStateViewModel", "settingsViewModel", "printerStateViewModel",  "gcodeFilesViewModel", "laserCutterProfilesViewModel"],
		[document.getElementById("area_preview"),
			document.getElementById("working_area_files"),
>>>>>>> 3659a969
			document.getElementById("webcam_wrapper")]]);

});<|MERGE_RESOLUTION|>--- conflicted
+++ resolved
@@ -33,17 +33,7 @@
 		self.availableHeight = ko.observable(undefined);
 		self.availableWidth = ko.observable(undefined);
 		self.px2mm_factor = 1; // initial value
-		self.svgDPI = ko.observable(90); // TODO fetch from settings
-<<<<<<< HEAD
-		self.workingAreaWidthMM = ko.observable(undefined);
-		self.workingAreaHeightMM = ko.observable(undefined);
-		
-		self.camera_offset_x = ko.observable(0);
-		self.camera_offset_y = ko.observable(0);
-		self.camera_scale = ko.observable(1.0);
-		self.camera_rotation = ko.observable(0.0);
-		
-=======
+		self.svgDPI = ko.observable(90); // TODO fetch from settings		
 
 		self.workingAreaWidthMM = self.profile.currentProfileData().volume.width() - self.profile.currentProfileData().volume.origin_offset_x();
 		self.workingAreaHeightMM = self.profile.currentProfileData().volume.depth() - self.profile.currentProfileData().volume.origin_offset_y();
@@ -52,7 +42,7 @@
 		self.camera_scale = ko.observable(1.0);
 		self.camera_rotation = ko.observable(0.0);
 
->>>>>>> 3659a969
+
 		self.hwRatio = ko.computed(function(){
 			// y/x = 297/216 junior, respectively 594/432 senior
 			var w = self.workingAreaWidthMM;
@@ -1050,15 +1040,10 @@
 
     // view model class, parameters for constructor, container to bind to
     ADDITIONAL_VIEWMODELS.push([WorkingAreaViewModel,
-<<<<<<< HEAD
-		["loginStateViewModel", "settingsViewModel", "printerStateViewModel",  "gcodeFilesViewModel"],
-		[document.getElementById("area_preview"), 
-			document.getElementById("working_area_files"), 
-=======
+
 		["loginStateViewModel", "settingsViewModel", "printerStateViewModel",  "gcodeFilesViewModel", "laserCutterProfilesViewModel"],
 		[document.getElementById("area_preview"),
 			document.getElementById("working_area_files"),
->>>>>>> 3659a969
 			document.getElementById("webcam_wrapper")]]);
 
 });