/* global snap, ko, $, Snap, API_BASEURL, _, CONFIG_WEBCAM_STREAM, ADDITIONAL_VIEWMODELS, mina */

MRBEAM_PX2MM_FACTOR_WITH_ZOOM = 1; // global available in this viewmodel and in snap plugins at the same time.

$(function(){

	// Opera 8.0+
	var isOpera = (!!window.opr && !!opr.addons) || !!window.opera || navigator.userAgent.indexOf(' OPR/') >= 0;
	// Firefox 1.0+
	var isFirefox = typeof InstallTrigger !== 'undefined';
	// At least Safari 3+: "[object HTMLElementConstructor]"
	var isSafari = Object.prototype.toString.call(window.HTMLElement).indexOf('Constructor') > 0;
	// Internet Explorer 6-11
	var isIE = /*@cc_on!@*/false || !!document.documentMode;
	// Edge 20+
	var isEdge = !isIE && !!window.StyleMedia;
	// Chrome 1+
	var isChrome = !!window.chrome && !!window.chrome.webstore;
	// Blink engine detection
	var isBlink = (isChrome || isOpera) && !!window.CSS;

	function versionCompare(v1, v2, options) {
		var lexicographical = options && options.lexicographical,
			zeroExtend = options && options.zeroExtend,
			v1parts = v1.split('.'),
			v2parts = v2.split('.');

		function isValidPart(x) {
			return (lexicographical ? /^\d+[A-Za-z]*$/ : /^\d+$/).test(x);
		}

		if (!v1parts.every(isValidPart) || !v2parts.every(isValidPart)) {
			return NaN;
		}

		if (zeroExtend) {
			while (v1parts.length < v2parts.length) v1parts.push("0");
			while (v2parts.length < v1parts.length) v2parts.push("0");
		}

		if (!lexicographical) {
			v1parts = v1parts.map(Number);
			v2parts = v2parts.map(Number);
		}

		for (var i = 0; i < v1parts.length; ++i) {
			if (v2parts.length === i) {
				return 1;
			}

			if (v1parts[i] === v2parts[i]) {
				continue;
			}
			else if (v1parts[i] > v2parts[i]) {
				return 1;
			}
			else {
				return -1;
			}
		}

		if (v1parts.length !== v2parts.length) {
			return -1;
		}

		return 0;
	}
	
	function getHumanReadableId(length){
		length = length || 4;
		var consonants = 'bcdfghjklmnpqrstvwxz';
		var vocals = 'aeiouy';
		var out = [];
		for (var i = 0; i < length/2; i++) {
			var cIdx = Math.floor(Math.random()*consonants.length);
			var vIdx = Math.floor(Math.random()*vocals.length);
			out.push(consonants.charAt(cIdx));
			out.push(vocals.charAt(vIdx));
		}
		return out.join('');
	}

	function WorkingAreaViewModel(params) {
		var self = this;

		self.parser = new gcParser();

		self.loginState = params[0];
		self.settings = params[1];
		self.state = params[2];
		self.files = params[3];
		self.profile = params[4];
		self.camera = params[5];

		self.log = [];

		self.gc_options = {
			precision: 0.1,
			optimize_travel: true,
			small_paths_first: true
		};

		self.command = ko.observable(undefined);

		self.availableHeight = ko.observable(undefined);
		self.availableWidth = ko.observable(undefined);
		self.px2mm_factor = 1; // initial value
		self.svgDPI = ko.observable(90); // TODO fetch from settings

		self.workingAreaWidthMM = ko.computed(function(){
			return self.profile.currentProfileData().volume.width() - self.profile.currentProfileData().volume.origin_offset_x();
		}, self);
		self.workingAreaHeightMM = ko.computed(function(){
			return self.profile.currentProfileData().volume.depth() - self.profile.currentProfileData().volume.origin_offset_y();
		}, self);
		self.flipYMatrix = ko.computed(function(){
			var h = self.workingAreaHeightMM();
			return Snap.matrix(1,0,0,-1,0,h);
		}, self);
		self.gc_options = ko.computed(function(){
			return {
				precision: 0.1,
				optimize_travel: true,
				small_paths_first: true,
				clipRect: [0,0,self.workingAreaWidthMM(), self.workingAreaHeightMM()]
			};
		});
        // QuickText fields
        self.fontMap = ['Ubuntu', 'Roboto', 'Libre Baskerville', 'Indie Flower', 'VT323'];
        self.currentQuickTextFile = undefined;
        self.currentQuickText = ko.observable();
        self.lastQuickTextFontIndex = 0;
        self.lastQuickTextIntensity = 0; // rgb values: 0=black, 155=white

        // QuickText fields
        self.fontMap = ['Ubuntu', 'Roboto', 'Libre Baskerville', 'Indie Flower', 'VT323'];
        self.currentQuickTextFile = undefined;
        self.currentQuickText = ko.observable();
        self.lastQuickTextFontIndex = 0;
        self.lastQuickTextIntensity = 0; // rgb values: 0=black, 155=white

        self.camera_offset_x = ko.observable(0);
		self.camera_offset_y = ko.observable(0);
		self.camera_scale = ko.observable(1.0);
		self.camera_rotation = ko.observable(0.0);
		self.zoom = ko.observable(1.0);
		self.zoomPercX = ko.observable(0);
		self.zoomPercY = ko.observable(0);
		self.zoomOffX = ko.observable(0);
		self.zoomOffY = ko.observable(0);
		self.zoomViewBox = ko.computed(function(){
			var z = self.zoom();
			var w = self.workingAreaWidthMM() * z;
			var h = self.workingAreaHeightMM() * z;
			var x = self.zoomOffX();
			var y = self.zoomOffY();
			return [x, y, w, h].join(' ');
		});
		
		self.set_zoom_factor = function(delta, centerX, centerY){
			var oldZ = self.zoom();
			var newZ = oldZ + delta;
			newZ = Math.min(Math.max(newZ, 0.25), 1);
			if(newZ !== self.zoom()){
				var deltaWidth = self.workingAreaWidthMM() * delta;
				var deltaHeight = self.workingAreaHeightMM() * delta;
				var oldOffX = self.zoomOffX();
				var oldOffY = self.zoomOffY();
				self.set_zoom_offX(oldOffX - deltaWidth*centerX);
				self.set_zoom_offY(oldOffY - deltaHeight*centerY);
				self.zoom(newZ);
			}
		};
		self.set_zoom_offX = function(offset){
			var max = (1 - self.zoom()) * self.workingAreaWidthMM();
			var min = 0;
			offset = Math.min(Math.max(offset, min), max);
			self.zoomOffX(offset);
		};
		self.set_zoom_offY = function(offset){
			var max = (1 - self.zoom()) * self.workingAreaHeightMM();
			var min = 0;
			offset = Math.min(Math.max(offset, min), max);
			self.zoomOffY(offset);
		};
		self.zoom_factor_text = ko.computed(function(){
			if(self.zoom() !== 1){
				return (1/self.zoom() * 100).toFixed(0) + '%';
			} else {
				return "";
			}
		});

		self.hwRatio = ko.computed(function(){
			// y/x = 297/216 junior, respectively 594/432 senior
			var w = self.workingAreaWidthMM();
			var h = self.workingAreaHeightMM();
			var ratio = h / w;
			return ratio;
		}, self);

		self.workingAreaDim = ko.computed(function(){
			var maxH = self.availableHeight();
			var maxW = self.availableWidth();
			var hwRatio = self.hwRatio();
			if( hwRatio > 0, maxH > 0, maxW > 0){
				var w = 0;
				var h = 0;
				if( maxH/maxW > hwRatio) {
					w = maxW;
					h = maxW * hwRatio;
				} else {
					w = maxH / hwRatio;
					h = maxH;
				}
				var dim = [w,h];
				return dim;
			}
		});

		self.workingAreaWidthPx = ko.computed(function(){
			var dim = self.workingAreaDim();
			return dim ? dim[0] : 1;
		}, self);

		self.workingAreaHeightPx = ko.computed(function(){
			var dim = self.workingAreaDim();
			return dim ? dim[1] : 1;
		}, self);

		self.px2mm_factor = ko.computed(function(){
			return self.zoom() * self.workingAreaWidthMM() / self.workingAreaWidthPx();
		});

		self.camTransform = ko.computed(function(){
			return "scale("+self.camera_scale()+") rotate("+self.camera_rotation()+"deg) translate("+self.camera_offset_x()+"px, "+self.camera_offset_y()+"px)";
		});

		// matrix scales svg units to display_pixels
		self.scaleMatrix = ko.computed(function(){
			var m = new Snap.Matrix();
			return m;
		});

		
//		self.matrixMMflipY = ko.computed(function(){
//			var m = new Snap.Matrix();
//			var yShift = self.workingAreaHeightMM(); // 0,0 origin of the gcode is bottom left. (top left in the svg)
//			m.scale(1, -1).translate(0, -yShift);
//			return m;
//		});

		self.scaleMatrixCrosshair = function(){
		    var x = self.crosshairX !== undefined ? self.crosshairX() : 0;
		    var y = self.crosshairY !== undefined ? self.crosshairY() : 0;
			var y = self.workingAreaHeightMM() - y;
		    var m = "matrix(1, 0, 0, 1, " + x + ", " + y + ")";
		    return m;
        };

		self.placedDesigns = ko.observableArray([]);
		self.working_area_empty = ko.computed(function(){
			return self.placedDesigns().length === 0;
		});

		self.initCameraCalibration = function(){
			var s = self.settings.settings.plugins.mrbeam;
			s.camera_offset_x.subscribe(function(newValue) {
				self.camera_offset_x(newValue);
			});
			s.camera_offset_y.subscribe(function(newValue) {
				self.camera_offset_y(newValue);
			});
			s.camera_scale.subscribe(function(newValue) {
				self.camera_scale(newValue);
			});
			s.camera_rotation.subscribe(function(newValue) {
				self.camera_rotation(newValue);
			});

			s.camera_offset_x.notifySubscribers(s.camera_offset_x());
			s.camera_offset_y.notifySubscribers(s.camera_offset_y());
			s.camera_scale.notifySubscribers(s.camera_scale());
			s.camera_rotation.notifySubscribers(s.camera_rotation());

		};

		self.clear = function(){
			self.abortFreeTransforms();
			snap.selectAll('#userContent>*:not(defs)').remove();
			snap.selectAll('#placedGcodes>*').remove();
            snap.selectAll('rect:not(#coordGrid):not(#highlightMarker)').remove();
			self.placedDesigns([]);
		};

		self.colorNamer = new ColorClassifier();
		self.getUsedColors = function () {
			var colHash = {};
			var colFound = [];
			snap.selectAll('#userContent *[stroke]:not(#bbox)').forEach(function (el) {
				var colHex = el.attr().stroke;
				if (typeof(colHex) !== 'undefined' && colHex !== 'none' && typeof(colHash[colHex]) === 'undefined') {
					var colName = self.colorNamer.classify(colHex);
					colFound.push({hex: colHex, name: colName});
					colHash[colHex] = 1;
				}
			});
			return colFound;
		};


		self.trigger_resize = function(){
			if(typeof(snap) !== 'undefined') self.abortFreeTransforms();
			var tabContentPadding = 18;
			self.availableHeight(document.documentElement.clientHeight - $('#mrbeam-main-tabs').height() - tabContentPadding); // TODO remove magic number
			self.availableWidth($('#workingarea div.span8').innerWidth());
//			console.log("availableHeight ", self.availableHeight());
//			console.log("availableWidth ", self.availableWidth());
		};

		self.move_laser = function(data, evt){
			self.abortFreeTransforms();
			if(self.state.isOperational() && !self.state.isPrinting() && !self.state.isLocked()){
				var coord = self.getXYCoord(evt);
				$.ajax({
					url: API_BASEURL + "plugin/mrbeam",
					type: "POST",
					dataType: "json",
					contentType: "application/json; charset=UTF8",
					data: JSON.stringify({"command": "position", x:parseFloat(coord.x.toFixed(2)), y:parseFloat(coord.y.toFixed(2))})
				});
			}
		};

		self.getXYCoord = function(evt){
            var elemPos = evt.currentTarget.getBoundingClientRect();
            var x = self.px2mm(evt.clientX - elemPos.left);
            var y = self.px2mm(elemPos.bottom - evt.clientY);
            x = Math.min(x, self.workingAreaWidthMM());
            y = Math.min(y, self.workingAreaHeightMM());
            return {x:x, y:y};
		};

		self.crosshairX = function(){
			var pos = self.state.currentPos();
			if(pos !== undefined){
				return pos.x; //  - 15; // subtract width/2;
			} else {
				return -100;
			}

		};
		self.crosshairY = function(){
			var h = self.workingAreaDim !== undefined ? self.workingAreaDim()[1] : 0;
			var pos = self.state.currentPos();
			return pos !== undefined ? pos.y : -100; //  - 15) : -100; // subtract height/2;
		};

		self.px2mm = function(val){
			return val * self.px2mm_factor();
		};

		self.mm2px = function(val){
			return val / self.px2mm_factor();
		};

		self.mm2svgUnits = function(val){
			return val * self.svgDPI()/25.4;
		};

		self.isPlaced = function(file){
			if(file === undefined) return false;

			var filePlaced = ko.utils.arrayFirst(this.placedDesigns(), function(d) {
				return d.name === file.name;
			});
			return filePlaced;
		};
		
		self.countPlacements = function(file){
			var label = file["refs"]["download"];
			var p = snap.selectAll("g[mb\\:origin='"+label+"']");
			return p.length;
		};

		self.placeGcode = function(file){
			var previewId = self.getEntryId(file);

			// TODO think about if double placing a gcode file is a problem.
//			if(snap.select('#'+previewId)){
//				console.error("working_area placeGcode: file already placed.");
//				return;
//			} else {
				var g = snap.group();
				g.attr({id: previewId});
				snap.select('#placedGcodes').append(g);
				file.previewId = previewId;
				self.placedDesigns.push(file);
//			}

			self.loadGcode(file, function(gcode){
				var pathCallback = function(path){
					var points = [];
					var intensity = -1;
					for (var idx = 0; idx < path.length; idx++) {
						var item = path[idx];
						points.push( [ item.x, item.y ] );
						intensity = item.laser;
					}
					if(points.length > 0)
					self.draw_gcode(points, intensity, '#'+previewId);

				};
				var imgCallback = function(x,y,w,h, url){
					self.draw_gcode_img_placeholder(x,y,w,h,url, '#'+previewId);
				};
				self.parser.parse(gcode, /(m0?3)|(m0?5)/i, pathCallback, imgCallback);
			});
		};

		self.loadGcode = function(file, callback){
			var url = file.refs.download;
			var date = file.date;
			$.ajax({
                url: url,
                data: { "ctime": date },
                type: "GET",
                success: function(response, rstatus) {
                    if(rstatus === 'success'){
						if(typeof(callback) === 'function'){
							callback(response);
						}
                    }
                },
                error: function() {
					console.error("working_area.js placeGcode: unable to load ", url);
                }
            });

		};

		self.removeGcode = function(file){
			var previewId = file.previewId;
			snap.select('#' + previewId).remove();
			self.placedDesigns.remove(file);
		};

		self.placeSVG = function(file) {
			var url = self._getSVGserveUrl(file);
			callback = function (f) {
				// find clippath elements and remove them
				var clipPathEl = f.selectAll('clipPath');
				if(clipPathEl.length !== 0){
					console.warn("Warning: removed unsupported clipPath element in SVG");
					self.svg_contains_clipPath_warning();
					clipPathEl.remove();
				}

				// find flowroot elements and remove them
				var flowrootEl = f.selectAll('flowRoot');
				if(flowrootEl.length !== 0){
					console.warn("Warning: removed unsupported flowRoot element in SVG");
					self.svg_contains_flowRoot_warning();
					flowrootEl.remove();
				}

//				var svgClasses = {};
//				f.selectAll('path').forEach(function (el, i) {
//					var elClass = el.attr('class');
//					if(svgClasses[elClass] === undefined){
//						console.log(elClass);
//					}
//				});
				// find all elements with "display=none" and remove them
				f.selectAll("[display=none]").remove();
				f.selectAll("script").remove();

				var generator_info = self._get_generator_info(f);

				// get original svg attributes
				var newSvgAttrs = self._getDocumentNamespaceAttributes(f);
				var doc_dimensions = self._getDocumentDimensionAttributes(f);
				var unitScaleX = self._getDocumentScaleToMM(doc_dimensions.units_x, generator_info);
				var unitScaleY = self._getDocumentScaleToMM(doc_dimensions.units_y, generator_info);

				// scale matrix

				var mat = self.getDocumentViewBoxMatrix(doc_dimensions.width, doc_dimensions.height, doc_dimensions.viewbox);
//				var dpiscale = 90 / self.settings.settings.plugins.mrbeam.svgDPI() * (25.4/90); 
//				var dpiscale = 25.4 / self.settings.settings.plugins.mrbeam.svgDPI(); 
//                var scaleMatrixStr = new Snap.Matrix(mat[0][0],mat[0][1],mat[1][0],mat[1][1],mat[0][2],mat[1][2]).scale(dpiscale).toTransformString();
                var scaleMatrixStr = new Snap.Matrix(mat[0][0],mat[0][1],mat[1][0],mat[1][1],mat[0][2],mat[1][2])
						.scale(unitScaleX, unitScaleY).toTransformString();
                newSvgAttrs['transform'] = scaleMatrixStr;

				var newSvg = snap.group(f.selectAll("svg>*"));

				// handle texts
				var hasText = newSvg.selectAll('text,tspan');
				if(hasText && hasText.length > 0){
					self.svg_contains_text_warning(newSvg);
				}

				// remove style elements with online references
				var hasStyle = newSvg.selectAll('style');
				if (hasStyle && hasStyle.length > 0) {
					for(var y=0; y<hasStyle.length; y++) {
						if (hasStyle[y].node.innerHTML && hasStyle[y].node.innerHTML.search("@import ") >= 0) {
							self.svg_contains_online_style_warning();
							console.warn("Removing style element: web references not supported: ", hasStyle[y].node.innerHTML);
							hasStyle[y].node.remove();
						}
					}
				}

				newSvg.attr(newSvgAttrs);
				newSvg.bake(); // remove transforms
				newSvg.selectAll('path').attr({strokeWidth: '0.8', class:'vector_outline'});
				var id = self.getEntryId(file);
				var previewId = self.generateUniqueId(id, file); // appends -# if multiple times the same design is placed.
				newSvg.attr({
					id: previewId, 
					class: 'userSVG', 
					'mb:origin': file["refs"]["download"],
				});
				snap.select("#userContent").append(newSvg);
				newSvg.transformable();
				newSvg.ftRegisterOnTransformCallback(self.svgTransformUpdate);
				newSvg.ftRegisterBeforeTransformCallback(function(){
					newSvg.clean_gc();
				});
				newSvg.ftRegisterAfterTransformCallback(function(){
					newSvg.embed_gc(self.flipYMatrix(), self.gc_options());
				});
				

				newSvg.embed_gc(self.flipYMatrix(), self.gc_options());

				setTimeout(function(){
					newSvg.ftReportTransformation();
				}, 200);

				file.id = id; // list entry id
				file.previewId = previewId;
				file.url = url;
				file.misfit = "";

				self.placedDesigns.push(file);
			};
			self.loadSVG(url, callback);
		};

		self.loadSVG = function(url, callback){
			Snap.load(url, callback);
		};

		self.removeSVG = function(file){
			self.abortFreeTransforms();
			snap.selectAll('#'+file.previewId).remove();
			self.placedDesigns.remove(file);
		};
		self.fitSVG = function(file){
			self.abortFreeTransforms();
			var svg = snap.select('#'+file.previewId);
			var fitMatrix = new Snap.Matrix();
			fitMatrix.scale(svg.data('fitMatrix').scale);
			fitMatrix.translate(svg.data('fitMatrix').dx, svg.data('fitMatrix').dy);
			fitMatrix.add(svg.transform().localMatrix);
			svg.transform(fitMatrix);
			svg.data('fitMatrix', null);
			$('#'+file.id).removeClass('misfit');
			self.svgTransformUpdate(svg);
			svg.embed_gc(self.flipYMatrix(), self.gc_options());
		};

		self.placeDXF = function(file) {
			var url = self._getSVGserveUrl(file);

			callback = function (f) {
				var doc_dimensions = self._getDocumentDimensionAttributes(f);
				var newSvgAttrs = self._getDocumentNamespaceAttributes(f);

				// scale matrix
				var mat = self.getDocumentViewBoxMatrix(doc_dimensions.width, doc_dimensions.height, doc_dimensions.viewbox);
				var dpiscale = 25.4 ; // assumption: dxf is in inches, scale to mm
                var scaleMatrixStr = new Snap.Matrix(mat[0][0],mat[0][1],mat[1][0],mat[1][1],mat[0][2],mat[1][2]).scale(dpiscale).toTransformString();

				var newSvg = snap.group(f.selectAll("svg>*"));
				newSvg.attr('transform', scaleMatrixStr);

				newSvg.bake(); // remove transforms
				newSvg.selectAll('path').attr({strokeWidth: '0.5', 'vector-effect':'non-scaling-stroke'});
				newSvg.attr(newSvgAttrs);
				var id = self.getEntryId(file);
				var previewId = self.generateUniqueId(id, file); // appends -# if multiple times the same design is placed.
				newSvg.attr({id: previewId});
				snap.select("#userContent").append(newSvg);
				newSvg.transformable();
				newSvg.ftRegisterOnTransformCallback(self.svgTransformUpdate);
				setTimeout(function(){
					newSvg.ftReportTransformation();
				}, 200);
				file.id = id; // list entry id
				file.previewId = previewId;
				file.url = url;
				file.misfit = "";

				self.placedDesigns.push(file);
			};
			Snap.loadDXF(url, callback);
		};
		
		self._get_generator_info = function(f){
			var gen = null;
			var version = null;
			
			// detect Inkscape by attribute
			var root = f.select('svg');
			if(root === null){
				console.log("svg root el not found");
				var attrs = f.node.attributes;
				var inkscape_version = attrs['inkscape:version'];
				if(inkscape_version !== undefined){
					version = inkscape_version;
					console.log("XX Generator:", gen, version);
					return {generator: gen, version: version};
				}
			} else {
				var inkscape_version = f.select('svg').attr('inkscape:version');
				if (inkscape_version !== null) {
					gen = 'inkscape';
					version = inkscape_version;
					console.log("Generator:", gen, version);
					return {generator: gen, version: version};
				}
			}

			// detect Corel
//				return {generator: gen, version: version};

			// detect Illustrator by comment (works with 'save as svg')
			// <!-- Generator: Adobe Illustrator 16.0.0, SVG Export Plug-In . SVG Version: 6.00 Build 0)  -->
			var children = f.node.childNodes;
			for (var i = 0; i < children.length; i++) {
				var node = children[i];
				if(node.nodeType === 8){ // check for comment
					if (node.textContent.indexOf('Illustrator') > -1) {
						gen = 'illustrator';
						var matches = node.textContent.match(/\d+\.\d+(\.\d+)*/g);
						version = matches.join('_');
						console.log("Generator:", gen, version);
						return { generator: gen, version: version };
					}
				}
			}
			
			// detect Illustrator by data-name (for 'export as svg')
			var root_attributes = f.node.attributes;
			if(root_attributes['data-name']){
				gen = 'illustrator';
				version = '?';
				console.log("Generator:", gen, version);
				return { generator: gen, version: version };
			}

			// detect Method Draw by comment
			// <!-- Created with Method Draw - http://github.com/duopixel/Method-Draw/ -->
			for (var i = 0; i < children.length; i++) {
				var node = children[i];
				if(node.nodeType === 8){ // check for comment
					if (node.textContent.indexOf('Method Draw') > -1) {
						gen = 'method draw';
						console.log("Generator:", gen, version);
						return { generator: gen, version: version };
					}
				}
			}
			
			console.log("Generator:", gen, version);
			return { generator: 'unknown', version: 'unknown' };
		};

		self._getDocumentDimensionAttributes = function(file){
			if(file.select('svg') === null){
				root_attrs = file.node.attributes;
			} else {
				var root_attrs = file.select('svg').node.attributes;
			}
			var doc_width = null;
			var doc_height = null;
			var doc_viewbox = null;
			var units_x = null;
			var units_y = null;

			// iterate svg tag attributes
			for(var i = 0; i < root_attrs.length; i++){
				var attr = root_attrs[i];

				// get dimensions
				if(attr.name === "width"){
					doc_width = attr.value;
					units_x = doc_width.replace(/[\d.]+/,'');
				}
				if(attr.name === "height"){
					doc_height = attr.value;
					units_y = doc_height.replace(/[\d.]+/,'');
				}
				if(attr.name === "viewBox") doc_viewbox = attr.value;
			}
			return {
				width: doc_width,
				height: doc_height,
				viewbox: doc_viewbox,
				units_x: units_x,
				units_y: units_y
			};
		};
		
		self._getDocumentScaleToMM = function(declaredUnit, generator){
			if(declaredUnit === null || declaredUnit === ''){
				declaredUnit = 'px';
				console.log("unit '" + declaredUnit + "' not found. Assuming 'px'");
			}
			if(declaredUnit === 'px' || declaredUnit === ''){
				if(generator.generator === 'inkscape'){
					if(versionCompare(generator.version, '0.91') <= 0){
						console.log("old inkscape, px @ 90dpi");
						declaredUnit = 'px_inkscape_old';
					} else {
						console.log("new inkscape, px @ 96dpi");
						declaredUnit = 'px_inkscape_new';
					}
				} else if (generator.generator === 'corel draw'){
					console.log("corel draw, px @ 90dpi");
					
				} else if (generator.generator === 'illustrator') {
					console.log("illustrator, px @ 72dpi");
					declaredUnit = 'px_illustrator';
				} else if (generator.generator === 'unknown'){
					console.log('unable to detect generator, using settings->svgDPI:', self.svgDPI());
					declaredUnit = 'px_settings';
					self.uuconv.px_settings = self.svgDPI() / 90; // scale to our internal 90
				}
			}
			var declaredUnitValue = self.uuconv[declaredUnit];
			var scale = declaredUnitValue / self.uuconv.mm; 
			console.log("Units: " + declaredUnit, " => scale factor to mm: " + scale);
			return scale;
		};

		self._getDocumentNamespaceAttributes = function(file){
			if(file.select('svg') === null){
				root_attrs = file.node.attributes;
			} else {
				var root_attrs = file.select('svg').node.attributes;
			}
			var namespaces = {};

			// iterate svg tag attributes
			for(var i = 0; i < root_attrs.length; i++){
				var attr = root_attrs[i];

				// copy namespaces into group
				if(attr.name.indexOf("xmlns") === 0){
					namespaces[attr.name] = attr.value;
				}
			}
			return namespaces;
		};

		self.highlightDesign = function(data){
			$('#userContent').addClass('dimDesigns');
			var svgEl = $('#'+data.previewId);
			svgEl.addClass('designHighlight');
			self.showHighlightMarkers(data.previewId);
		};
		self.removeHighlight = function(data){
			$('#userContent').removeClass('dimDesigns');
			var svgEl = $('#'+data.previewId);
			svgEl.removeClass('designHighlight');
			self.showHighlightMarkers(null);
		};
		self.showHighlightMarkers = function(svgId) {
//			if(svgId === null){
//				var w = self.mm2svgUnits(self.workingAreaWidthMM());
//				var h = self.mm2svgUnits(self.workingAreaHeightMM());
//				snap.select('#highlightMarker').attr({x: -1, y:-1, width:0, height:0});
//			} else {
//				var svgEl = snap.select('#'+svgId);
//				var bbox = svgEl.getBBox();
//				var x = bbox.x - 20;
//				var y = bbox.y - 20;
//				var w = bbox.w + 40;
//				var h = bbox.h + 40;
//				snap.select('#highlightMarker').attr({x: x, y:y, width:w, height:h});
//			}
		};

		self.duplicateSVG = function(src) {
			self.abortFreeTransforms();
			var srcElem = snap.select('#'+src.previewId);
			var newSvg = srcElem.clone();
			var file = {url: src.url, origin: src.origin, name: src.name, type: src.type, refs:{download: src.url}};
			var id = self.getEntryId(file);
			var previewId = self.generateUniqueId(id, file); 
			newSvg.attr({id: previewId, class: 'userSVG'});
			snap.select("#userContent").append(newSvg);
			newSvg.ftRegisterOnTransformCallback(self.svgTransformUpdate);
			newSvg.transformable();
			setTimeout(function(){
				newSvg.ftReportTransformation();
			}, 200);

			file.id = id; // list entry id
			file.previewId = previewId;
			file.misfit = "";

			self.placedDesigns.push(file);
			self.placeSmart(newSvg);
		};
<<<<<<< HEAD
=======
		
		self.placeSmart = function(elem){
			var spacer = 2;
			var label = elem.attr('mb:origin');
			var placed = snap.selectAll("g[mb\\:origin='"+label+"']");
			var maxY = -9999;
			var minX = self.workingAreaWidthMM();
			var lowestRow = [];
			var leftest = null;
			for (var i = 0; i < placed.length; i++) {
				var item = placed[i];
				if(item.id !== elem.id){
					var bbox = item.getBBox();
					if(bbox.y === maxY){
						lowestRow.push(item);
					} else if(bbox.y > maxY){
						lowestRow = [item];
						maxY = bbox.y;
					}
					if(bbox.x < minX){
						minX = bbox.x;
						leftest = item;
					}
				}
			}
			var lowestRightest = null;
			var maxX = 0;
			for (var i = 0; i < lowestRow.length; i++) {
				var item = lowestRow[i];
				var bbox = item.getBBox();
				if(bbox.x2 > maxX){
					maxX = bbox.x2;
					lowestRightest = item;
				}
			}
			var lowestBBox = lowestRightest.getBBox();
			var elemBBox = elem.getBBox();
			var newX = maxX + spacer;
			var newY = lowestBBox.y;

			if(newX + elemBBox.w > self.workingAreaWidthMM()){
				newX = leftest.getBBox().x;
				newY = lowestBBox.y2 + spacer;
			} 
			var dx = newX - elemBBox.x;
			var dy = newY - elemBBox.y;
			elem.transform('t'+dx+','+dy);
		};
>>>>>>> 42fb1ab6

		self.toggleTransformHandles = function(file){
			var el = snap.select('#'+file.previewId);
			if(el){
				el.ftToggleHandles();
			}
		};

		self.showTransformHandles = function(file, show){
			var el = snap.select('#'+file.previewId);
			if(el){
			    if (show) {
                    el.ftCreateHandles();
                } else {
			        el.ftRemoveHandles();
                }
			}
		};

		self.svgTransformUpdate = function(svg) {
            var globalScale = self.scaleMatrix().a;
//            var transform = svg.transform();
            var bbox = svg.getBBox();
            var tx = bbox.x * globalScale;
            var ty = self.workingAreaHeightMM() - bbox.y2 * globalScale;
            var horizontal = (bbox.x2 - bbox.x) * globalScale;
            var vertical = (bbox.y2 - bbox.y) * globalScale;
			var rot = svg.ftGetRotation();
            var id = svg.attr('id');
            var label_id = id.substr(0, id.indexOf('-'));
			$('#'+label_id+' .translation').val(tx.toFixed(1) + ',' + ty.toFixed(1));
			$('#'+label_id+' .horizontal').val(horizontal.toFixed() + 'mm');
			$('#'+label_id+' .vertical').val(vertical.toFixed() + 'mm');
			$('#'+label_id+' .rotation').val(rot.toFixed(1) + '°');
			var scale = svg.ftGetScale();
			var dpiscale = 90 / self.settings.settings.plugins.mrbeam.svgDPI();
			$('#'+label_id+' .scale').val((scale/dpiscale*100).toFixed(1) + '%');
			self.check_sizes_and_placements();
		};

		self.svgManualTranslate = function(data, event) {
			if (event.keyCode === 13 || event.type === 'blur') {
				self.abortFreeTransforms();
				var svg = snap.select('#'+data.previewId);
				var globalScale = self.scaleMatrix().a;
				var newTranslateStr = event.target.value;
				var nt = newTranslateStr.split(/[^0-9.-]/); // TODO improve
				var ntx = nt[0] / globalScale;
				var nty = (self.workingAreaHeightMM() - nt[1]) / globalScale;

				svg.ftManualTransform({tx: ntx, ty: nty});
			}
		};
		self.svgManualRotate = function(data, event) {
			if (event.keyCode === 13 || event.type === 'blur') {
				self.abortFreeTransforms();
				var svg = snap.select('#'+data.previewId);
				var newRotate = parseFloat(event.target.value);
				svg.ftManualTransform({angle: newRotate});
			}
		};
		self.svgManualScale = function(data, event) {
			if (event.keyCode === 13 || event.type === 'blur') {
				self.abortFreeTransforms();
				var svg = snap.select('#'+data.previewId);
				var newScale = parseFloat(event.target.value) / 100.0;
				svg.ftManualTransform({scale: newScale});
			}
		};
		self.svgManualWidth = function(data, event) {
			if (event.keyCode === 13 || event.type === 'blur') {
				self.abortFreeTransforms();
				var svg = snap.select('#'+data.previewId);
				var desiredW = parseFloat(event.target.value);
				var currentW = svg.getBBox().w;
				var globalScale = self.scaleMatrix().a;
				var newRelativeScale = (desiredW / globalScale) / currentW;
				var newScale = newRelativeScale * svg.ftGetScale();
				svg.ftManualTransform({scale: newScale});
			}
		};
		self.svgManualHeight = function(data, event) {
			if (event.keyCode === 13 || event.type === 'blur') {
				self.abortFreeTransforms();
				var svg = snap.select('#'+data.previewId);
				var desiredH = parseFloat(event.target.value);
				var currentH = svg.getBBox().h;
				var globalScale = self.scaleMatrix().a;
				var newRelativeScale = (desiredH / globalScale) / currentH;
				var newScale = newRelativeScale * svg.ftGetScale();
				svg.ftManualTransform({scale: newScale});
			}
		};
		self.svgManualMultiply = function(data, event) {
			if (event.keyCode === 13 || event.type === 'blur') {
				self.abortFreeTransforms();
				var svg = snap.select('#'+data.previewId);
				var gridsize = event.target.value.split(/\D+/);
				var cols = gridsize[0] || 1;
				var rows = gridsize[1] || 1;
				var dist = 2;
				svg.grid(cols, rows, dist);
				event.target.value = cols+"×"+rows;
			}
		};



		self.outsideWorkingArea = function(svg){
			var waBB = snap.select('#coordGrid').getBBox();
			var svgBB = svg.getBBox();

			var tooWide = svgBB.w > waBB.w;
			var tooHigh = svgBB.h > waBB.h;
			var scale = 1;
			if(tooWide || tooHigh){
				scale = Math.min(waBB.w / svgBB.w, waBB.h / svgBB.h) - 0.0001; // scale minimal smaller to avoid rounding errors
			}

			var dx = 0;
			var dy = 0;
			var outside = false;
			if(svgBB.x < waBB.x){
				dx = -svgBB.x + 0.01;
				outside = true;
			} else if(svgBB.x2 > waBB.x2){
				dx = -svgBB.x + 0.01;
				outside = true;
			}
			if(svgBB.y < waBB.y){
				dy = -svgBB.y + 0.01;
				outside = true;
			} else 	if(svgBB.y2 > waBB.y2){
				dy = -svgBB.y2 + waBB.y2 - 0.01;
				outside = true;
			}

			return {
				oversized: tooWide || tooHigh,
				outside: outside,
				scale: scale,
				dx: dx,
				dy: dy
			};
		};

		self.svg_contains_clipPath_warning = function(){
			var error = "<p>" + gettext("The SVG file contains clipPath elements.<br/>clipPath is not supported yet and has been removed from file.") + "</p>";
			new PNotify({
				title: "clipPath elements removed",
				text: error,
				type: "warn",
				hide: false
			});
		};

		self.svg_contains_flowRoot_warning = function(){
			var error = "<p>" + gettext("The SVG file contains flowRoot elements.<br/>flowRoot is not supported yet and has been removed from file.") + "</p>";
			new PNotify({
				title: "flowRoot elements removed",
				text: error,
				type: "warn",
				hide: false
			});
		};

		self.svg_contains_text_warning = function(svg){
            var error = "<p>" + gettext("The SVG file contains text elements.<br/>If you want to laser just their outlines,<br/>please convert them to paths.<br/>Otherwise they will be engraved with infill.") + "</p>";
            new PNotify({
                title: "Text elements found",
                text: error,
                type: "warn",
                hide: false,
				buttons: {
        			sticker: false
    			}
            });
		};

        self.svg_contains_online_style_warning = function(svg){
            var error = "<p>" + gettext("The SVG file contained style elements with online references. Since online references are not supported, we removed them. The image might look a bit different now.") + "</p>";
            new PNotify({
                title: "Style elements removed",
                text: error,
                type: "warn",
                hide: false,
				buttons: {
        			sticker: false
    			}
            });
		};

		self.svg_misfitting_warning = function(svg, misfitting){
			var outside = gettext("<br/>It has been moved to (0,0). ");
			var oversized = gettext("<br/>It has resized to %d %. ", misfitting.scale);
            var error = "<p>" + gettext("The design was originally not fitting into the working area.")
					+ outside + oversized + gettext("<br/>Please check the result.") + "</p>";
            new PNotify({
                title: "Design moved",
                text: error,
                type: "warn",
                hide: false,
				buttons: {
        			sticker: false
    			}
            });

		};

		self.placeIMG = function (file) {
			var url = self._getIMGserveUrl(file);
			var img = new Image();
			img.onload = function () {

				var wpx = this.width;
				var hpx = this.height;

				var dimMM = self.getUsefulDimensions(wpx, hpx);
				var wMM = dimMM[0];
				var hMM = dimMM[1];

				var y = self.workingAreaHeightMM() - hMM;
				var imgWrapper = snap.group();
				var newImg = imgWrapper.image(url, 0, y, wMM, hMM); //.attr({transform: 'matrix(1,0,0,-1,0,'+hMM+')'});
				var id = self.getEntryId(file);
				newImg.attr({filter: 'url(#grayscale_filter)', 'data-serveurl': url});
				var previewId = self.generateUniqueId(id, file); // appends # if multiple times the same design is placed.
				var imgWrapper = snap.group().attr({id: previewId, class: 'userIMG'});
				imgWrapper.append(newImg);
				snap.select("#userContent").append(imgWrapper);
				imgWrapper.transformable();
				imgWrapper.ftRegisterOnTransformCallback(self.svgTransformUpdate);
				setTimeout(function(){
					imgWrapper.ftReportTransformation();
				}, 200);
				file.id = id;
				file.previewId = previewId;
				file.url = url;
				file.subtype = "bitmap";
				self.placedDesigns.push(file);
			};
			img.src = url;
		};

		self.removeIMG = function(file){
			self.removeSVG(file);
		};
		self.removeSelectedDesign = function(){
			var transformHandles = snap.select('#handlesGroup');
			if(transformHandles){
				var selectedId = transformHandles.data('parentId');
				for (var i = 0; i < self.placedDesigns().length; i++) {
					var file = self.placedDesigns()[i];
					if(file.previewId === selectedId){
						self.abortFreeTransforms();
						self.removeSVG(file);
						return;
					}
				}
			}
		};

		self.getUsefulDimensions = function(wpx, hpx){
			var maxWidthMM   = wpx * 0.25; // TODO parametrize
			var maxHeightMM  = hpx * 0.25; // TODO parametrize
			var aspectRatio  = wpx / hpx;
			var destWidthMM  = Math.min(self.workingAreaWidthMM() - 2, maxWidthMM);
			var destHeightMM = Math.min(self.workingAreaHeightMM() - 2, maxHeightMM);
			if ((destWidthMM / aspectRatio) > destHeightMM) {
				destWidthMM = destHeightMM * aspectRatio;
			} else {
				destHeightMM = destWidthMM / aspectRatio;
			}
			return [destWidthMM, destHeightMM];
		};

		self.getDocumentDimensionsInPt = function(doc_width, doc_height, doc_viewbox){
			if(doc_width === null || doc_width === "100%"){
				// assume defaults if not set
				if(doc_viewbox !== null ){
					var parts = doc_viewbox.split(' ');
					if(parts.length === 4){
						doc_width = parts[2];
					}
				}
				if(doc_width === "100%"){
					doc_width = 744.09; // 210mm @ 90dpi
				}
				if(doc_width === null){
					doc_width = 744.09; // 210mm @ 90dpi
				}
			}
			if(doc_height === null || doc_height === "100%"){
				// assume defaults if not set
				if(doc_viewbox !== null ){
					var parts = doc_viewbox.split(' ');
					if(parts.length === 4){
						doc_height = parts[3];
					}
				}
				if(doc_height === "100%"){
					doc_height = 1052.3622047; // 297mm @ 90dpi
				}
				if(doc_height === null){
					doc_height = 1052.3622047; // 297mm @ 90dpi
				}
			}

			var widthPt = self.unittouu(doc_width);
			var heightPt = self.unittouu(doc_height);

			return [widthPt, heightPt];
		};

		self.getDocumentViewBoxMatrix = function(dim, vbox){
			if(vbox !== null ){
				var widthPx = dim[0];
				var heightPx = dim[1];
				var parts = vbox.split(' ');
				if(parts.length === 4){
					var offsetVBoxX = parseFloat(parts[0]);
					var offsetVBoxY = parseFloat(parts[1]);
					var widthVBox = parseFloat(parts[2]);
					var heightVBox = parseFloat(parts[3]);

					var fx = widthPx / widthVBox;
					var fy = heightPx / heightVBox;
					var dx = offsetVBoxX * fx;
					var dy = offsetVBoxY * fy;
					return [[fx,0,0],[0,fy,0], [dx,dy,1]];

				}
			}
			return [[1,0,0],[0,1,0], [0,0,1]];
		};

		//a dictionary of unit to user unit conversion factors
		self.uuconv = {
			'px':1, // Reference @ 90 dpi
			'in':90.0,
			'pt':1.25,
			'px_inkscape_old':1, // 90 dpi
			'px_inkscape_new':0.9375, // 96 dpi
			'px_illustrator':1.25, // 72 dpi
			'mm':3.5433070866,
			'cm':35.433070866,
			'm':3543.3070866,
			'km':3543307.0866,
			'pc':15.0,
			'yd':3240 ,
			'ft':1080
		};

		// Returns userunits given a string representation of units in another system'''
		self.unittouu = function(string){
			var unit_re = new RegExp('(' + Object.keys(self.uuconv).join('|') +')$');

			var unit_factor = 1;
			var u_match = string.match(unit_re);
			if(u_match !== null){
				var unit = string.substring(u_match.index);
				string = string.substring(0,u_match.index);
				if(self.uuconv[unit])
					unit_factor = self.uuconv[unit];
			}

			var p = parseFloat(string);
			if(p)
				return p * unit_factor;
			return 0;
		};

		self._getSVGserveUrl = function(file){
			if (file && file["refs"] && file["refs"]["download"]) {
				var url = file.refs.download +'?'+ Date.now(); // be sure to avoid caching.
				return url;
			}
		};

		self._getIMGserveUrl = function(file){
			return self._getSVGserveUrl(file);
		};

		self.templateFor = function(data) {
			if(data.type === "model" || data.type === "machinecode") {
                var extension = data.name.split('.').pop().toLowerCase();
                if (extension === "svg") {
                    return "wa_template_" + data.type + "_svg";
				} else if (extension === "dxf") {
                    return "wa_template_" + data.type + "_svg";
                } else if (_.contains(['jpg', 'jpeg', 'png', 'gif', 'bmp', 'pcx', 'webp'], extension)) {
                    return "wa_template_" + data.type + "_img";
                } else {
                    return "wa_template_" + data.type;
                }
            } else if (data.type === "quicktext") {
			    return "wa_template_quicktext";
			} else {
				return "wa_template_dummy";
			}
		};

		self.getEntryId = function(file) {
			return "wa_" + getHumanReadableId();
		};

		self.init = function(){
			// init snap.svg
			snap = Snap('#area_preview');
			self.px2mm_factor.subscribe(function(newVal){
				if(!isNaN(newVal)){
					MRBEAM_PX2MM_FACTOR_WITH_ZOOM = newVal;
					self.draw_coord_grid();
				}
			});
			self.workingAreaHeightMM.subscribe(function(newVal){
				if(!isNaN(newVal))
					self.draw_coord_grid();
			});
			self.workingAreaWidthMM.subscribe(function(newVal){
				if(!isNaN(newVal))
					self.draw_coord_grid();
			});

			$('#coordGrid').on('click', function (event) {
				// TODO check if this can be made simpler
				var elem = snap.select('._freeTransformInProgress');
				if(elem !== null && elem.data('handlesGroup')){
					elem.ftRemoveHandles();
				}
			});

			$('#coordGrid').on('dblclick', function (event) {
				self.move_laser({}, event);
			});
		};

		self.draw_coord_grid = function(){
			var grid = snap.select('#coordGrid');
			var w = self.workingAreaWidthMM();
			var h = self.workingAreaHeightMM();

			if( grid.attr('width') !== w || grid.attr('height') !== h || grid.attr('fill') === 'none'){
				snap.selectAll('#coordPattern').remove();
				var max_lines = 20;

				var linedist = Math.floor(Math.max(self.workingAreaWidthMM(), self.workingAreaHeightMM()) / (max_lines * 10))*10;
				var yPatternOffset = self.workingAreaHeightMM() % linedist;
//				var yPatternOffset = 0;

				var marker = snap.circle(linedist/2, linedist/2, .5).attr({
					fill: "#000000",
					stroke: "none",
					strokeWidth: 1,
                    r: 0.75
				});

				// dot pattern
				var p = marker.pattern(0, 0, linedist, linedist);
				p.attr({
					id: 'coordPattern',
					x: linedist/2,
					y: linedist/2 + yPatternOffset
				});

				grid.attr({
					width: w,
					height: h,
					fill: p
				});
			}
		};

		self.generateUniqueId = function(idBase, file){
			var suffix = self.countPlacements(file);
			
			var suffix = 0;
			var id = idBase + "-" + suffix;
//			while(snap.select('#'+id) !== null){
//				suffix += 1;
//				id = idBase + "-" + suffix;
//			}
			return id;
		};

		self.abortFreeTransforms = function(){
			var tip = snap.selectAll('._freeTransformInProgress');
			for (var i = 0; i < tip.length; i++) {
				var el = tip[i];
				el.ftRemoveHandles();
			}
			self.check_sizes_and_placements();
		};

		self.getCompositionSVG = function(fillAreas, pxPerMM, cutOutlines, callback){
			self.abortFreeTransforms();
			var wMM = self.workingAreaWidthMM();
			var hMM = self.workingAreaHeightMM();
			var wPT = wMM * 90 / 25.4;  // TODO ... switch to 96dpi ? 
			var hPT = hMM * 90 / 25.4;
			var compSvg = self.getNewSvg('compSvg', wPT, hPT);
//			var attrs = {id: 'flipY', transform: 'matrix(1,0,0,-1,0,'+hMM+')'};
			var attrs = {};
			var content = compSvg.g(attrs);
			var userContent = snap.select("#userContent").clone();
			content.append(userContent);

			// remove all items maked with deleteBeforeRendering class
			var dels = compSvg.selectAll('.deleteBeforeRendering');
            if (dels && dels.length > 0) {
                for(var i=0; i<dels.length; i++) {
                    dels[i].remove();
                }
            }

            // embed the fonts as dataUris
            $('#compSvg defs').append('<style id="quickTextFontPlaceholder" class="quickTextFontPlaceholder deleteAfterRendering"></style>');
            self._qt_copyFontsToSvg(compSvg.select(".quickTextFontPlaceholder").node);

			self.renderInfill(compSvg, fillAreas, cutOutlines, wMM, hMM, pxPerMM, function(svgWithRenderedInfill){
				callback( self._wrapInSvgAndScale(svgWithRenderedInfill));
				$('#compSvg').remove();
			});
		};

		self._wrapInSvgAndScale = function(content){
			var svgStr = content.innerSVG();
			if(svgStr !== ''){
				var wMM = self.workingAreaWidthMM();
				var hMM = self.workingAreaHeightMM();
				var dpiFactor = 90 / 25.4; // we create SVG always with 90 dpi.  // TODO ... switch to 96dpi ? 
				var w = dpiFactor * wMM;
				var h = dpiFactor * hMM;
				var viewBox = "0 0 " + wMM + " " + hMM;
				// TODO: look for better solution to solve this Firefox bug problem
				svgStr = svgStr.replace("(\\\"","(");
				svgStr = svgStr.replace("\\\")",")");

				var svg = '<svg version="1.1" xmlns="http://www.w3.org/2000/svg" xmlns:mb="http://www.mr-beam.org/mbns"' 
						+ ' width="'+ w +'" height="'+ h +'"  viewBox="'+ viewBox +'"><defs/>'+svgStr+'</svg>';
				return svg;
			} else {
				return;
			}
		};

		self.getPlacedSvgs = function() {
			var svgFiles = [];
			ko.utils.arrayForEach(self.placedDesigns(), function(design) {
				if(design.type === 'model'){
				var extension = design.name.split('.').pop().toLowerCase();
					if (extension === "svg" || extension === "dxf") {
						svgFiles.push(design);
					}
				}
			});
			return svgFiles;
		};

		self.getPlacedImages = function(){
			return snap.selectAll("#userContent image");
		};

		self.hasTextItems = function () {
			if(snap.selectAll("#userContent tspan").length > 0 ||
				snap.selectAll("#userContent text").length > 0 ||
				snap.selectAll("userContent #text").length > 0) {
				return true;
			}else{
				return false;
			}
		};

		self.getPlacedGcodes = ko.computed(function() {
			var gcodeFiles = [];
			ko.utils.arrayForEach(self.placedDesigns(), function(design) {
				if(design.type === 'machinecode') gcodeFiles.push(design);
			});
			return gcodeFiles;
		}, self);

		self.hasFilledVectors = function(){
			var el = snap.selectAll('#userContent *');
			for (var i = 0; i < el.length; i++) {
				var e = el[i];
				if (["path", "circle", "ellipse", "rect", "line", "polyline", "polygon", "path"].indexOf(e.type) >= 0){
					var fill = e.attr('fill');
					var op = e.attr('fill-opacity');
					if(fill !== 'none' && op > 0){
						return true;
					}
				}
			}
			return false;
		};

		self.draw_gcode = function(points, intensity, target){
			var stroke_color = intensity === 0 ? '#BBBBBB' : '#FF0000';
			var d = 'M'+points.join(' ');
			var p = snap.path(d).attr({
				fill: "none",
				stroke: stroke_color,
				strokeWidth: 0.5,
				'vector-effect': "non-scaling-stroke"
			});
			snap.select(target).append(p);
		};

		self.draw_gcode_img_placeholder = function(x,y,w,h,url, target){
			if(url !== ""){
				var p = snap.image(url,x,y,w,h).attr({
					transform: 'matrix(1,0,0,-1,0,'+ String(h) +')',
					filter: 'url(#gcimage_preview)'
				});

			}
			snap.select(target).append(p);
		};

		self.clear_gcode = function(){
			snap.select('#gCodePreview').clear();
		};

		self.onStartup = function(){
			self.state.workingArea = self;
			self.files.workingArea = self;
			$(window).resize(function(){
				self.trigger_resize();
			});
			self.trigger_resize(); // initialize
			self.init();
		};

		self.onStartupComplete = function(){
			self.initCameraCalibration();
		};

		self.onAfterTabChange = function(current, prev){
			if(current === '#workingarea'){
				self.trigger_resize();
				self.check_sizes_and_placements();
			}
		};

		self.check_sizes_and_placements = function(){
			ko.utils.arrayForEach(self.placedDesigns(), function(design) {
				if(design.type === 'model' || design.type === 'quicktext'){
					var svg = snap.select('#' + design.previewId);
					var misfitting = self.outsideWorkingArea(svg);
					// console.log("Misfitting: ", misfitting);
					if(misfitting.oversized || misfitting.outside){
						svg.data('fitMatrix', misfitting);
						$('#'+design.id).addClass('misfit');

					} else {
						$('#'+design.id).removeClass('misfit');
						svg.data('fitMatrix', null);
					}
				}
			});
		};

		self._embedAllImages = function(svg, callback){

			var allImages = svg.selectAll('image');
			var linkedImages = allImages.items.filter(function(i){
				if(i.attr('xlink:href') !== null) {
					return !i.attr('xlink:href').startsWith('data:');
				} else if(i.attr('href') !== null) {
					return !i.attr('href').startsWith('data:');
				}});
			if(linkedImages.length > 0){
				var callbackCounter = linkedImages.length;
				for (var i = 0; i < linkedImages.length; i++) {
					var img = linkedImages[i];
					img.embedImage(function(){
						callbackCounter--;
						if(callbackCounter === 0 && typeof callback === 'function'){
							callback();
						}
					});
				}
			} else {
				// callback if nothing to embed
				if(typeof callback === 'function'){
					callback();
				}
			}
		};

		// render the infill and inject it as an image into the svg
		self.renderInfill = function (svg, fillAreas, cutOutlines, wMM, hMM, pxPerMM, callback) {
			//TODO cutOutlines use it and make it work
			var wPT = wMM * 90 / 25.4;
			var hPT = hMM * 90 / 25.4;
			var tmpSvg = self.getNewSvg('tmpSvg', wPT, hPT);
			var attrs = {viewBox: "0 0 " + wMM + " " + hMM};
			tmpSvg.attr(attrs);
			// get only filled items and embed the images
			var userContent = svg.clone();
			tmpSvg.append(userContent);
			self._embedAllImages(tmpSvg, function(){
				var fillings = userContent.removeUnfilled(fillAreas);
				for (var i = 0; i < fillings.length; i++) {
					var item = fillings[i];

					var style = item.attr('style');
					if (item.type === 'image' || item.type === "text" || item.type === "#text") {
						// remove filter effects on images for proper rendering
						if (style !== null) {
							var strippedFilters = style.replace(/filter.+?;/g, '');
							item.attr('style', strippedFilters);
						}
					} else {
						// remove stroke from other elements
						var styleNoStroke = 'stroke: none;';
						if (style !== null) {
							styleNoStroke += style.replace(/stroke.+?;/g, '');
						}
						item.attr('stroke', 'none');
						item.attr('style', styleNoStroke);
					}
				}

				var cb = function(result) {
					if(fillings.length > 0){

						// fill rendering replaces all
						svg.selectAll('image').remove();
						svg.selectAll('.deleteAfterRendering').remove();
						svg.selectAll('text,tspan').remove();

						var waBB = snap.select('#coordGrid').getBBox();
						var fillImage = snap.image(result, 0, 0, waBB.w, waBB.h);
						fillImage.attr('id', 'fillRendering');
						svg.append(fillImage);
					}
					if (typeof callback === 'function') {
						callback(svg);
					}
					self._cleanup_render_mess();
				};

				tmpSvg.renderPNG(wMM, hMM, pxPerMM, cb);
			});
		};

		self._cleanup_render_mess = function(){
			$('#tmpSvg').remove();
		};

		self.onBeforeBinding = function(){
			self.files.workingArea = self;
		};

		self.getNewSvg = function(id, w, h){
		    var svg = Snap(w, h);
            svg.attr('id', id);
            svg.attr('xmlns', 'http://www.w3.org/2000/svg');
            svg.attr('xmlns:mb', 'http://www.mr-beam.org/mbns');
            svg.attr('xmlns:xlink', 'http://www.w3.org/1999/xlink');
            return svg;
        };


        // ***********************************************************
		//  QUICKTEXT start
        // ***********************************************************

        /**
         * Opens QuickText window and places a new quickText Object
         * to the working_area and file list.
         */
        self.newQuickText = function() {
            var file = self._qt_placeQuicktext();
            self.editQuickText(file);


            var rules = document.styleSheets[0].rules || document.styleSheets[0].cssRules;
            for(var x=0;x<rules.length;x++) {
               // console.log(rules[x].name + " | " +rules[x].cssText);
               // console.log(rules[x].cssText, rules[x]);
            }
        };

        /**
         * Opens QuickText window to edit an existing QuickText object
         * @param file Object representing the QuickText to edit
         */
        self.editQuickText = function(file) {
            self.currentQuickTextFile = file;
            self._qt_currentQuickTextUpdate();

            $('#quick_text_dialog').on('hide.bs.modal', self._qt_currentQuickTextRemoveIfEmpty);
            $('#quick_text_dialog').on('shown.bs.modal', function(){$('#quick_text_dialog_text_input').focus();});
            $('#quick_text_dialog').modal({keyboard: true});
            self.showTransformHandles(self.currentQuickTextFile, false);
            $('#quick_text_dialog_intensity').val(self.currentQuickTextFile.intensity);
            $('#quick_text_dialog_text_input').focus();
        };

        /**
         * callback/subscription to changes of the text field
         */
        self.currentQuickText.subscribe(function(nuText) {
            if (self.currentQuickTextFile) {
                self.currentQuickTextFile.name = nuText;
            }
            self._qt_currentQuickTextUpdate();
        });

        /**
         * callback/subscription for the intensity slider
         */
        $('#quick_text_dialog_intensity').on("input change", function(e){
            if (self.currentQuickTextFile) {
                self.currentQuickTextFile.intensity = e.currentTarget.value;
                self.lastQuickTextIntensity = self.currentQuickTextFile.intensity;
                self._qt_currentQuickTextUpdate();
            }
        });

        /**
         * callback for the next font button
         */
        self.currentQuickTextFontNext = function() {
            if (self.currentQuickTextFile) {
                self.currentQuickTextFile.fontIndex++;
                if (self.currentQuickTextFile.fontIndex >= self.fontMap.length) {
                    self.currentQuickTextFile.fontIndex = 0;
                }
                self.lastQuickTextFontIndex = self.currentQuickTextFile.fontIndex;
                self._qt_currentQuickTextUpdate();
            }
        };

        /**
         * callback for the previous font button
         */
        self.currentQuickTextFontPrev = function() {
            if (self.currentQuickTextFile) {
                self.currentQuickTextFile.fontIndex--;
                if (self.currentQuickTextFile.fontIndex < 0) {
                    self.currentQuickTextFile.fontIndex = self.fontMap.length-1;
                }
                self.lastQuickTextFontIndex = self.currentQuickTextFile.fontIndex;
                self._qt_currentQuickTextUpdate();
            }
        };

        /**
         * updates the actual SVG object and the file list object and more
         * Needs to be called after all changes to a QuickText object
         *
         * Updates will be done for the QT object self.currentQuickTextFile is pointing to
         */
        self._qt_currentQuickTextUpdate = function(){
            if (self.currentQuickTextFile) {
                self.currentQuickText(self.currentQuickTextFile.name);
                var displayText = self.currentQuickTextFile.name !== '' ?
                    self.currentQuickTextFile.name : $('#quick_text_dialog_text_input').attr('placeholder');

                // update svg object
                var g = snap.select('#' + self.currentQuickTextFile.previewId);
				setTimeout(function () {
					g.ftReportTransformation();
				}, 200);
                var text = g.select('text');
                var ity = self.currentQuickTextFile.intensity;
                text.attr({
                    text: displayText,
                    'font-family': self.fontMap[self.currentQuickTextFile.fontIndex],
                    fill: 'rgb('+ity+','+ity+','+ity+')',
                    // stroke: 'rgb('+ity+','+ity+','+ity+')',
                });
                var bb = text.getBBox();
                g.select('rect').attr({x: bb.x, y: bb.y, width: bb.width, height: bb.height});

                // update font of input field
                var shadowIty = 0;
                if (ity > 200) {
                    shadowIty = (ity - 200) / 100;
                }
                $('#quick_text_dialog_text_input').css('text-shadow', 'rgba(226, 85, 3, '+shadowIty+') 0px 0px 16px');
                $('#quick_text_dialog_text_input').css('color', 'rgb('+ity+','+ity+','+ity+')');

                $('#quick_text_dialog_text_input').css('font-family', self.fontMap[self.currentQuickTextFile.fontIndex]);
                $('#quick_text_dialog_font_name').text(self.fontMap[self.currentQuickTextFile.fontIndex]);

                // update fileslist
                $('#'+self.currentQuickTextFile.id+' .title').text(displayText);
            }
        };

        /**
         * removes an QT object with an empty text from stage
         */
        self._qt_currentQuickTextRemoveIfEmpty = function() {
            if (self.currentQuickTextFile && self.currentQuickTextFile.name === '' ) {
                self.removeSVG(self.currentQuickTextFile);
            }
        };

        /**
         * Equivalent to self.placeSVG for QuickText
         * @returns file object
         */
        self._qt_placeQuicktext = function(){
            var placeholderText = $('#quick_text_dialog_text_input').attr('placeholder');

            var file = {
                date: Date.now(),
                name: '',
                id: null,
                previewId: null,
                url: null,
                misfit: "",
                origin: 'local',
                path: null,
                type: "quicktext",
                typePath: ["quicktext"],
                fontIndex: self.lastQuickTextFontIndex,
                intensity: self.lastQuickTextIntensity
            };

            file.id = self.getEntryId(file);
            file.previewId = self.generateUniqueId(file.id, file); // appends -# if multiple times the same design is placed.

            var uc = snap.select("#userContent");
			var x = self.workingAreaWidthMM()/2;
			var y = self.workingAreaHeightMM()/3;
			var size = self.workingAreaHeightMM()/20;
            var text = uc.text(x, y, placeholderText);
            text.attr('style', 'white-space: pre; font-size: '+size+'; font-family: Ubuntu; text-anchor: middle');

            var box = uc.rect(); // will be placed and sized by self._qt_currentQuickTextUpdateText()
            box.attr({
                opacity: "0",
                // opacity: "0.3",
                // fill: "yellow"
                class: 'deleteBeforeRendering'
            });

            var group = uc.group(text, box);
            group.attr({
                id: file.previewId,
				class: 'userText'
            });

            group.transformable();
            group.ftRegisterOnTransformCallback(self.svgTransformUpdate);

            self.placedDesigns.push(file);

            return file;
        };

        /**
         * All fonts need to be provided as dataUrl within the SVG when rendered into a canvas. (If they're not
         * installed on the system which we can't assume.)
         * This copies the content of quicktext-fonts.css into the given element. It's expected that this css file
         * contains @font-face entries with wff2 files as dataUrls. Eg:
         * // @font-face {font-family: 'Indie Flower'; src: url(data:application/font-woff2;charset=utf-8;base64,d09GMgABAAAAAKtEABEAAAABh...) format('woff2');}
         * @private
         * @param DomElement to add the font definition into
         */
        self._qt_copyFontsToSvg = function(elem) {
            var styleSheets = document.styleSheets;
			for(var ss=0;ss<styleSheets.length;ss++) {
			    if (styleSheets[ss].href && styleSheets[ss].href.endsWith("quicktext-fonts.css")) {
			        self._qt_removeFontsFromSvg(elem);
			        var rules = styleSheets[ss].cssRules;
			        for(var r=0;r<rules.length;r++) {
                        if (rules[r].cssText) {
                            $(elem).append(rules[r].cssText);
                        }
                    }
                    break; // this file appears usually twice....
                }
            }
        };

        /**
         * removes the fonts added by _qt_copyFontsToSvg()
         * @private
         */
		self._qt_removeFontsFromSvg = function(elem) {
		    $(elem).empty();
        };

        // ***********************************************************
		//  QUICKTEXT end
        // ***********************************************************
		
		self.wheel_zoom = function(target, ev){
			if (ev.originalEvent.shiftKey) {
				var wheel = ev.originalEvent.wheelDelta;
				var targetBBox = ev.currentTarget.getBoundingClientRect();
				var xPerc = (ev.clientX - targetBBox.left) / targetBBox.width;
				var yPerc = (ev.clientY - targetBBox.top) / targetBBox.height;
				var deltaZoom = Math.sign(-wheel)/100;
				self.set_zoom_factor(deltaZoom, xPerc, yPerc);
			}
		};
		
		self.mouse_drag = function(target, ev){
			if (ev.originalEvent.shiftKey) {
				var pos = self._get_pointer_event_position_MM(ev, ev.currentTarget);
				var newOffX = self.zoomOffX() - pos.dx;
				var newOffY = self.zoomOffY() - pos.dy;
				self.set_zoom_offX(newOffX);
				self.set_zoom_offY(newOffY);
			}
		};

		self._get_pointer_event_position_MM = function(event, target){
			var percPos = self._get_pointer_event_position_Percent(event, target);
			var x = percPos.x * self.workingAreaWidthMM() * self.zoom() + self.zoomOffX();
			var y = percPos.y * self.workingAreaHeightMM() * self.zoom() + self.zoomOffY();
			var dx = percPos.dx * self.workingAreaWidthMM() * self.zoom() ;
			var dy = percPos.dy * self.workingAreaHeightMM() * self.zoom();
			return {x: x, y: y, dx: dx, dy: dy};
		};

		self._get_pointer_event_position_Percent = function(event, target){
			var targetBBox = target.getBoundingClientRect();
			var xPerc = (event.clientX - targetBBox.left) / targetBBox.width;
			var yPerc = (event.clientY - targetBBox.top) / targetBBox.height;
			var dxPerc = (event.originalEvent.movementX) / targetBBox.width;
			var dyPerc = (event.originalEvent.movementY) / targetBBox.height;
			return {x: xPerc, y: yPerc, dx: dxPerc, dy: dyPerc};
		};

	}


    // view model class, parameters for constructor, container to bind to
    ADDITIONAL_VIEWMODELS.push([WorkingAreaViewModel,

		["loginStateViewModel", "settingsViewModel", "printerStateViewModel",  
			"gcodeFilesViewModel", "laserCutterProfilesViewModel", "cameraViewModel"],
		[document.getElementById("area_preview"),
			document.getElementById("homing_overlay"),
			document.getElementById("working_area_files"),
            document.getElementById("quick_text_dialog"),
			document.getElementById("zoomFactor")
		]]);

});<|MERGE_RESOLUTION|>--- conflicted
+++ resolved
@@ -818,8 +818,6 @@
 			self.placedDesigns.push(file);
 			self.placeSmart(newSvg);
 		};
-<<<<<<< HEAD
-=======
 		
 		self.placeSmart = function(elem){
 			var spacer = 2;
@@ -868,7 +866,6 @@
 			var dy = newY - elemBBox.y;
 			elem.transform('t'+dx+','+dy);
 		};
->>>>>>> 42fb1ab6
 
 		self.toggleTransformHandles = function(file){
 			var el = snap.select('#'+file.previewId);
