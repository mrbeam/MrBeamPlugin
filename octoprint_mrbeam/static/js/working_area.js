--- conflicted
+++ resolved
@@ -685,8 +685,6 @@
 					self.draw_coord_grid();
 			});
 
-<<<<<<< HEAD
-=======
 			$('#coordGrid').on('click', function (event) {
 				// TODO check if this can be made simpler
 				var elem = snap.select('._freeTransformInProgress');
@@ -695,7 +693,6 @@
 				}
 			});
 
->>>>>>> 101db640
 			$('#coordGrid').on('dblclick', function (event) {
 				self.move_laser({}, event)
 			});
