/* global snap, ko, $, Snap, API_BASEURL, _, CONFIG_WEBCAM_STREAM, ADDITIONAL_VIEWMODELS, mina, BEAMOS_DISPLAY_VERSION */

MRBEAM_PX2MM_FACTOR_WITH_ZOOM = 1; // global available in this viewmodel and in snap plugins at the same time.
MRBEAM_DEBUG_RENDERING = false;
if(MRBEAM_DEBUG_RENDERING){
	function debugBase64(base64URL, target="") {
		var dbg_link = "<a target='_blank' href='"+base64URL+"'>Right click -> Open in new tab</a>"; // debug message, no need to translate
			new PNotify({
				title: "render debug output " + target,
				text: dbg_link,
				type: "warn",
				hide: false
			});
		}
}

/**
 * https://stackoverflow.com/a/7616484
 */
String.prototype.hashCode = function() {
  var hash = 0, i, chr;
  if (this.length === 0) return hash;
  for (i = 0; i < this.length; i++) {
    chr   = this.charCodeAt(i);
    hash  = ((hash << 5) - hash) + chr;
    hash |= 0; // Convert to 32bit integer
  }
  return hash;
};

$(function(){

	function versionCompare(v1, v2, options) {
		var lexicographical = options && options.lexicographical,
			zeroExtend = options && options.zeroExtend,
			v1parts = v1.split('.'),
			v2parts = v2.split('.');

		function isValidPart(x) {
			return (lexicographical ? /^\d+[A-Za-z]*$/ : /^\d+$/).test(x);
		}

		if (!v1parts.every(isValidPart) || !v2parts.every(isValidPart)) {
			return NaN;
		}

		if (zeroExtend) {
			while (v1parts.length < v2parts.length) v1parts.push("0");
			while (v2parts.length < v1parts.length) v2parts.push("0");
		}

		if (!lexicographical) {
			v1parts = v1parts.map(Number);
			v2parts = v2parts.map(Number);
		}

		for (var i = 0; i < v1parts.length; ++i) {
			if (v2parts.length === i) {
				return 1;
			}

			if (v1parts[i] === v2parts[i]) {
				continue;
			}
			else if (v1parts[i] > v2parts[i]) {
				return 1;
			}
			else {
				return -1;
			}
		}

		if (v1parts.length !== v2parts.length) {
			return -1;
		}

		return 0;
	}

	// constants
    var HUMAN_READABLE_IDS_CONSTANTS = 'bcdfghjklmnpqrstvwxz';
    var HUMAN_READABLE_IDS_VOCALS    = 'aeiouy';

	function getHumanReadableId(length){
		length = length || 4;
		var out = [];
		for (var i = 0; i < length/2; i++) {
			var cIdx = Math.floor(Math.random()*HUMAN_READABLE_IDS_CONSTANTS.length);
			var vIdx = Math.floor(Math.random()*HUMAN_READABLE_IDS_VOCALS.length);
			out.push(HUMAN_READABLE_IDS_CONSTANTS.charAt(cIdx));
			out.push(HUMAN_READABLE_IDS_VOCALS.charAt(vIdx));
		}
		return  out.join('');
	}

	function WorkingAreaViewModel(params) {
		var self = this;
		window.mrbeam.viewModels['workingAreaViewModel'] = self;

		self.parser = new gcParser();

		self.loginState = params[0];
		self.settings = params[1];
		self.state = params[2];
		self.files = params[3];
		self.profile = params[4];
		self.camera = params[5];
		self.readyToLaser = params[6];
		self.tour = params[7];
		self.analytics = params[8];

		self.log = [];
		self.gc_meta = {};

		self.command = ko.observable(undefined);
		self.id_counter = 1000;

		self.availableHeight = ko.observable(undefined);
		self.availableWidth = ko.observable(undefined);
		self.px2mm_factor = 1; // initial value
		self.svgDPI = function(){return 90}; // initial value, gets overwritten by settings in onAllBound()
        self.dxfScale =  function(){return 1}; // initial value, gets overwritten by settings in onAllBound()

		self.workingAreaWidthMM = ko.computed(function(){
			return self.profile.currentProfileData().volume.width();
		}, self);
		self.workingAreaHeightMM = ko.computed(function(){
			return self.profile.currentProfileData().volume.depth();
		}, self);
		self.flipYMatrix = ko.computed(function(){
			var h = self.workingAreaHeightMM();
			return Snap.matrix(1,0,0,-1,0,h);
		}, self);

        // get overwritten by settings in onAllBound()
		self.gc_options = ko.computed(function(){
			return {enabled: false};
		});

        // QuickText fields
        self.fontMap = ["Allerta Stencil","Amatic SC","Comfortaa","Fredericka the Great","Kavivanar","Lobster","Merriweather","Mr Bedfort","Quattrocento","Roboto"];
        self.currentQuickTextFile = undefined;
        self.currentQuickTextAnalyticsData = undefined;
        self.currentQuickText = ko.observable();
        self.quickShapeNames = new Map([['rect', gettext('Rectangle')], ['circle', gettext('Circle')],
            ['star', gettext('Star')], ['heart', gettext('Heart')]]);
        self.currentQuickShapeFile = undefined;
        self.currentQuickShapeAnalyticsData = undefined;
        self.currentQuickShape = ko.observable();
        self.lastQuickTextFontIndex = 0;
        self.lastQuickTextIntensity = 0; // rgb values: 0=black, 155=white

		self.zoom = ko.observable(1.0);
		self.zoomPercX = ko.observable(0);
		self.zoomPercY = ko.observable(0);
		self.zoomOffX = ko.observable(0);
		self.zoomOffY = ko.observable(0);
		self.zoomViewBox = ko.computed(function(){
			var z = self.zoom();
			var w = self.workingAreaWidthMM() * z;
			var h = self.workingAreaHeightMM() * z;
			var x = self.zoomOffX();
			var y = self.zoomOffY();
			return [x, y, w, h].join(' ');
		});

		self.set_zoom_factor = function(delta, centerX, centerY){
			var oldZ = self.zoom();
			var newZ = oldZ + delta;
			newZ = Math.min(Math.max(newZ, 0.25), 1);
			if(newZ !== self.zoom()){
				if(newZ == 1){
				    self.set_zoom_offX(0);
				    self.set_zoom_offY(0);
                }else{
				    var deltaWidth = self.workingAreaWidthMM() * delta;
				    var deltaHeight = self.workingAreaHeightMM() * delta;
				    var oldOffX = self.zoomOffX();
				    var oldOffY = self.zoomOffY();
				    self.set_zoom_offX(oldOffX - deltaWidth*centerX);
				    self.set_zoom_offY(oldOffY - deltaHeight*centerY);
                }
				self.zoom(newZ);
			}
		};
		self.set_zoom_offX = function(offset){
			var max = (1 - self.zoom()) * self.workingAreaWidthMM();
			var min = 0;
			offset = Math.min(Math.max(offset, min), max);
			self.zoomOffX(offset);
		};
		self.set_zoom_offY = function(offset){
			var max = (1 - self.zoom()) * self.workingAreaHeightMM();
			var min = 0;
			offset = Math.min(Math.max(offset, min), max);
			self.zoomOffY(offset);
		};
		self.zoom_factor_text = ko.computed(function(){
			if(self.zoom() !== 1){
				return (1/self.zoom() * 100).toFixed(0) + '%';
			} else {
				return "";
			}
		});

		self.hwRatio = ko.computed(function(){
			// y/x = 297/216 junior, respectively 594/432 senior
			var w = self.workingAreaWidthMM();
			var h = self.workingAreaHeightMM();
			var ratio = h / w;
			return ratio;
		}, self);

		// TODO CLEM check comma expression for functionality!
		self.workingAreaDim = ko.computed(function(){
			var maxH = self.availableHeight();
			var maxW = self.availableWidth();
			var hwRatio = self.hwRatio();
			if( hwRatio > 0, maxH > 0, maxW > 0){
				var w = 0;
				var h = 0;
				if( maxH/maxW > hwRatio) {
					w = maxW;
					h = maxW * hwRatio;
				} else {
					w = maxH / hwRatio;
					h = maxH;
				}
				var dim = [w,h];
				return dim;
			}
		});

		self.workingAreaWidthPx = ko.computed(function(){
			var dim = self.workingAreaDim();
			return dim ? dim[0] : 1;
		}, self);

		self.workingAreaHeightPx = ko.computed(function(){
			var dim = self.workingAreaDim();
			return dim ? dim[1] : 1;
		}, self);

		self.px2mm_factor = ko.computed(function(){
			return self.zoom() * self.workingAreaWidthMM() / self.workingAreaWidthPx();
		});

		// matrix scales svg units to display_pixels
		self.scaleMatrix = ko.computed(function(){
			var m = new Snap.Matrix();
			return m;
		});


//		self.matrixMMflipY = ko.computed(function(){
//			var m = new Snap.Matrix();
//			var yShift = self.workingAreaHeightMM(); // 0,0 origin of the gcode is bottom left. (top left in the svg)
//			m.scale(1, -1).translate(0, -yShift);
//			return m;
//		});

		self.scaleMatrixCrosshair = function(){
		    var x = self.crosshairX !== undefined ? self.crosshairX() : 0;
		    var y = self.crosshairY !== undefined ? self.crosshairY() : 0;
			var y = self.workingAreaHeightMM() - y;
		    var m = "matrix(1, 0, 0, 1, " + x + ", " + y + ")";
		    return m;
        };

		self.placedDesigns = ko.observableArray([]);
		self.working_area_empty = ko.computed(function(){
			return self.placedDesigns().length === 0;
		});

		self.clear = function(){
			self.abortFreeTransforms();
			snap.selectAll('#userContent>*:not(defs)').remove();
			snap.selectAll('#placedGcodes>*').remove();
            snap.selectAll('rect:not(#coordGrid):not(#highlightMarker)').remove();
			self.placedDesigns([]);
		};

		self.colorNamer = new ColorClassifier();
		self.getUsedColors = function () {
			var colHash = {};
			var colFound = [];
			snap.selectAll('#userContent *[stroke]:not(#bbox)').forEach(function (el) {
				var colHex = el.attr().stroke;
				if (typeof(colHex) !== 'undefined' && colHex !== 'none' && typeof(colHash[colHex]) === 'undefined') {
//					var colName = self.colorNamer.classify(colHex);
					var colName = colHex;
					colFound.push({hex: colHex, name: colName});
					colHash[colHex] = 1;
				}
			});
			return colFound;
		};

		self._getHexColorStr = function(inputColor){
			var c = new Color(inputColor);
			return c.getHex();
		};

		self.trigger_resize = function(){
			if(typeof(snap) !== 'undefined') self.abortFreeTransforms();
			var tabContentPadding = 18;
			self.availableHeight(document.documentElement.clientHeight - $('#mrbeam-main-tabs').height() - tabContentPadding); // TODO remove magic number
			self.availableWidth($('#workingarea div.span8').innerWidth());
//			console.log("availableHeight ", self.availableHeight());
//			console.log("availableWidth ", self.availableWidth());
		};

		self.move_laser = function(data, evt){
			self.abortFreeTransforms();
			if(self.state.isOperational() && !self.state.isPrinting() && !self.state.isLocked()){
				var coord = self.getXYCoord(evt);
				$.ajax({
					url: API_BASEURL + "plugin/mrbeam",
					type: "POST",
					dataType: "json",
					contentType: "application/json; charset=UTF8",
					data: JSON.stringify({"command": "position", x:parseFloat(coord.x.toFixed(2)), y:parseFloat(coord.y.toFixed(2))})
				});
			}
		};

		self.getXYCoord = function(evt){
            var elemPos = evt.currentTarget.getBoundingClientRect();
            var x = self.px2mm(evt.clientX - elemPos.left);
            var y = self.px2mm(elemPos.bottom - evt.clientY);
            x = Math.min(x, self.workingAreaWidthMM());
            y = Math.min(y, self.workingAreaHeightMM());
            return {x:x, y:y};
		};

		self.crosshairX = function(){
			var pos = self.state.currentPos();
			if(pos !== undefined){
				return pos.x; //  - 15; // subtract width/2;
			} else {
				return -100;
			}

		};
		self.crosshairY = function(){
			var h = self.workingAreaDim !== undefined ? self.workingAreaDim()[1] : 0;
			var pos = self.state.currentPos();
			return pos !== undefined ? pos.y : -100; //  - 15) : -100; // subtract height/2;
		};

		self.px2mm = function(val){
			return val * self.px2mm_factor();
		};

		self.mm2px = function(val){
			return val / self.px2mm_factor();
		};

		self.mm2svgUnits = function(val){
			return val * self.svgDPI()/25.4;
		};

		self.startTour = function(){
		    self.tour.startTour();
        };

		self.isPlaced = function(file){
			if(file === undefined) return false;

			var filePlaced = ko.utils.arrayFirst(this.placedDesigns(), function(d) {
				return d.name === file.name;
			});
			return filePlaced;
		};

		self.countPlacements = function(file){
		    // quicktexts can't get duplicated and don't have ["refs"]["download"]
            if (file['type'] === 'quicktext' || file['type'] === 'quickshape') {
                return 1;
            }
			var label = file["refs"]["download"];
			var p = snap.selectAll("g[mb\\:origin='"+label+"']");
			return p.length;
		};

		self.placeGcode = function(file){
		    var start_ts = Date.now();
			var previewId = self.getEntryId();

			// TODO think about if double placing a gcode file is a problem.
//			if(snap.select('#'+previewId)){
//				console.error("working_area placeGcode: file already placed.");
//				return;
//			} else {
				var g = snap.group();
				g.attr({id: previewId, 'mb:id': self._normalize_mb_id(previewId)});
				snap.select('#placedGcodes').append(g);
				file.previewId = previewId;
				self.placedDesigns.push(file);
//			}

			self.loadGcode(file, function(gcode){
			    var duration_load = Date.now() - start_ts;
			    start_ts = Date.now();
				var pathCallback = function(path){
					var points = [];
					var intensity = -1;
					for (var idx = 0; idx < path.length; idx++) {
						var item = path[idx];
						points.push( [ item.x, item.y ] );
						intensity = item.laser;
					}
					if(points.length > 0)
					self.draw_gcode(points, intensity, '#'+previewId);


				};
				var imgCallback = function(x,y,w,h, url){
					self.draw_gcode_img_placeholder(x,y,w,h,url, '#'+previewId);
				};
				self.parser.parse(gcode, /(m0?3)|(m0?5)/i, pathCallback, imgCallback);

				// analytics
                var re = / beamOS:([0-9.]+) /;
                var match = re.exec(gcode.substring(0, 1000));
                var beamos_vers = match.length > 1 ? match[1] : null;
                var analyticsData = {
                    file_type: 'gco',
                    filename_hash: file.hash,
                    byte_size: file.size,
                    duration_load: duration_load,
                    duration_processing: Date.now() - start_ts,
                    gco_generator: {
                        generator: beamos_vers ? 'beamOS' : null,
                        version: beamos_vers ? beamos_vers : null,
                    }
                };
                self._analyticsPlaceGco(analyticsData);
			});
		};

		self.loadGcode = function(file, callback){
			var url = file.refs.download;
			var date = file.date;
			$.ajax({
                url: url,
                data: { "ctime": date },
                type: "GET",
                success: function(response, rstatus) {
                    if(rstatus === 'success'){
						if(typeof(callback) === 'function'){
							callback(response);
						}
                    }
                },
                error: function() {
					console.error("working_area.js placeGcode: unable to load ", url);
                }
            });

		};

		self.removeGcode = function(file){
			var previewId = file.previewId;
			snap.selectAll('#' + previewId).remove();
			self.placedDesigns.remove(file);
		};

        /**
         * Call to place (add) a SVG file to working area
         * @param file
         * @param callback
         */
		self.placeSVG = function(file, callback) {
		    var start_ts = Date.now();
			var url = self._getSVGserveUrl(file);
			cb = function (fragment) {
			    var duration_load = Date.now() - start_ts;
		        start_ts = Date.now();
				if(self._isBinaryData(fragment.node.textContent)) { // workaround: only catching one loading error
					self.file_not_readable();
					return;
				}
				var id = self.getEntryId();
				var previewId = self.generateUniqueId(id, file); // appends -# if multiple times the same design is placed.
				var origin = file["refs"]["download"];
				file.id = id; // list entry id
				file.previewId = previewId;
				file.url = url;
				file.misfit = false;
				self.placedDesigns.push(file);

				// get scale matrix
				var generator_info = self._get_generator_info(fragment);
				var doc_dimensions = self._getDocumentDimensionAttributes(fragment);
				var unitScaleX = self._getDocumentScaleToMM(doc_dimensions.units_x, generator_info);
				var unitScaleY = self._getDocumentScaleToMM(doc_dimensions.units_y, generator_info);
				var mat = self.getDocumentViewBoxMatrix(doc_dimensions, doc_dimensions.viewbox);
                var scaleMatrixStr = new Snap.Matrix(mat[0][0],mat[0][1],mat[1][0],mat[1][1],mat[0][2],mat[1][2]).scale(unitScaleX, unitScaleY).toTransformString();

				var analyticsData = {};
				analyticsData.file_type = 'svg';
				analyticsData.svg_generator_info = generator_info;
				analyticsData.svg_generator_info.generator = analyticsData.svg_generator_info.generator == 'unknown' ? null : analyticsData.svg_generator_info.generator;
				analyticsData.svg_generator_info.version = analyticsData.svg_generator_info.version == 'unknown' ? null : analyticsData.svg_generator_info.version;
				analyticsData.duration_load = duration_load;
                analyticsData.duration_preprocessing = Date.now() - start_ts;
				var insertedId = self._prepareAndInsertSVG(fragment, previewId, origin, scaleMatrixStr, {}, analyticsData, file);
				if(typeof callback === 'function') callback(insertedId);
			};
			try { // TODO Figure out why the loading exception is not caught.
				self.loadSVG(url, cb);
			} catch (e) {
				console.error(e);
				self.file_not_readable();
			}
		};

        /**
         * Call to place (add) a DXF file to working area
         * @param file
         * @param callback (otional)
         */
		self.placeDXF = function(file, callback) {
		    var start_ts = Date.now();
			var url = self._getSVGserveUrl(file);
<<<<<<< HEAD
			cb = function (fragment, timestamps) {
			    var duration_load = timestamps.load_done ? timestamps.load_done - start_ts : null;
=======

			cb = function (fragment) {
				// does not work. false positives.
//				if(fragment.node.textContent.trim() === ""){ // workaround. try catch does somehow not work.
//					self.file_not_readable();
//					return;
//				}

>>>>>>> 960a4471
				var origin = file["refs"]["download"];

				var tx = 0;
				var ty = 0;
				var doc_dimensions = self._getDocumentDimensionAttributes(fragment);
				var viewbox = doc_dimensions.viewbox.split(' ');
				var origin_left = parseFloat(viewbox[0]);
				var origin_top = parseFloat(viewbox[1]);
				if(!isNaN(origin_left) && origin_left < 0) tx = -origin_left * self.dxfScale();
				if(!isNaN(origin_top) && origin_top < 0) ty = -origin_top * self.dxfScale();
				// scale matrix
                var scaleMatrixStr = new Snap.Matrix(1,0,0,1,tx,ty).scale(self.dxfScale()).toTransformString();

				var id = self.getEntryId();
				var previewId = self.generateUniqueId(id, file); // appends -# if multiple times the same design is placed.

				file.id = id; // list entry id
				file.previewId = previewId;
				file.url = url;
				file.misfit = false;

				self.placedDesigns.push(file);

				var analyticsData = {};
				analyticsData.file_type = 'dxf';
				analyticsData.duration_load = duration_load;
				analyticsData.duration_preprocessing = timestamps.parse_start && timestamps.parse_done ? timestamps.parse_done - timestamps.parse_start : null;
				var insertedId = self._prepareAndInsertSVG(fragment, previewId, origin, scaleMatrixStr, {}, analyticsData, file);
				if(typeof callback === 'function') callback(insertedId);
			};
			try { // TODO this would be the much better way. Figure out why the loading exception is not caught.
				Snap.loadDXF(url, cb);
			} catch (e) {
				console.error(e);
				self.file_not_readable();
			}

		};

        /**
         * This should be the common handler for everything added to the working area that is converted to SVG
         * @param fragment svg snippet
         * @param id generated by placeSVG, placeDXF, placeImage, quick text, quick shape, ...
         * @param origin file url or uniq element source id
         * @param scaleMatrixStr (optional)
		 * @param flags object with self-explaining keys (true per default): showTransformHandles, embedGCode, bakeTransforms
         * @returns {*}
         * @private
         */
		self._prepareAndInsertSVG = function(fragment, id, origin, scaleMatrixStr, flags, analyticsData, fileObj, start_ts){
            analyticsData = analyticsData || {};
            fileObj = fileObj || {};
		    start_ts = start_ts || Date.now();

		    if (!analyticsData._skip) { // this is a flag used by quickShape
                analyticsData.file_type = analyticsData.file_type || fileObj.display ? fileObj.display.split('.').slice(-1)[0] : origin.split('.').slice(-1)[0];
                analyticsData.filename_hash = fileObj.hash || origin.split('/downloads/files/local/').slice(-1)[0].hashCode();
                analyticsData.byte_size = fileObj.size;
                analyticsData.node_count = 0;
                analyticsData.node_types = {};
                analyticsData.path_char_lengths = [];
                analyticsData.text_font_families = [];
                analyticsData.removed_unsupported_elements = {};
                analyticsData.removed_import_references = 0;
                analyticsData.ignored_elements = {};
                analyticsData.namespaces = [];

                let allNodes = fragment.selectAll("*");
                analyticsData.node_count = allNodes.length;
                for (let i = 0; i < allNodes.length; i++) {
                    if (!(allNodes[i].type in analyticsData.node_types)) {
                        analyticsData.node_types[allNodes[i].type] = 0;
                    }
                    analyticsData.node_types[allNodes[i].type]++;
                    if (allNodes[i].type == 'path') {
                        analyticsData.path_char_lengths.push(allNodes[i].attr('d').length);
                    }
                    if (allNodes[i].type == 'text') {
                        analyticsData.text_font_families.push(allNodes[i].node.style.fontFamily);
                    }
                }
            }

		    try {
                var switches = $.extend({showTransformHandles: true, embedGCode: true, bakeTransforms: true}, flags);
                fragment = self._removeUnsupportedSvgElements(fragment, analyticsData);

                // get original svg attributes
                var newSvgAttrs = self._getDocumentNamespaceAttributes(fragment, analyticsData);
                if (scaleMatrixStr) {
                    newSvgAttrs['transform'] = scaleMatrixStr;
                }

                var newSvg = snap.group(fragment.selectAll("svg>*"));
                newSvg.unref(true);

                // handle texts
                var hasText = newSvg.selectAll('text,tspan');
                if (hasText && hasText.length > 0) {
                    self.svg_contains_text_warning(newSvg);
                }

                // remove style elements with online references
                var hasStyle = newSvg.selectAll('style');
                if (hasStyle && hasStyle.length > 0) {
                    for (var y = 0; y < hasStyle.length; y++) {
                        if (hasStyle[y].node.innerHTML && hasStyle[y].node.innerHTML.search("@import ") >= 0) {
                            self.svg_contains_online_style_warning();
                            console.warn("Removing style element: web references not supported: ", hasStyle[y].node.innerHTML);
                            analyticsData.removed_import_references++;
                            hasStyle[y].node.remove();
                        }
                    }
                }

                newSvg.attr(newSvgAttrs);
                if (switches.bakeTransforms) {
                    window.mrbeam.bake_progress = 0;
                    var ignoredElements = newSvg.bake(self._bake_progress_callback); // remove transforms
                    for (var i=0; i < ignoredElements.length; i++) {
                        if (!(ignoredElements[i] in analyticsData.ignored_elements)) analyticsData.ignored_elements[ignoredElements[i]] = 0;
                        analyticsData.ignored_elements[ignoredElements[i]]++;
                    }
                }
                newSvg.selectAll('path').attr({strokeWidth: '0.8', class: 'vector_outline'});
                // replace all fancy color definitions (rgba(...), hsl(...), 'pink', ...) with hex values
                newSvg.selectAll('*[stroke]:not(#bbox)').forEach(function (el) {
                    var colStr = el.attr().stroke;
                    // handle stroke="" default value (#000000)
                    if (typeof (colStr) !== 'undefined' && colStr !== 'none') {
                        var colHex = self._getHexColorStr(colStr);
                        el.attr('stroke', colHex);
                    }
                });
                newSvg.selectAll('*[fill]:not(#bbox)').forEach(function (el) {
                    var colStr = el.attr().fill;
                    // handle fill="" default value (#000000)
                    if (typeof (colStr) !== 'undefined' && colStr !== 'none') {
                        var colHex = self._getHexColorStr(colStr);
                        el.attr('fill', colHex);
                    }
                });

                newSvg.attr({
                    id: id,
                    'mb:id': self._normalize_mb_id(id),
                    class: 'userSVG',
                    'mb:origin': origin
                });
                snap.select("#userContent").append(newSvg);
                newSvg.transformable();
                newSvg.ftRegisterBeforeTransformCallback(function () {
                    newSvg.clean_gc();
                });
                newSvg.ftRegisterAfterTransformCallback(function () {
                    var mb_meta = self._set_mb_attributes(newSvg);
                    // newSvg.embed_gc(self.flipYMatrix(), self.gc_options(), mb_meta);
                });

                // activate handles on all things we add to the working_area
                if (switches.showTransformHandles) {
                    self.showTransformHandles(id, true);
                }

                var mb_meta = self._set_mb_attributes(newSvg);
                // if(switches.embedGCode){
                // 	newSvg.embed_gc(self.flipYMatrix(), self.gc_options(), mb_meta);
                // }

                setTimeout(function () {
                    newSvg.ftRegisterOnTransformCallback(self.svgTransformUpdate);
                }, 200);

                return id;
            } catch(e) {
		        analyticsData['error'] = e.stack;
		        console.error(e)
                self.svg_place_general_error(e.stack);
            } finally {
                analyticsData.duration_processing = Date.now() - start_ts;
                self._analyticsPrepareAndInsertSVG(analyticsData)
            }
		};

		self._bake_progress_callback = function(percent, done, total) {
            window.mrbeam.bake_progress = percent;
            // console.log("_bake_progress_callback() "+percent.toFixed()+"% | " + done + " / " + total);
        };

        /**
         * Removes unsupported elements from fragment.
         * List of elements to remove is defined within this function in var unsupportedElems
         * @param fragment
         * @param analyticsData obj - this object gets modiyfied but not returned!!
         * @returns fragment
         * @private
         */
		self._removeUnsupportedSvgElements = function(fragment, analyticsData){

            // add more elements that need to be removed here
            var unsupportedElems = ['clipPath', 'flowRoot', 'switch', '#adobe_illustrator_pgf'];
            //
            for (var i = 0; i < unsupportedElems.length; i++) {
                var myElem = fragment.selectAll(unsupportedElems[i]);
                if (myElem.length !== 0) {
                    analyticsData.removed_unsupported_elements[unsupportedElems[i]] = myElem.length;
                    console.warn("Warning: removed unsupported '"+unsupportedElems[i]+"' element in SVG");
                    self.svg_contains_unsupported_element_warning(unsupportedElems[i]);
                    myElem.remove();
                }
            }

            // find all elements with "display=none" and remove them
            fragment.selectAll("[display=none]").remove(); // TODO check if this really works. I (tp) doubt it.
            fragment.selectAll("script").remove();
            fragment.selectAll("metadata").remove();
            return fragment;
		};

		self.loadSVG = function(url, callback){
			Snap.load(url, callback);
		};

		self.removeSVG = function(file){
			self.abortFreeTransforms();
			snap.selectAll('#'+file.previewId).remove();
			self.placedDesigns.remove(file);
		};
		self.fitSVG = function(file){
			self.abortFreeTransforms();
			var svg = snap.select('#'+file.previewId);
			var fitMatrix = new Snap.Matrix();
			fitMatrix.scale(svg.data('fitMatrix').scale);
			fitMatrix.translate(svg.data('fitMatrix').dx, svg.data('fitMatrix').dy);
			fitMatrix.add(svg.transform().localMatrix);
			svg.transform(fitMatrix);
			self._mark_as_misfit(file, false, svg);
			self.svgTransformUpdate(svg);

			self.showTransformHandles(file.previewId, true);

			var mb_meta = self._set_mb_attributes(svg);
			// svg.embed_gc(self.flipYMatrix(), self.gc_options(), mb_meta);
		};


        /**
         * Returns with what program and version the given svg file was created. E.g. 'coreldraw'
         * @param fragment
         * @returns {*}
         * @private
         */
		self._get_generator_info = function(f){
			var gen = null;
			var version = null;
			var root_attrs;
			if(f.select('svg') === null){
				root_attrs = f.node.attributes;
			} else {
				root_attrs = f.select('svg').node.attributes;
			}

			// detect Inkscape by attribute
            // <svg
            //    ...
            //    xmlns:sodipodi="http://sodipodi.sourceforge.net/DTD/sodipodi-0.dtd"
            //    xmlns:inkscape="http://www.inkscape.org/namespaces/inkscape"
            //    ...
            //    inkscape:version="0.92.4 (5da689c313, 2019-01-14)"
            //    sodipodi:docname="Mr. Beam Jack of Spades Project Cards Inkscape.svg">
			var inkscape_version = root_attrs['inkscape:version'];
			if(inkscape_version !== undefined){
				gen = 'inkscape';
				version = inkscape_version.value;
//				console.log("Generator:", gen, version);
				return {generator: gen, version: version};
			}

			// <svg viewBox="0 0 500 500" xmlns="http://www.w3.org/2000/svg" xmlns:bx="https://boxy-svg.com">
			// if (root_attrs['xmlns:bx'] && root_attrs['xmlns:bx'].value.search("boxy-svg.com")>0) {
			//     return { generator: "boxy-svg", version: "unknown" };
            // }

			// detect Illustrator by comment (works with 'save as svg')
			// <!-- Generator: Adobe Illustrator 16.0.0, SVG Export Plug-In . SVG Version: 6.00 Build 0)  -->
			var children = f.node.childNodes;
			for (var i = 0; i < children.length; i++) {
				var node = children[i];
				if(node.nodeType === 8){ // check for comment
					if (node.textContent.indexOf('Illustrator') > -1) {
						gen = 'illustrator';
						var matches = node.textContent.match(/\d+\.\d+(\.\d+)*/g);
						version = matches.join('_');
//						console.log("Generator:", gen, version);
						return { generator: gen, version: version };
					}
				}
			}

			// detect Illustrator by data-name (for 'export as svg')
			if(root_attrs && root_attrs['data-name']){
				gen = 'illustrator';
				version = '?';
//				console.log("Generator:", gen, version);
				return { generator: gen, version: version };
			}

			// detect Corel Draw by comment
			// <!-- Creator: CorelDRAW X5 -->
			var children = f.node.childNodes;
			for (var i = 0; i < children.length; i++) {
				var node = children[i];
				if(node.nodeType === 8){ // check for comment
					if (node.textContent.indexOf('CorelDRAW') > -1) {
						gen = 'coreldraw';
						var version = node.textContent.match(/(Creator: CorelDRAW) (\S+)/)[2];
//						console.log("Generator:", gen, version);
						return { generator: gen, version: version };
					}
				}
			}

			// detect Method Draw by comment
			// <!-- Created with Method Draw - http://github.com/duopixel/Method-Draw/ -->
			for (var i = 0; i < children.length; i++) {
				var node = children[i];
				if(node.nodeType === 8){ // check for comment
					if (node.textContent.indexOf('Method Draw') > -1) {
						gen = 'method draw';
//						console.log("Generator:", gen, version);
						return { generator: gen, version: version };
					}
				}
			}


			// detect dxf.js generated svg
			// <!-- Created with dxf.js -->
			for (var i = 0; i < children.length; i++) {
				var node = children[i];
				if(node.nodeType === 8){ // check for comment
					if (node.textContent.indexOf('Created with dxf.js') > -1) {
						gen = 'dxf.js';
						console.log("Generator:", gen, version);
						return { generator: gen, version: version };
					}
				}
			}
//			console.log("Generator:", gen, version);
			return { generator: 'unknown', version: 'unknown' };
		};

		self._isBinaryData = function(str){
			return /[\x00-\x08\x0E-\x1F]/.test(str);
		};

        /**
         * Finds dimensions (wifth, height, etc..) of an SVG
         * @param fragment
         * @returns {{width: *, height: *, viewbox: *, units_x: *, units_y: *}}
         * @private
         */
		self._getDocumentDimensionAttributes = function(fragment){
			if(fragment.select('svg') === null){
				root_attrs = fragment.node.attributes;
			} else {
				var root_attrs = fragment.select('svg').node.attributes;
			}
			var doc_width = null;
			var doc_height = null;
			var doc_viewbox = null;
			var units_x = null;
			var units_y = null;

			// iterate svg tag attributes
			for(var i = 0; i < root_attrs.length; i++){
				var attr = root_attrs[i];

				// get dimensions
				if(attr.name === "width"){
					doc_width = attr.value;
					units_x = doc_width.replace(/[\d.]+/,'');
				}
				if(attr.name === "height"){
					doc_height = attr.value;
					units_y = doc_height.replace(/[\d.]+/,'');
				}
				if(attr.name === "viewBox") doc_viewbox = attr.value;
			}
			return {
				width: doc_width,
				height: doc_height,
				viewbox: doc_viewbox,
				units_x: units_x,
				units_y: units_y
			};
		};

		self._getDocumentScaleToMM = function(declaredUnit, generator){
			if(declaredUnit === null || declaredUnit === ''){
//				console.log("unit '" + declaredUnit + "' not found. Assuming 'px'");
				declaredUnit = 'px';
			}
			if(declaredUnit === 'px' || declaredUnit === ''){
				if(generator.generator === 'inkscape'){
					if(versionCompare(generator.version, '0.91') <= 0){
//						console.log("old inkscape, px @ 90dpi");
						declaredUnit = 'px_inkscape_old';
					} else {
//						console.log("new inkscape, px @ 96dpi");
						declaredUnit = 'px_inkscape_new';
					}
				} else if (generator.generator === 'corel draw'){
//					console.log("corel draw, px @ 90dpi");

				} else if (generator.generator === 'illustrator') {
//					console.log("illustrator, px @ 72dpi");
					declaredUnit = 'px_illustrator';
				} else if (generator.generator === 'unknown'){
//					console.log('unable to detect generator, using settings->svgDPI:', self.svgDPI());
					declaredUnit = 'px_settings';
					self.uuconv.px_settings = self.svgDPI() / 90; // scale to our internal 90
				}
			}
			var declaredUnitValue = self.uuconv[declaredUnit];
			var scale = declaredUnitValue / self.uuconv.mm;
//			console.log("Units: " + declaredUnit, " => scale factor to mm: " + scale);
			return scale;
		};

		self._getDocumentNamespaceAttributes = function(file, analyticsData){
			if(file.select('svg') === null){
				root_attrs = file.node.attributes;
			} else {
				var root_attrs = file.select('svg').node.attributes;
			}
			var namespaces = {};

			// iterate svg tag attributes
			for(var i = 0; i < root_attrs.length; i++){
				var attr = root_attrs[i];

				// copy namespaces into group
				if(attr.name.indexOf("xmlns") === 0){
					namespaces[attr.name] = attr.value;
					analyticsData.namespaces[attr.name] = attr.value;
				}
			}
			return namespaces;
		};

		self.highlightDesign = function(data){
			$('#userContent').addClass('dimDesigns');
			var svgEl = $('#'+data.previewId);
			svgEl.addClass('designHighlight');
			self.showHighlightMarkers(data.previewId);
		};
		self.removeHighlight = function(data){
			$('#userContent').removeClass('dimDesigns');
			var svgEl = $('#'+data.previewId);
			svgEl.removeClass('designHighlight');
			self.showHighlightMarkers(null);
		};
		self.showHighlightMarkers = function(svgId) {
//			if(svgId === null){
//				var w = self.mm2svgUnits(self.workingAreaWidthMM());
//				var h = self.mm2svgUnits(self.workingAreaHeightMM());
//				snap.select('#highlightMarker').attr({x: -1, y:-1, width:0, height:0});
//			} else {
//				var svgEl = snap.select('#'+svgId);
//				var bbox = svgEl.getBBox();
//				var x = bbox.x - 20;
//				var y = bbox.y - 20;
//				var w = bbox.w + 40;
//				var h = bbox.h + 40;
//				snap.select('#highlightMarker').attr({x: x, y:y, width:w, height:h});
//			}
		};

		self.duplicateSVG = function(src) {
			self.abortFreeTransforms();
			var srcElem = snap.select('#'+src.previewId);
			var clone_id = srcElem.attr('mb:clone_of') || self._normalize_mb_id(src.previewId);
			var newSvg = srcElem.clone();
			newSvg.clean_gc();
			var file = {url: src.url, origin: src.origin, name: src.name, type: src.type, refs:{download: src.url}};
			let prefix = clone_id.substr(0, clone_id.indexOf('_'));
			var id = self.getEntryId(prefix);
			var previewId = self.generateUniqueId(id, file);
			newSvg.attr({id: previewId,
                'mb:id': self._normalize_mb_id(previewId),
                'mb:clone_of':clone_id,
                class: srcElem.attr('class')});
            self.removeHighlight(newSvg);

            if (newSvg.attr('class').includes('userIMG')) {
                let url = self._getIMGserveUrl(file);
                self._create_img_filter(previewId);
                newSvg.children()[0].attr({filter: 'url(#'+self._get_img_filter_id(previewId)+')', 'data-serveurl': url});
            }

			snap.select("#userContent").append(newSvg);

			file.id = id; // list entry id
			file.previewId = previewId;
			file.misfit = false;
			file.typePath = src.typePath;

			self.placedDesigns.push(file);
			self.placeSmart(newSvg);
			newSvg.transformable();
			newSvg.ftRegisterOnTransformCallback(self.svgTransformUpdate);
			newSvg.ftRegisterBeforeTransformCallback(function(){
				newSvg.clean_gc();
			});
			newSvg.ftRegisterAfterTransformCallback(function(){
			    var mb_meta = self._set_mb_attributes(newSvg);
				// newSvg.embed_gc(self.flipYMatrix(), self.gc_options(), mb_meta);
			});
			setTimeout(function(){
				newSvg.ftReportTransformation();
			}, 200);

			// activate handles on all things we add to the working_area
            self.showTransformHandles(previewId, true);

            var mb_meta = self._set_mb_attributes(newSvg);
			// newSvg.embed_gc(self.flipYMatrix(), self.gc_options(), mb_meta);
			// self.check_sizes_and_placements(); // TODO?
		};

		self.placeSmart = function(elem){
			var spacer = 2;
			var label = elem.attr('mb:origin');
			var placed = snap.selectAll("g[mb\\:origin='"+label+"']");
			var maxY = -9999;
			var minX = self.workingAreaWidthMM();
			var lowestRow = [];
			var leftest = null;
			for (var i = 0; i < placed.length; i++) {
				var item = placed[i];
				if(item.id !== elem.id){
					var bbox = item.getBBox();
					if(bbox.y === maxY){
						lowestRow.push(item);
					} else if(bbox.y > maxY){
						lowestRow = [item];
						maxY = bbox.y;
					}
					if(bbox.x < minX){
						minX = bbox.x;
						leftest = item;
					}
				}
			}
			var lowestRightest = null;
			var maxX = 0;
			for (var i = 0; i < lowestRow.length; i++) {
				var item = lowestRow[i];
				var bbox = item.getBBox();
				if(bbox.x2 > maxX){
					maxX = bbox.x2;
					lowestRightest = item;
				}
			}
			var lowestBBox = lowestRightest.getBBox();
			var elemBBox = elem.getBBox();
			var newX = maxX + spacer;
			var newY = lowestBBox.y;

			if(newX + elemBBox.w > self.workingAreaWidthMM()){
				newX = leftest.getBBox().x;
				newY = lowestBBox.y2 + spacer;
			}
			var dx = newX - elemBBox.x;
			var dy = newY - elemBBox.y;
			var elemCTM = elem.transform().localMatrix;
			elemCTM.e += dx;
			elemCTM.f += dy;
			elem.transform(elemCTM);
		};

        /**
         * toggle transformation handles
         * @param previewId or file
         */
		self.toggleTransformHandles = function(previewId){
		    if (typeof previewId === "object" && previewId.previewId) {
		        previewId = previewId.previewId;
            }
			var el = snap.select('#'+previewId);
			if(el){
				el.ftToggleHandles();
			}
		};

        /**
         * Show or hide transformation handles
         * @param previewId or file
         * @param show true or false
         */
		self.showTransformHandles = function(previewId, show){
		    if (typeof previewId === "object" && previewId.previewId) {
		        previewId = previewId.previewId;
            }
			var el = snap.select('#'+previewId);
			if(el){
			    if (show) {
                    el.ftCreateHandles();
                } else {
			        el.ftRemoveHandles();
                }
			}
		};

		self.svgTransformUpdate = function(svg) {
            var globalScale = self.scaleMatrix().a;
//            var transform = svg.transform();
            var bbox = svg.getBBox();
            var tx = bbox.x * globalScale;
            var ty = self.workingAreaHeightMM() - bbox.y2 * globalScale;
            var horizontal = (bbox.x2 - bbox.x) * globalScale;
            var vertical = (bbox.y2 - bbox.y) * globalScale;
			var rot = svg.ftGetRotation();
            var id = svg.attr('id');
            var label_id = id.substr(0, id.indexOf('-'));
			$('#'+label_id+' .translation').val(tx.toFixed(1) + ',' + ty.toFixed(1));
			$('#'+label_id+' .horizontal').val(horizontal.toFixed() + 'mm');
			$('#'+label_id+' .vertical').val(vertical.toFixed() + 'mm');
			$('#'+label_id+' .rotation').val(rot.toFixed(1) + '°');
			var scale = svg.ftGetScale();
			// var dpiscale = 90 / self.settings.settings.plugins.mrbeam.svgDPI();
			// $('#'+label_id+' .scale').val((scale/dpiscale*100).toFixed(1) + '%');
			$('#'+label_id+' .scale').val((scale*100).toFixed(1) + '%');
			self.check_sizes_and_placements();
		};

		self.svgManualTranslate = function(data, event) {
			if (event.keyCode === 13 || event.type === 'blur') {
				self.abortFreeTransforms();
				var svg = snap.select('#'+data.previewId);
				var globalScale = self.scaleMatrix().a;
				var newTranslateStr = event.target.value;
				var nt = newTranslateStr.split(/[^0-9.-]/); // TODO improve
				var ntx = nt[0] / globalScale;
				var nty = (self.workingAreaHeightMM() - nt[1]) / globalScale;

				svg.ftManualTransform({tx: ntx, ty: nty, diffType:'absolute'});
				self.check_sizes_and_placements();
			}
		};


		self.svgManualRotate = function(data, event) {
			if (event.keyCode === 13 || event.type === 'blur') {
				self.abortFreeTransforms();
				var svg = snap.select('#'+data.previewId);
				var newRotate = parseFloat(event.target.value);
				svg.ftManualTransform({angle: newRotate});
				self.check_sizes_and_placements();
			}
		};
		self.svgManualScale = function(data, event) {
			if (event.keyCode === 13 || event.type === 'blur') {
				self.abortFreeTransforms();
				var svg = snap.select('#'+data.previewId);
				var newScale = parseFloat(event.target.value) / 100.0;
				svg.ftManualTransform({scale: newScale});
				self.check_sizes_and_placements();
			}
		};
		self.svgManualWidth = function(data, event) {
			if (event.keyCode === 13 || event.type === 'blur') {
				self.abortFreeTransforms();
				var svg = snap.select('#'+data.previewId);
				var desiredW = parseFloat(event.target.value);
				var currentW = svg.getBBox().w;
				var globalScale = self.scaleMatrix().a;
				var newRelativeScale = (desiredW / globalScale) / currentW;
				var newScale = newRelativeScale * svg.ftGetScale();
				svg.ftManualTransform({scale: newScale});
				self.check_sizes_and_placements();
			}
		};
		self.svgManualHeight = function(data, event) {
			if (event.keyCode === 13 || event.type === 'blur') {
				self.abortFreeTransforms();
				var svg = snap.select('#'+data.previewId);
				var desiredH = parseFloat(event.target.value);
				var currentH = svg.getBBox().h;
				var globalScale = self.scaleMatrix().a;
				var newRelativeScale = (desiredH / globalScale) / currentH;
				var newScale = newRelativeScale * svg.ftGetScale();
				svg.ftManualTransform({scale: newScale});
				self.check_sizes_and_placements();
			}
		};
		self.svgManualMultiply = function(data, event) {
			if (event.keyCode === 13 || event.type === 'blur') {
				self.abortFreeTransforms();
				var svg = snap.select('#'+data.previewId);
				var gridsize = event.target.value.split(/\D+/);
				var cols = gridsize[0] || 1;
				var rows = gridsize[1] || 1;
				var dist = 2;
				svg.grid(cols, rows, dist);
				var mb_meta = self._set_mb_attributes(svg);
				// svg.embed_gc(self.flipYMatrix(), self.gc_options(), mb_meta);
				event.target.value = cols+"×"+rows;
				svg.ftStoreInitialTransformMatrix();
			    svg.ftUpdateTransform();
			    self.check_sizes_and_placements();
			}
		};
		self.imgManualAdjust = function(data, event) {
			if (event.type === 'input' || event.type === 'blur' || event.type === 'keyUp') {
				self.abortFreeTransforms();
				var newContrast = $('#'+data.id+' .contrast').val(); // 0..2, 1 means no adjustment
				var newBrightness = $('#'+data.id+' .brightness').val(); // -1..1, 0 means no adjustment
				var newGamma = $('#'+data.id+' .gamma').val(); // // 0.2..1.8, 1 means no adjustment
				var contrastVal = parseFloat(newContrast);
				var brCorrection = (1 - contrastVal) / 2; // 0.5..-0.5 // TODO investigate if we should take gamma into account as well
				var brightnessVal = parseFloat(newBrightness) + brCorrection;
				var gammaVal = parseFloat(newGamma);
				self.set_img_contrast(data.previewId, contrastVal, brightnessVal, gammaVal);
			}
		};

		self.imgManualSharpen = function(data, event) {
			if (event.type === 'input' || event.type === 'blur' || event.type === 'keyUp') {
				self.abortFreeTransforms();
				var newVal = $('#'+data.id+' .sharpen').val(); // 0..10, 0 means no adjustment
				var sharpenVal = parseFloat(newVal);
				self.set_img_sharpen(data.previewId, sharpenVal);
			}
		};


		self.outsideWorkingArea = function(svg){
			var waBB = snap.select('#coordGrid').getBBox();
			var svgBB = svg.getBBox();

			var tooWide = svgBB.w > waBB.w;
			var tooHigh = svgBB.h > waBB.h;
			var scale = 1;
			if(tooWide || tooHigh){
				scale = Math.min(waBB.w / svgBB.w, waBB.h / svgBB.h) - 0.0001; // scale minimal smaller to avoid rounding errors
			}

			var dx = 0;
			var dy = 0;
			var outside = false;
			if(svgBB.x < waBB.x){
				dx = -svgBB.x + 0.01;
				outside = true;
			} else if(svgBB.x2 > waBB.x2){
				dx = -svgBB.x + 0.01;
				outside = true;
			}
			if(svgBB.y < waBB.y){
				dy = -svgBB.y + 0.01;
				outside = true;
			} else 	if(svgBB.y2 > waBB.y2){
				dy = -svgBB.y2 + waBB.y2 - 0.01;
				outside = true;
			}

			return {
				oversized: tooWide || tooHigh,
				outside: outside,
				scale: scale,
				dx: dx,
				dy: dy
			};
		};

		self.svg_contains_unsupported_element_warning = function(elemName){
            elemName = elemName.replace('\\:', ':');
			var error = "<p>" + _.sprintf(gettext("The SVG file contains unsupported elements: '%(elemName)s' These elements got removed."), {elemName: elemName}) + "</p>";
			new PNotify({
				title: _.sprintf(gettext("Unsupported elements in SVG: '%(elemName)s'"), {elemName: elemName}),
				text: error,
				type: "warn",
				hide: false
			});
		};

		self.svg_contains_text_warning = function(svg){
            var error = "<p>" + _.sprintf(gettext("The SVG file contains text elements.%(br)sIf you want to laser just their outlines,%(br)splease convert them to paths.%(br)sOtherwise they will be engraved with infill."), {br: "<br/>"}) + "</p>";
            new PNotify({
                title: gettext("Text elements found"),
                text: error,
                type: "warn",
                hide: false,
				buttons: {
        			sticker: false
    			}
            });
		};

        self.svg_contains_online_style_warning = function(svg){
            var error = "<p>" + gettext("The SVG file contained style elements with online references. Since online references are not supported, we removed them. The image might look a bit different now.") + "</p>";
            new PNotify({
                title: gettext("Style elements removed"),
                text: error,
                type: "warn",
                hide: false,
				buttons: {
        			sticker: false
    			}
            });
		};

        self.file_not_readable = function(){
            var error = "<p>" + _.sprintf(gettext("Something went wrong while reading this file.%(topen)sSorry!%(tclose)sPlease check it with another application. If it works there, our support team would be happy to take a look."), {topen: "<br/><h3 style='text-align:center;'>", tclose: "</h3><br/>"}) + "</p>";
            new PNotify({
                // Translators: "in the sense of Ouch!"
                title: gettext("Oops."),
                text: error,
                type: "error",
                hide: false,
				buttons: {
        			sticker: false
    			}
            });
		};

        self.svg_place_general_error = function(stack){
            var error = "<p>" + _.sprintf(gettext("An unknown error occurred while processing this design file.")) + "</p>";
            error += "<p>" + _.sprintf(gettext("Please try reloading this browser window and try again. If this error remains, contact the Mr Beam Support Team. Make sure you provide the error message below together with the design file your trying to process.")) + "</p>";
            error += "<p><strong>"+ _.sprintf(gettext("Error"))+ ":</strong><br/><textarea spellcheck=\"false\" style=\"width: 95%; background-color: inherit; font-size: 12px; line-height: normal; height: 70px; color: inherit; background-color: inherit;\">" +stack+ "</textarea></p>";
            new PNotify({
                title: gettext("Error."),
                text: error,
                type: "error",
                hide: false,
				buttons: {
        			sticker: false
    			}
            });
		};

		self.placeIMG = function (file) {
            var start_ts = Date.now();
			var url = self._getIMGserveUrl(file);
			var img = new Image();
			img.onload = function () {
			    var duration_load = Date.now() - start_ts;
		        start_ts = Date.now();

				var wpx = this.width;
				var hpx = this.height;

				var dimMM = self.getUsefulDimensions(wpx, hpx);
				var wMM = dimMM[0];
				var hMM = dimMM[1];

				var y = self.workingAreaHeightMM() - hMM;
				var imgWrapper = snap.group();
				var newImg = imgWrapper.image(url, 0, y, wMM, hMM); //.attr({transform: 'matrix(1,0,0,-1,0,'+hMM+')'});
				var id = self.getEntryId();
				var previewId = self.generateUniqueId(id, file); // appends # if multiple times the same design is placed.
				self._create_img_filter(previewId);
				newImg.attr({filter: 'url(#'+self._get_img_filter_id(previewId)+')', 'data-serveurl': url});
				var imgWrapper = snap.group().attr({
                    id: previewId,
                    'mb:id':self._normalize_mb_id(previewId),
                    class: 'userIMG',
                    'mb:origin': origin
				});

				imgWrapper.append(newImg);
				snap.select("#userContent").append(imgWrapper);
				imgWrapper.transformable();
				imgWrapper.ftRegisterOnTransformCallback(self.svgTransformUpdate);
				setTimeout(function(){
					imgWrapper.ftReportTransformation();
				}, 200);
				file.id = id;
				file.previewId = previewId;
				file.url = url;
				file.subtype = "bitmap";
				self.placedDesigns.push(file);

				// analytics
                let analyticsData = {
                    id: id,
                    pixel_width: wpx,
                    pixel_height: hpx,
                    byte_size: file.size,
                    duration_load: duration_load,
                    duration_processing: (Date.now() - start_ts),
                    file_type: file.display.split('.').slice(-1)[0],
                    filename_hash: file.hash,
                };
                self._analyticsPlaceImage(analyticsData)
			};
			img.src = url;
		};

		self.removeIMG = function(file){
			self._remove_img_filter(file.previewId);
			self.removeSVG(file);
		};

		self._create_img_filter = function(previewId){
			var id = self._get_img_filter_id(previewId);
			var str = "<feComponentTransfer class='contrast_filter' x='0%' y='0%' width='100%' height='100%' in='colormatrix' result='contrast_result'>"
    		+ "<feFuncR type='gamma' amplitude='1' offset='0' exponent='1'/>"
			+ "<feFuncG type='gamma' amplitude='1' offset='0' exponent='1'/>"
			+ "<feFuncB type='gamma' amplitude='1' offset='0' exponent='1'/>"
			+ "<feFuncA type='identity' />"
			+ "</feComponentTransfer>"
			+ "<feColorMatrix class='gray_scale_filter' type='saturate' values='0' x='0%' y='0%' width='100%' height='100%' in='contrast_result' result='gray_scale'/>"
			+ "<feConvolveMatrix class='sharpening_filter' order='3 3' kernelMatrix='0 0 0 0 1 0 0 0 0' divisor='1' bias='0' targetX='1' targetY='1' edgeMode='duplicate' preserveAlpha='true' x='0%' y='0%' width='100%' height='100%' in='gray_scale' result='sharpened'/>"
			;
			snap.filter(str).attr({id: id});
			return id;
		};

		self._remove_img_filter = function(previewId){
			var id =  self._get_img_filter_id(previewId);
			var filter = snap.select('#'+id);
			if(filter !== null) filter.remove();
		};

		self._get_img_filter_id = function(previewId){
			return "filter_" + previewId.replace('-', '__');
		};

		self.set_img_contrast = function(previewId, contrastValue, brightnessValue, gammaValue){
			if(isNaN(contrastValue) || isNaN(brightnessValue) || isNaN(gammaValue)){
				return;
			}
			var filter = snap.select('#'+self._get_img_filter_id(previewId));
			filter.select('feFuncR').attr({amplitude: contrastValue, offset: brightnessValue, exponent: gammaValue});
			filter.select('feFuncG').attr({amplitude: contrastValue, offset: brightnessValue, exponent: gammaValue});
			filter.select('feFuncB').attr({amplitude: contrastValue, offset: brightnessValue, exponent: gammaValue});
		};

		self.set_img_sharpen = function(previewId, value){
			if(isNaN(value)){
				return;
			}
			// 3x3 matrix (1px radius) looks like this:
			// -i/9  -i/9  -i/9
			// -i/9 1+8i/9 -i/9
			// -i/9  -i/9  -i/9
			// i is the intensity factor: 0..40, 0 means identity projection.
			var n = -value / 9.0;
			var c = 1 + 8 * value / 9.0;
			var matrix = [n,n,n,n,c,n,n,n,n].join(' ');
			var filter = snap.select('#'+self._get_img_filter_id(previewId));
			filter.select('feConvolveMatrix').attr({kernelMatrix: matrix});
		};

		self.moveSelectedDesign = function(ifX,ifY){
		    var diff = 2;
		    var transformHandles = snap.select('#handlesGroup');

		    if(transformHandles){
				var selectedId = transformHandles.data('parentId');
			    var svg = snap.select('#'+selectedId);
                var globalScale = self.scaleMatrix().a;

                // var bbox = svg.getBBox();
                // var nx = bbox.x + diff * ifX;
                // var ny = bbox.y + diff * ifY;

                var nx = diff * ifX;
                var ny = diff * ifY;

                var ntx = nx/globalScale;
                var nty = ny/globalScale;

                svg.ftStoreInitialTransformMatrix();
                svg.data('tx', ntx);
                svg.data('ty', nty);
                svg.ftManualTransform({tx_rel: ntx, ty_rel: nty, diffType:'absolute'})
			}
        };

		self.removeSelectedDesign = function(){
			var transformHandles = snap.select('#handlesGroup');
			if(transformHandles){
				var selectedId = transformHandles.data('parentId');
				for (var i = 0; i < self.placedDesigns().length; i++) {
					var file = self.placedDesigns()[i];
					if(file.previewId === selectedId){
						self.abortFreeTransforms();
						self.removeSVG(file);
						return;
					}
				}
			}
		};

		self.getUsefulDimensions = function(wpx, hpx){
			var maxWidthMM   = wpx * 0.25; // TODO parametrize
			var maxHeightMM  = hpx * 0.25; // TODO parametrize
			var aspectRatio  = wpx / hpx;
			var destWidthMM  = Math.min(self.workingAreaWidthMM() - 2, maxWidthMM);
			var destHeightMM = Math.min(self.workingAreaHeightMM() - 2, maxHeightMM);
			if ((destWidthMM / aspectRatio) > destHeightMM) {
				destWidthMM = destHeightMM * aspectRatio;
			} else {
				destHeightMM = destWidthMM / aspectRatio;
			}
			return [destWidthMM, destHeightMM];
		};

		self.getDocumentDimensionsInPt = function(doc_width, doc_height, doc_viewbox){
			if(doc_width === null || doc_width === "100%"){
				// assume defaults if not set
				if(doc_viewbox !== null ){
					var parts = doc_viewbox.split(' ');
					if(parts.length === 4){
						doc_width = parts[2];
					}
				}
				if(doc_width === "100%"){
					doc_width = 744.09; // 210mm @ 90dpi
				}
				if(doc_width === null){
					doc_width = 744.09; // 210mm @ 90dpi
				}
			}
			if(doc_height === null || doc_height === "100%"){
				// assume defaults if not set
				if(doc_viewbox !== null ){
					var parts = doc_viewbox.split(' ');
					if(parts.length === 4){
						doc_height = parts[3];
					}
				}
				if(doc_height === "100%"){
					doc_height = 1052.3622047; // 297mm @ 90dpi
				}
				if(doc_height === null){
					doc_height = 1052.3622047; // 297mm @ 90dpi
				}
			}

			var widthPt = self.unittouu(doc_width);
			var heightPt = self.unittouu(doc_height);

			return [widthPt, heightPt];
		};

		self.getDocumentViewBoxMatrix = function(dim, vbox){
			if(dim.width === null || dim.height === null){
				return [[1,0,0],[0,1,0], [0,0,1]];
			}
			if(vbox !== null ){
				var width = parseFloat(dim.width);
				var height = parseFloat(dim.height);
				var parts = vbox.split(' ');
				if(parts.length === 4){
					var offsetVBoxX = parseFloat(parts[0]);
					var offsetVBoxY = parseFloat(parts[1]);
					var widthVBox = parseFloat(parts[2]);
					var heightVBox = parseFloat(parts[3]);

					var fx = width / widthVBox;
					var fy = height / heightVBox;
					var dx = offsetVBoxX * fx;
					var dy = offsetVBoxY * fy;
					return [[fx,0,0],[0,fy,0], [dx,dy,1]];

				}
			}
			return [[1,0,0],[0,1,0], [0,0,1]];
		};

		//a dictionary of unit to user unit conversion factors
		self.uuconv = {
			'px':1, // Reference @ 90 dpi
			'in':90.0,
			'pt':1.25,
			'px_inkscape_old':1, // 90 dpi // < Inkscape v0.91
			'px_inkscape_new':0.9375, // 96 dpi
			'px_illustrator':1.25, // 72 dpi
			'mm':3.5433070866,
			'cm':35.433070866,
			'm':3543.3070866,
			'km':3543307.0866,
			'pc':15.0,
			'yd':3240 ,
			'ft':1080
		};

		// Returns userunits given a string representation of units in another system'''
		self.unittouu = function(string){
			var unit_re = new RegExp('(' + Object.keys(self.uuconv).join('|') +')$');

			var unit_factor = 1;
			var u_match = string.match(unit_re);
			if(u_match !== null){
				var unit = string.substring(u_match.index);
				string = string.substring(0,u_match.index);
				if(self.uuconv[unit])
					unit_factor = self.uuconv[unit];
			}

			var p = parseFloat(string);
			if(p)
				return p * unit_factor;
			return 0;
		};

		self._getSVGserveUrl = function(file){
			if (file && file["refs"] && file["refs"]["download"]) {
				var url = file.refs.download +'?'+ Date.now(); // be sure to avoid caching.
				return url;
			}
		};

		self._getIMGserveUrl = function(file){
			return self._getSVGserveUrl(file);
		};

		self.templateFor = function(data) {
			if(data.type === "model" || data.type === "machinecode") {
                var extension = data.name.split('.').pop().toLowerCase();
                if (extension === "svg") {
                    return "wa_template_" + data.type + "_svg";
				} else if (extension === "dxf") {
                    return "wa_template_" + data.type + "_svg";
                } else if (_.contains(['jpg', 'jpeg', 'png', 'gif', 'bmp', 'pcx', 'webp'], extension)) {
                    return "wa_template_" + data.type + "_img";
                } else {
                    return "wa_template_" + data.type;
                }
            } else if (data.type === "quicktext") {
			    return "wa_template_quicktext";
            } else if (data.type === "quickshape") {
			    return "wa_template_quickshape";
			} else {
				return "wa_template_dummy";
			}
		};

		self.getEntryId = function(prefix, length) {
		    prefix = prefix || 'wa';
			return prefix + "_" + getHumanReadableId(length);
		};

		self.init = function(){
			// init snap.svg
            snap = Snap('#area_preview');
			self.px2mm_factor.subscribe(function(newVal){
				if(!isNaN(newVal)){
					MRBEAM_PX2MM_FACTOR_WITH_ZOOM = newVal;
					self.draw_coord_grid();
				}
			});
			self.workingAreaHeightMM.subscribe(function(newVal){
				if(!isNaN(newVal))
					self.draw_coord_grid();
			});
			self.workingAreaWidthMM.subscribe(function(newVal){
				if(!isNaN(newVal))
					self.draw_coord_grid();
			});

			$('#coordGrid').on('click', function (event) {
				self.abortFreeTransforms();
			});

			$('#coordGrid').on('dblclick', function (event) {
				self.move_laser({}, event);
			});
		};

		self.draw_coord_grid = function(){
			if(snap === null) return;
			var grid = snap.select('#coordGrid');
			var w = self.workingAreaWidthMM();
			var h = self.workingAreaHeightMM();

			if( grid.attr('width') !== w || grid.attr('height') !== h || grid.attr('fill') === 'none'){
				snap.selectAll('#coordPattern').remove();
				var max_lines = 20;

				var linedist = Math.floor(Math.max(self.workingAreaWidthMM(), self.workingAreaHeightMM()) / (max_lines * 10))*10;
				var yPatternOffset = self.workingAreaHeightMM() % linedist;
				if(isNaN(yPatternOffset)){
					yPatternOffset = 0;
				}

				var marker = snap.circle(linedist/2, linedist/2, .5).attr({
					fill: "#000000",
					stroke: "none",
					strokeWidth: 1,
                    r: 0.75
				});

				// dot pattern
				var p = marker.pattern(0, 0, linedist, linedist);
				p.attr({
					id: 'coordPattern',
					x: linedist/2,
					y: linedist/2 + yPatternOffset
				});

				grid.attr({
					width: w,
					height: h,
					fill: p
				});
			}
		};

		self.generateUniqueId = function(idBase, file){
		    var suffix = "";
		    if (file) {
                var suffix = self.countPlacements(file);
            } else {
		        suffix = self.id_counter++;
            }

			var suffix = 0;
			var id = idBase + "-" + suffix;
			while(snap.select('#'+id) !== null){
				suffix += 1;
				id = idBase + "-" + suffix;
			}
			return id;
		};

		self.abortFreeTransforms = function(){
			var tip = snap.selectAll('._freeTransformInProgress');
			for (var i = 0; i < tip.length; i++) {
				var el = tip[i];
				el.ftRemoveHandles();
			}
			//self.check_sizes_and_placements();
		};

		self.getCompositionSVG = function(fillAreas, pxPerMM, cutOutlines, callback){
			self.abortFreeTransforms();
			var wMM = self.workingAreaWidthMM();
			var hMM = self.workingAreaHeightMM();
			var wPT = wMM * 90 / 25.4;  // TODO ... switch to 96dpi ?
			var hPT = hMM * 90 / 25.4;
			var compSvg = self.getNewSvg('compSvg', wPT, hPT);
			var attrs = {};
			var content = compSvg.g(attrs);
			var userContent = snap.select("#userContent").clone();
			content.append(userContent);

			// remove all items maked with deleteBeforeRendering class
			var dels = compSvg.selectAll('.deleteBeforeRendering');
            if (dels && dels.length > 0) {
                for(var i=0; i<dels.length; i++) {
                    dels[i].remove();
                }
            }

            // embed the fonts as dataUris
			// TODO only if Quick Text is present
           $('#compSvg defs').append('<style id="quickTextFontPlaceholder" class="quickTextFontPlaceholder deleteAfterRendering"></style>');
           self._qt_copyFontsToSvg(compSvg.select(".quickTextFontPlaceholder").node);

			self.renderInfill(compSvg, fillAreas, cutOutlines, wMM, hMM, pxPerMM, function(svgWithRenderedInfill){
				callback( self._wrapInSvgAndScale(svgWithRenderedInfill));
				$('#compSvg').remove();
			});
		};

		self._wrapInSvgAndScale = function(content){
			var svgStr = content.innerSVG();
			if(svgStr !== ''){
				var wMM = self.workingAreaWidthMM();
				var hMM = self.workingAreaHeightMM();
				var dpiFactor = 90 / 25.4; // we create SVG always with 90 dpi.  // TODO ... switch to 96dpi ?
				var w = dpiFactor * wMM;
				var h = dpiFactor * hMM;
				var viewBox = "0 0 " + wMM + " " + hMM;

				svgStr = self._normalize_svg_string(svgStr);
				var gc_otions_str = self.gc_options_as_string().replace('"', "'");

				var svg = '<svg version="1.1" xmlns="http://www.w3.org/2000/svg" xmlns:mb="http://www.mr-beam.org/mbns"'
						+ ' width="'+ w +'" height="'+ h +'"  viewBox="'+ viewBox +'" mb:gc_options="'+gc_otions_str+'"><defs/>'+svgStr+'</svg>';
				return svg;
			} else {
				return;
			}
		};

		self._normalize_svg_string = function(svgStr){
		    // TODO: look for better solution to solve this Firefox bug problem
            svgStr = svgStr.replace("(\\\"","(");
            svgStr = svgStr.replace("\\\")",")");
            return svgStr;
        };

        self._normalize_mb_id = function(id) {
            return id ? id.replace(/\s/g, '_') : '';
        };

        self.gc_options_as_string = function() {
            var gc_options = self.gc_options();
            var res = [];
            for (var key in gc_options) {
                res.push(key + ":" + gc_options[key]);
            }
            return res.join(", ");
        };

        self._set_mb_attributes = function (snapSvg) {
            var mb_meta = {};
            snapSvg.selectAll("path").forEach(function (element) {
                var id = element.attr('id');

                // if there's no id, let's create one
                if (!id) {
                    id = self.generateUniqueId(self.getEntryId('wa',6));
                    element.attr('id', id);
                }

                var my_meta = {node: element.node.nodeName || ''};
                var attrs = element.node.attributes;
                for (var i = 0; i < attrs.length; i++) {
                    if (attrs[i].nodeName.startsWith('mb:') && attrs[i].nodeName != 'mb:gc') {
                        my_meta[attrs[i].nodeName] = attrs[i].nodeValue;
                    }
                }
                var normalized_id = self._normalize_mb_id(id);
                if (my_meta['mb:id'] && normalized_id != my_meta['mb:id'] && !my_meta['mb:clone_of']) {
                    element.attr('mb:clone_of', my_meta['mb:id']);
                    my_meta['mb:clone_of'] = my_meta['mb:id'];
                }

                element.attr("mb:id", normalized_id);

                my_meta['mb:id'] = normalized_id;
                mb_meta[id] = my_meta;
                self.gc_meta[id] = my_meta;
            });
            return mb_meta;
        };

		self.getPlacedSvgs = function() {
			var svgFiles = [];
			ko.utils.arrayForEach(self.placedDesigns(), function(design) {
				if(design.type === 'model'){
				var extension = design.name.split('.').pop().toLowerCase();
					if (extension === "svg" || extension === "dxf") {
						svgFiles.push(design);
					}
				}
			});
			return svgFiles;
		};

		self.getPlacedImages = function(){
			return snap.selectAll("#userContent image");
		};

		self.hasTextItems = function () {
			if(snap.selectAll("#userContent tspan").length > 0 ||
				snap.selectAll("#userContent text").length > 0 ||
				snap.selectAll("userContent #text").length > 0) {
				return true;
			}else{
				return false;
			}
		};

		self.getPlacedGcodes = ko.computed(function() {
			var gcodeFiles = [];
			ko.utils.arrayForEach(self.placedDesigns(), function(design) {
				if(design.type === 'machinecode') gcodeFiles.push(design);
			});
			return gcodeFiles;
		}, self);

		self.hasFilledVectors = function(){
			var el = snap.selectAll('#userContent *');
			for (var i = 0; i < el.length; i++) {
				var e = el[i];
				if (["path", "circle", "ellipse", "rect", "line", "polyline", "polygon", "path"].indexOf(e.type) >= 0){
					var fill = e.attr('fill');
					var op = e.attr('fill-opacity');
					if(fill !== 'none' && op > 0){
						return true;
					}
				}
			}
			return false;
		};
		self.hasStrokedVectors = function(){
			var el = snap.selectAll('#userContent *');
			for (var i = 0; i < el.length; i++) {
				var e = el[i];
				if (["path", "circle", "ellipse", "rect", "line", "polyline", "polygon", "path"].indexOf(e.type) >= 0){
					var stroke = e.attr('stroke');
					var sw = e.attr('stroke-width');
					if(stroke !== 'none' && parseFloat(sw) > 0){
						return true;
					}
				}
			}
			return false;
		};

		self.draw_gcode = function(points, intensity, target){
			var stroke_color = intensity === 0 ? '#BBBBBB' : '#FF0000';
			var d = 'M'+points.join(' ');
			var p = snap.path(d).attr({
				fill: "none",
				stroke: stroke_color,
				strokeWidth: 0.5,
				'vector-effect': "non-scaling-stroke"
			});
			snap.select(target).append(p);
		};

		self.draw_gcode_img_placeholder = function(x,y,w,h,url, target){
			if(url !== ""){
				var p = snap.image(url,x,y,w,h).attr({
					transform: 'matrix(1,0,0,-1,0,'+ String(h) +')',
					filter: 'url(#gcimage_preview)'
				});

			}
			snap.select(target).append(p);
		};

		self.clear_gcode = function(){
			snap.select('#gCodePreview').clear();
		};

		self.onStartup = function(){
			self.state.workingArea = self;
			self.files.workingArea = self;
			$(window).resize(function(){
				self.trigger_resize();
			});
			self.trigger_resize(); // initialize
			self.init();
		};

		self.onAllBound = function(allViewModels){
		    self.svgDPI = self.settings.settings.plugins.mrbeam.svgDPI; // we assign ko function
		    self.dxfScale = self.settings.settings.plugins.mrbeam.dxfScale;
            self.gc_options = ko.computed(function(){
                return {
                    beamOS: BEAMOS_DISPLAY_VERSION,
                    gc_nextgen: mrbeam.path.version,
                    enabled: self.settings.settings.plugins.mrbeam.gcode_nextgen.enabled(),
                    precision: self.settings.settings.plugins.mrbeam.gcode_nextgen.precision(),
                    optimize_travel: self.settings.settings.plugins.mrbeam.gcode_nextgen.optimize_travel(),
                    small_paths_first: self.settings.settings.plugins.mrbeam.gcode_nextgen.small_paths_first(),
                    clip_working_area: self.settings.settings.plugins.mrbeam.gcode_nextgen.clip_working_area(),
                    clipRect: [0,0,self.workingAreaWidthMM(), self.workingAreaHeightMM()]
                };
            });
			$('#quick_shape_dialog').on('hidden', function(){
				self._qs_removeInvalid();
				self._qs_dialogClose();
			});
            $('#quick_text_dialog').on('hidden', function(){
				self._qt_dialogClose();
			});
        };

		self.onTabChange = function(current, prev){
		    if(current == '#settings'){
		        // Since Settings is not a BS dialog anymore,
                // we need to trigger 'show' and 'hidden' events "manually"
                // for OctoPrint to trigger onSettingsShown() and onSettingsHidden()
                if (self.settings && self.settings.settingsDialog) {
                    self.settings.settingsDialog.trigger('show');
                }
		    }
		};

		self.onAfterTabChange = function(current, prev){
			if(current == '#workingarea'){
				self.trigger_resize();
			}
			if(prev == '#settings'){
			    // Since Settings is not a BS dialog anymore,
                // we need to trigger 'show' and 'hidden' events "manually"
                // for OctoPrint to trigger onSettingsShown() and onSettingsHidden()
			    if (self.settings && self.settings.settingsDialog) {
                    self.settings.settingsDialog.trigger('hidden');
                }
            }
		};

		self.onBeforeTabChange = function(current, prev){
			self.abortFreeTransforms(); // otherwise transformation is reported when design is not displayed. => has 0 size afterwards.
		};

		self.check_sizes_and_placements = function(){
			ko.utils.arrayForEach(self.placedDesigns(), function(design) {
				if(design.type == 'model' || design.type == 'quicktext' || design.type == 'quickshape'){
					var svg = snap.select('#' + design.previewId);
					var misfitting = self.outsideWorkingArea(svg);
					self._mark_as_misfit(design, misfitting, svg);
                }
			});
		};

		/**
		 * Takes one design (element from placedDesigns) and marks it as misfit or un-marks it
		 * @param design design element to mark or unmark (element from placedDesigns)
		 * @param fitMatrix (from self.outsideWorkingArea()) or null or flash-ish if mark should be removed
		 * @param svg (optional)  snap.select('#' + design.previewId);
		 */
		self._mark_as_misfit = function(design, fitMatrix, svg) {
		    if (!svg) {
		        svg = snap.select('#' + design.previewId);
		    }
		    if(fitMatrix && (fitMatrix.oversized || fitMatrix.outside)){
                design.misfit = true;
                $('#'+design.id).addClass('misfit');
                svg.addClass('misfit');
                svg.selectAll('*').forEach(function(e){e.addClass('misfit');});
                svg.data('fitMatrix', fitMatrix);
            } else {
                design.misfit = false;
                $('#'+design.id).removeClass('misfit');
                svg.removeClass('misfit');
                svg.selectAll('*').forEach(function(e){e.removeClass('misfit');});
                svg.data('fitMatrix', null);
            }
		};

		self._embedAllImages = function(svg, callback){

			var allImages = svg.selectAll('image');
			var linkedImages = allImages.items.filter(function(i){
				if(i.attr('xlink:href') !== null) {
					return !i.attr('xlink:href').startsWith('data:');
				} else if(i.attr('href') !== null) {
					return !i.attr('href').startsWith('data:');
				}});
			if(linkedImages.length > 0){
				var callbackCounter = linkedImages.length;
				for (var i = 0; i < linkedImages.length; i++) {
					var img = linkedImages[i];
					img.embedImage(function(){
						callbackCounter--;
						if(callbackCounter === 0 && typeof callback === 'function'){
							callback();
						}
					});
				}
			} else {
				// callback if nothing to embed
				if(typeof callback === 'function'){
					callback();
				}
			}
		};

		// render the infill and inject it as an image into the svg
		self.renderInfill = function (svg, fillAreas, cutOutlines, wMM, hMM, pxPerMM, callback) {
			//TODO cutOutlines use it and make it work
            var wPT = wMM * 90 / 25.4;
            var hPT = hMM * 90 / 25.4;
            var tmpSvg = self.getNewSvg('tmpSvg', wPT, hPT);
            var attrs = {viewBox: "0 0 " + wMM + " " + hMM};
            tmpSvg.attr(attrs);
            // get only filled items and embed the images
            var userContent = svg.clone();
            tmpSvg.append(userContent);

			// copy defs for filters
			var originalFilters = snap.selectAll('defs>filter');
			var target = userContent.select('defs');
			for (var i = 0; i < originalFilters.length; i++) {
				var original_id = originalFilters[i].attr('id');
				var clone = originalFilters[i].clone();
				var destFilter = clone.appendTo(target);
				// restore id to keep references working
				destFilter.attr({id: original_id});
			}

			self._embedAllImages(tmpSvg, function(){
				var fillings = userContent.removeUnfilled(fillAreas);
				for (var i = 0; i < fillings.length; i++) {
					var item = fillings[i];

					var style = item.attr('style');
					if (item.type === 'image' || item.type === "text" || item.type === "#text") {
						// remove filter effects on images for proper rendering
//						if (style !== null) {
//							var strippedFilters = style.replace(/filter.+?;/g, '');
//							item.attr('style', strippedFilters);
//						}
					} else {
						// remove stroke from other elements
						var styleNoStroke = 'stroke: none;';
						if (style !== null) {
							styleNoStroke += style.replace(/stroke.+?;/g, '');
						}
						item.attr('stroke', 'none');
						item.attr('style', styleNoStroke);
					}
				}

				var cb = function(result) {
					if (MRBEAM_DEBUG_RENDERING) {
						debugBase64(result, 'png_debug');
					}

					if(fillings.length > 0){

						// fill rendering replaces all
						svg.selectAll('image').remove();
						svg.selectAll('.deleteAfterRendering').remove();
						svg.selectAll('text,tspan').remove();

						var waBB = snap.select('#coordGrid').getBBox();
						var fillImage = snap.image(result, 0, 0, waBB.w, waBB.h);
						fillImage.attr('id', 'fillRendering');
						svg.append(fillImage);
					}
					if (typeof callback === 'function') {
						callback(svg);
					}
					self._cleanup_render_mess();
				};

				if(MRBEAM_DEBUG_RENDERING){
//					var base64String = btoa(tmpSvg.innerSVG());
					var raw = tmpSvg.innerSVG();
					var svgString = raw.substr(raw.indexOf('<svg'));
					var dataUrl = 'data:image/svg+xml;base64, ' + btoa(svgString);
					debugBase64(dataUrl, 'svg_debug');
				}
				console.log("Rendering " + fillings.length + " filled elements.");
				tmpSvg.renderPNG(wMM, hMM, pxPerMM, cb);
			});
		};

		self._cleanup_render_mess = function(){
			$('#tmpSvg').remove();
		};

		self.onBeforeBinding = function(){
			self.files.workingArea = self;
		};

		self.getNewSvg = function(id, w, h){
		    var svg = Snap(w, h);
            svg.attr('id', id);
            svg.attr('xmlns', 'http://www.w3.org/2000/svg');
            svg.attr('xmlns:mb', 'http://www.mr-beam.org/mbns');
            svg.attr('xmlns:xlink', 'http://www.w3.org/1999/xlink');
            return svg;
        };

		self._enableWorkingAreaOverModal = function(){ $('#area_preview').addClass('overModalBG'); }
		self._disableWorkingAreaOverModal = function(){ setTimeout(function(){$('#area_preview').removeClass('overModalBG');},300); }

        // ***********************************************************
		//  QUICKSHAPE start
        // ***********************************************************


        self.newQuickShape = function() {
            var file = self._qs_placeQuickShape();
            self.editQuickShape(file);

        };

       /**
         * Equivalent to self.placeSVG for QuickShape
         * @returns file object
         */
        self._qs_placeQuickShape = function(){
			var w = self.workingAreaWidthMM() / 5;
			var h = w * 0.5;
			var x = (self.workingAreaWidthMM() - w) / 2;
			var y = (self.workingAreaHeightMM() - h) / 3;
			var r = 0;

            var id = self.getEntryId('qs');
			var origin = id;
			var ts = Date.now();
			var file = {
				date: ts,
				name: '',
				id: id,
				previewId: null,
				url: null,
				misfit: false,
				origin: 'local',
				path: null,
				type: "quickshape",
				typePath: ["quickshape"],
				qs_params: {
					type: '#rect',
					color: '#e25303',
					rect_w: w, rect_h: h, rect_radius: r,
					circle_radius: w,
					star_radius: w/2, star_corners:5, star_sharpness: 0.5522,
					heart_w: w, heart_h:0.8*w, heart_lr: 0
				},
				invalid: false
			};
            var previewId = self.generateUniqueId(id, file); // appends -# if multiple times the same design is placed.
			file.previewId = previewId;
            self.placedDesigns.push(file);

			var d = self._qs_getRect(w,h,r);
			var shapeSvg = '<svg><g><path d="'+d+'" stroke-width="1" stroke="'+file.qs_params.color+'" fill="#ffffff" fill-opacity="0" /></g></svg>';
			var fragment = Snap.parse(shapeSvg);

			var scaleMatrixStr = new Snap.Matrix(1,0,0,1,x,y).toString();
			self._prepareAndInsertSVG(fragment, previewId, origin, '', {showTransformHandles: false, embedGCode: false}, {_skip: true});
			$('#'+previewId).attr('transform', scaleMatrixStr);

            return file;
        };

		/**
         * Opens QuickText window to edit an existing QuickText object
         * @param file Object representing the QuickText to edit
         */
        self.editQuickShape = function (file) {
			var params = file.qs_params;
			self.showTransformHandles(file.previewId, false);
			self.currentQuickShapeFile = null;

			$('#quick_shape_dialog').modal({keyboard: true});
			$('#quick_shape_dialog').one('hide', self._qs_currentQuickShapeShowTransformHandlesIfNotEmpty);
			// firing those change events is necessary to work around a bug in chrome|knockout|js. Otherwise entering numbers directly does not fire the change event if the number is accidentially equal to the field content it had before .val(..).
			$('#quick_shape_rect_w').val(params.rect_w).change();
			$('#quick_shape_rect_h').val(params.rect_h).change();
			$('#quick_shape_rect_radius').val(params.rect_radius).change();
			$('#quick_shape_circle_radius').val(params.circle_radius).change();
			$('#quick_shape_star_radius').val(params.star_radius).change();
			$('#quick_shape_star_corners').val(params.star_corners).change();
			$('#quick_shape_star_sharpness').val(params.star_sharpness).change();
			$('#quick_shape_heart_w').val(params.heart_w).change();
			$('#quick_shape_heart_h').val(params.heart_h).change();
			$('#quick_shape_heart_lr').val(params.heart_lr).change();
			$('#quick_shape_color').val(params.color).change();
			self.currentQuickShapeFile = file;

			$('#shape_tab_link_'+params.type.substr(1)).tab('show');
			$('#quick_shape_dialog div.tab-pane.active input:first').focus();
			self._qs_currentQuickShapeUpdate();
		};

		        /**
         * shows transformation handles on QT if it exists.
         * @private
         */
        self._qs_currentQuickShapeShowTransformHandlesIfNotEmpty = function() {
            if (self.currentQuickShapeFile && self.currentQuickShapeFile.previewId) {
                self.showTransformHandles(self.currentQuickShapeFile.previewId, true);
            }
        };

		self.switchQuickShape = function (newShapeType){
			if (self.currentQuickShapeFile) {
				self.currentQuickShapeFile.qs_params.type = newShapeType;
			}
			self._qs_currentQuickShapeUpdate();
		};

		/**
		 * updates the actual SVG object, the file list object and more
		 * Needs to be called after all changes to a QuickShape object
		 *
		 * Updates will be done for the QS object self.currentQuickShapeFile is pointing to
		 */
		self._qs_currentQuickShapeUpdate = function(){
			if (self.currentQuickShapeFile) {
//				var type = $('#shape_tabs li.active a').attr('href');
				var type = self.currentQuickShapeFile.qs_params.type;
                let name = self.quickShapeNames.get(type.substr(1));
                self.currentQuickShapeFile.name = name;
                self.currentQuickShape(self.currentQuickShapeFile.name);
				var qs_params = {
					type: type,
					color: $('#quick_shape_color').val(),
					rect_w: parseFloat($('#quick_shape_rect_w').val()),
					rect_h: parseFloat($('#quick_shape_rect_h').val()),
					rect_radius: parseFloat($('#quick_shape_rect_radius').val()),
					circle_radius: parseFloat($('#quick_shape_circle_radius').val()),
					star_radius: parseFloat($('#quick_shape_star_radius').val()),
					star_corners: parseInt($('#quick_shape_star_corners').val(), 10),
					star_sharpness: parseFloat($('#quick_shape_star_sharpness').val()),
					heart_w: parseFloat($('#quick_shape_heart_w').val()),
					heart_h: parseFloat($('#quick_shape_heart_h').val()),
					heart_lr: parseFloat($('#quick_shape_heart_lr').val())
				};
				// update svg object
				var g = snap.select('#' + self.currentQuickShapeFile.previewId);
				setTimeout(function () {
					g.ftReportTransformation();
				}, 200);
				var shape = g.select('path');
				var d;
				switch(qs_params.type){
					case '#circle':
						d = self._qs_getCircle(qs_params.circle_radius);
						break;
					case '#star':
						d = self._qs_getStar(qs_params.star_radius,qs_params.star_corners,qs_params.star_sharpness);
						break;
					case '#heart':
						d = self._qs_getHeart(qs_params.heart_w,qs_params.heart_h,qs_params.heart_lr);
						break;
					default: // #rect
						d = self._qs_getRect(qs_params.rect_w,qs_params.rect_h,qs_params.rect_radius);
						break;
				}
				shape.attr({d: d, stroke: qs_params.color});
				self.currentQuickShapeFile.qs_params = qs_params;
				if(d === ""){
					self.currentQuickShapeFile.invalid = true;
				} else {
					self.currentQuickShapeFile.invalid = false;
				}

				// update fileslist
				$('#'+self.currentQuickShapeFile.id+' .title').text(name);

				// analytics
                var analyticsData = {
                    id: self.currentQuickShapeFile.id,
                    file_type: 'quickShape',
                    type: type.substr(1),
                    color: qs_params.color,
                    name: name,
                }
                for (let myKey in qs_params) {
                    if (myKey.startsWith(analyticsData.type)) {
                        analyticsData[myKey] = qs_params[myKey];
                    }
                }

                // actual analytics are written when the dialog is closed
                self.currentQuickShapeAnalyticsData = analyticsData;
			}
		};

		self._qs_getCircle = function(r){
			if(isFinite(r) && r > 0){
				return self._qs_getRect(r,r,100);
			} else {
				return "";
			}

		};
		self._qs_getRect = function(w,h,r){
			if(!isFinite(w) ||
				!isFinite(h) ||
				!isFinite(r)
			) {
				return "";
			}

			if(r <= 0){
				var d = 'M0,0l'+w+',0 0,'+h+' '+(-w)+',0 z';
				return d;
			} else {
				//     a___________b
				//    /             \
				//   h               c
				//   |               |
				//   g               d
				//    \             /
				//     f___________e

				var rx;
				var ry;
				if(r <= 50){
					rx = r/50 * Math.min(w, h)/2;
					ry = rx;
				} else {
					var rBig = Math.max(w, h)/2;
					var rSmall = Math.min(w, h)/2;
					if(w > h) {
						rx = rSmall + (r-50)/50 * (rBig - rSmall);
						ry = rSmall;
					} else {
						ry = rSmall + (r-50)/50 * (rBig - rSmall);
						rx = rSmall;
					}
				}

				var q = 0.552284749831; // circle approximation with cubic beziers: (4/3)*tan(pi/8) = 0.552284749831

				var a = [rx,0];
				var b = [w-rx,0];
				var c = [w,ry];
				var c1 = [b[0] + q*rx, b[1]];
				var c2 = [c[0], c[1] - q*ry];
				var d = [w,h-ry];
				var e = [w-rx,h];
				var e1 = [d[0], d[1] + q*ry];
				var e2 = [e[0] + q*rx, e[1]];
				var f = [rx,h];
				var g = [0,h-ry];
				var g1 = [f[0] - q*rx, f[1]];
				var g2 = [g[0], g[1] + q*ry];
				var h = [0,ry];
				var a1 = [h[0], h[1] - q*ry];
				var a2 = [a[0] - q*rx, a[1]];

				var d = 'M'+a.join(',')
						+'L'+b.join(',')
						+'C'+c1.join(',')
						+' '+c2.join(',')
						+' '+c.join(',')
						+'L'+d.join(',')
						+'C'+e1.join(',')
						+' '+e2.join(',')
						+' '+e.join(',')
						+'L'+f.join(',')
						+'C'+g1.join(',')
						+' '+g2.join(',')
						+' '+g.join(',')
						+'L'+h.join(',')
						+'C'+a1.join(',')
						+' '+a2.join(',')
						+' '+a.join(',')
						+'z';
				return d;

			}
		};

		self._qs_getStar = function(r,c,sh){
			if(!isFinite(r) ||
				!isFinite(c) ||
				!isFinite(sh) ||
				r < 0 ||
				c < 3
			) {
				return "";
			}
			var points = [];
			var step = 2*Math.PI / c;
			var ri = (1-sh)*r;
			for (var i = 0; i < c; i++) {
				var angle_outer = i * step;
				var angle_inner = angle_outer + step/2;
				var pox = Math.cos(angle_outer) * r;
				var poy = Math.sin(angle_outer) * r;
				var pix = Math.cos(angle_inner) * ri;
				var piy = Math.sin(angle_inner) * ri;
				points.push(pox, poy, pix, piy);
			}
			var d = 'M'+points[0]+','+points[1]+'L'+points.join(' ') +'z';
			return d;
		};

		self._qs_getHeart = function(w,h,lr){
			if(!isFinite(w) || !isFinite(h) || !isFinite(lr)){
				return "";
			}
			//         __   __
			//        e  \ /  c
			//       (    d    )
			//        f       b
			//         \     /
			//          \   /
			//            a
			var dx = w/5 * 0.78;
			var dy = h/5 * 0.96;
			var q = 0.552284749831; // circle approximation with cubic beziers: (4/3)*tan(pi/8) = 0.552284749831
			var rx = dx;
			var ry = dy;

			var bb = 1.5; // fatter ears
			var earx = 0.4; // longer ears
			var r_comp = Math.max(0,lr)*0.7;
			var l_comp = Math.min(0,lr)*0.7;

			var a = [3*dx, 5*dy];
			var b = [(5+r_comp)*dx, 3*dy];
			var b1 = [a[0] +dx +lr*dx, a[1] - dy];
			var b2 = [b[0] - dx/2, b[1] + dy/2];
			var c = [(5+earx)*dx, (1-earx)*dy];
			var c1 = [b[0] + q*rx, b[1] - q*ry];
			var c2 = [c[0] + q*rx*bb, c[1] + q*ry*bb];
			var d = [3*dx, 1*dy];
			var d1 = [c[0] - q*rx*bb, c[1] - q*ry*bb];
			var d2 = [d[0] + q*rx, d[1] - q*ry];
			var e = [(1-earx)*dx, (1-earx)*dy];
			var e1 = [d[0] - q*rx, d[1] - q*ry];
			var e2 = [e[0] + q*rx*bb, e[1] - q*ry*bb];
			var f = [(1+l_comp)*dx, 3*dy];
			var f1 = [e[0] - q*rx*bb, e[1] + q*ry*bb];
			var f2 = [f[0] - q*rx, f[1] - q*ry];
			var a1 = [f[0] + dx/2, f[1] + dy/2];
			var a2 = [a[0] -dx +lr*dx, a[1] - dy];

			var d = 'M'+a.join(',')
						+'C'+b1.join(',')
						+' '+b2.join(',')
						+' '+b.join(',')
						+'C'+c1.join(',')
						+' '+c2.join(',')
						+' '+c.join(',')
						+'C'+d1.join(',')
						+' '+d2.join(',')
						+' '+d.join(',')
						+'C'+e1.join(',')
						+' '+e2.join(',')
						+' '+e.join(',')
						+'C'+f1.join(',')
						+' '+f2.join(',')
						+' '+f.join(',')
						+'C'+a1.join(',')
						+' '+a2.join(',')
						+' '+a.join(',')
						+'z';
// Debug bezier handles
//						+'M'+a.join(',')
//						+'L'+b1.join(',')
//						+'M'+a.join(',')
//						+'L'+a2.join(',')

//						+'M'+c.join(',')
//						+'L'+d1.join(',')
//						+'M'+d.join(',')
//						+'L'+d2.join(',')
//
//						+'M'+e1.join(',')
//						+'L'+e.join(',')
//						+'L'+e2.join(',')
//
//						+'M'+f1.join(',')
//						+'L'+f.join(',')
//						+'L'+f2.join(',')
//						+'z';
			return d;
		};

		self._qs_removeInvalid = function(){
			if(self.currentQuickShapeFile){
				var remove = self.currentQuickShapeFile.invalid;
				if(remove){
					console.info("Removed invalid QuickShape:", self.currentQuickShapeFile);
					self.removeSVG(self.currentQuickShapeFile);
					self.currentQuickShapeFile = null;
				}
			}
		};
		self._qs_dialogClose = function(){
			self._qs_removeInvalid();
			self._analyticsQuickShapeUpdate(self.currentQuickShapeAnalyticsData);
		};

        // ***********************************************************
		//  QUICKSHAPE end
        // ***********************************************************

        // ***********************************************************
		//  QUICKTEXT start
        // ***********************************************************

        /**
         * Opens QuickText window and places a new quickText Object
         * to the working_area and file list.
         */
        self.newQuickText = function() {
            var file = self._qt_placeQuicktext();
            self.editQuickText(file);
        };

        /**
         * Opens QuickText window to edit an existing QuickText object
         * @param file Object representing the QuickText to edit
         */
        self.editQuickText = function(file) {
            self.currentQuickTextFile = file;
            self._qt_currentQuickTextUpdate();
            $('#quick_text_dialog').one('hide', self._qt_currentQuickTextRemoveIfEmpty);
            $('#quick_text_dialog').one('hide', self._qt_currentQuickTextShowTransformHandlesIfNotEmpty);
			// TODO check if necessary
            $('#quick_text_dialog').one('shown', function(){$('#quick_text_dialog_text_input').focus();});
            $('#quick_text_dialog').modal({keyboard: true});
            self.showTransformHandles(self.currentQuickTextFile.previewId, false);
            $('#quick_text_dialog_intensity').val(self.currentQuickTextFile.intensity);
            $('#quick_text_dialog_text_input').focus();
        };

        /**
         * callback/subscription to changes of the text field
         */
        self.currentQuickText.subscribe(function(nuText) {
            if (self.currentQuickTextFile) {
                self.currentQuickTextFile.name = nuText;
            }
            self._qt_currentQuickTextUpdate();
        });

        /**
         * callback/subscription for the intensity slider
         */
        $('#quick_text_dialog_intensity').on("input change", function(e){
            if (self.currentQuickTextFile) {
                self.currentQuickTextFile.intensity = e.currentTarget.value;
                self.lastQuickTextIntensity = self.currentQuickTextFile.intensity;
                self._qt_currentQuickTextUpdate();
            }
        });

        /**
         * callback for the next font button
         */
        self.currentQuickTextFontNext = function() {
            if (self.currentQuickTextFile) {
                self.currentQuickTextFile.fontIndex++;
                if (self.currentQuickTextFile.fontIndex >= self.fontMap.length) {
                    self.currentQuickTextFile.fontIndex = 0;
                }
                self.lastQuickTextFontIndex = self.currentQuickTextFile.fontIndex;
                self._qt_currentQuickTextUpdate();
            }
        };

        /**
         * callback for the previous font button
         */
        self.currentQuickTextFontPrev = function() {
            if (self.currentQuickTextFile) {
                self.currentQuickTextFile.fontIndex--;
                if (self.currentQuickTextFile.fontIndex < 0) {
                    self.currentQuickTextFile.fontIndex = self.fontMap.length-1;
                }
                self.lastQuickTextFontIndex = self.currentQuickTextFile.fontIndex;
                self._qt_currentQuickTextUpdate();
            }
        };

        /**
         * updates the actual SVG object and the file list object and more
         * Needs to be called after all changes to a QuickText object
         *
         * Updates will be done for the QT object self.currentQuickTextFile is pointing to
         */
        self._qt_currentQuickTextUpdate = function(){
            if (self.currentQuickTextFile) {
                self.currentQuickText(self.currentQuickTextFile.name);
                var displayText = self.currentQuickTextFile.name !== '' ?
                    self.currentQuickTextFile.name : $('#quick_text_dialog_text_input').attr('placeholder');

                // update svg object
                var g = snap.select('#' + self.currentQuickTextFile.previewId);
				setTimeout(function () {
					g.ftReportTransformation();
				}, 200);
                var text = g.select('text');
                var ity = self.currentQuickTextFile.intensity;
                text.attr({
                    text: displayText,
                    'font-family': self.fontMap[self.currentQuickTextFile.fontIndex],
                    fill: 'rgb('+ity+','+ity+','+ity+')',
                    // stroke: 'rgb('+ity+','+ity+','+ity+')',
                });
                var bb = text.getBBox();
                g.select('rect').attr({x: bb.x, y: bb.y, width: bb.width, height: bb.height});

                // update font of input field
                var shadowIty = 0;
                if (ity > 200) {
                    shadowIty = (ity - 200) / 100;
                }
                $('#quick_text_dialog_text_input').css('text-shadow', 'rgba(226, 85, 3, '+shadowIty+') 0px 0px 16px');
                $('#quick_text_dialog_text_input').css('color', 'rgb('+ity+','+ity+','+ity+')');

                $('#quick_text_dialog_text_input').css('font-family', self.fontMap[self.currentQuickTextFile.fontIndex]);
                $('#quick_text_dialog_font_name').text(self.fontMap[self.currentQuickTextFile.fontIndex]);

                // update fileslist
                $('#'+self.currentQuickTextFile.id+' .title').text(displayText);

                self.currentQuickTextAnalyticsData = {
                    id: self.currentQuickTextFile.id,
                    file_type: 'quickText',
                    text_length: displayText.length,
                    brightness: self.currentQuickTextFile.intensity,
                    font: self.fontMap[self.currentQuickTextFile.fontIndex],
                    font_index: self.currentQuickTextFile.fontIndex,
                }
            }
        };

        /**
         * removes an QT object with an empty text from stage
         */
        self._qt_currentQuickTextRemoveIfEmpty = function() {
            if (self.currentQuickTextFile && self.currentQuickTextFile.name === '' ) {
                self.removeSVG(self.currentQuickTextFile);
            }
        };

        /**
         * shows transformation handles on QT if it exists.
         * @private
         */
        self._qt_currentQuickTextShowTransformHandlesIfNotEmpty = function() {
            if (self.currentQuickTextFile && self.currentQuickTextFile.previewId) {
                self.showTransformHandles(self.currentQuickTextFile.previewId, true);
            }
        };

        /**
         * Equivalent to self.placeSVG for QuickText
         * @returns file object
         */
        self._qt_placeQuicktext = function(){
            var start_ts = Date.now();
            var placeholderText = $('#quick_text_dialog_text_input').attr('placeholder');

            var file = {
                date: Date.now(),
                name: '',
                id: null,
                previewId: null,
                url: null,
                misfit: false,
                origin: 'local',
                path: null,
                type: "quicktext",
                typePath: ["quicktext"],
                fontIndex: self.lastQuickTextFontIndex,
                intensity: self.lastQuickTextIntensity
            };

            file.id = self.getEntryId('qt');
            file.previewId = self.generateUniqueId(file.id, file); // appends -# if multiple times the same design is placed.

            var uc = snap.select("#userContent");
			var x = self.workingAreaWidthMM()/2;
			var y = self.workingAreaHeightMM()/3;
			var size = self.workingAreaHeightMM()/20;

			// TODO use self._prepareAndInsertSVG(fragment, previewId, origin, '', {showTransformHandles: false, embedGCode: false});
			// replaces all code below.
            var text = uc.text(x, y, placeholderText);
            text.attr('style', 'white-space: pre; font-size: '+size+'; font-family: Ubuntu; text-anchor: middle');

            var box = uc.rect(); // will be placed and sized by self._qt_currentQuickTextUpdateText()
            box.attr({
                opacity: "0",
                // opacity: "0.3",
                // fill: "yellow"
                class: 'deleteBeforeRendering'
            });

            var group = uc.group(text, box);
            group.attr({
                id: file.previewId,
                'mb:id': self._normalize_mb_id(file.previewId),
				class: 'userText',
                'mb:origin': origin
            });

            group.transformable();
            group.ftRegisterOnTransformCallback(self.svgTransformUpdate);

            self.placedDesigns.push(file);

            // var dur = ((Date.now() - start_ts) /1000);
            // console.log("_qt_placeQuicktext() DONE "+ dur + "s");
            // // self._analyticsPlaceDesign('quickText', dur, file.previewId);
            // self._analyticsQuickTextUpdate()

            return file;
        };

        /**
         * All fonts need to be provided as dataUrl within the SVG when rendered into a canvas. (If they're not
         * installed on the system which we can't assume.)
         * This copies the content of quicktext-fonts.css into the given element. It's expected that this css file
         * contains @font-face entries with wff2 files as dataUrls. Eg:
         * // @font-face {font-family: 'Indie Flower'; src: url(data:application/font-woff2;charset=utf-8;base64,d09GMgABAAAAAKtEABEAAAABh...) format('woff2');}
         * All fonts to be embedded need to be in 'quicktext-fonts.css' or 'packed_plugins.css'
         * AND their fontFamily name must be included in self.fontMap
         * @private
         * @param DomElement to add the font definition into
         */
        self._qt_copyFontsToSvg = function(elem) {
            var styleSheets = document.styleSheets;
            self._qt_removeFontsFromSvg(elem);
            for(var ss=0;ss<styleSheets.length;ss++) {
                if (styleSheets[ss].href &&
                    (styleSheets[ss].href.includes("quicktext-fonts.css") || styleSheets[ss].href.includes("packed_plugins.css"))) {
                    var rules = styleSheets[ss].cssRules;
                    for(var r=0;r<rules.length;r++) {
                         if (rules[r].constructor == CSSFontFaceRule) {
                             // if (rules[r].cssText && rules[r].cssText.includes('MrBeamQuickText')) {
                             if (rules[r].style && rules[r].style.fontFamily) {
                                 var fontName = rules[r].style.fontFamily.replace(/["']/g, '').trim();
                                 if (self.fontMap.indexOf(fontName) > -1) {
                                     $(elem).append(rules[r].cssText);
                                 }
                             }
                         }
                    }
                }
            }
        };

        /**
         * removes the fonts added by _qt_copyFontsToSvg()
         * @private
         */
		self._qt_removeFontsFromSvg = function(elem) {
		    $(elem).empty();
        };

		self._qt_dialogClose = function() {
            self._analyticsQuickTextUpdate(self.currentQuickTextAnalyticsData);
        };

        // ***********************************************************
		//  QUICKTEXT end
        // ***********************************************************

		self.wheel_zoom = function(target, ev){
			if (ev.originalEvent.shiftKey) {
				var wheel = ev.originalEvent.wheelDelta;
				var targetBBox = ev.currentTarget.getBoundingClientRect();
				var xPerc = (ev.clientX - targetBBox.left) / targetBBox.width;
				var yPerc = (ev.clientY - targetBBox.top) / targetBBox.height;
				var deltaZoom = Math.sign(-wheel)/100;
				self.set_zoom_factor(deltaZoom, xPerc, yPerc);
			}
		};

		self.mouse_drag = function(target, ev){
			if (ev.originalEvent.shiftKey) {
				var pos = self._get_pointer_event_position_MM(ev, ev.currentTarget);
				var newOffX = self.zoomOffX() - pos.dx;
				var newOffY = self.zoomOffY() - pos.dy;
				self.set_zoom_offX(newOffX);
				self.set_zoom_offY(newOffY);
			}
		};

		self._get_pointer_event_position_MM = function(event, target){
			var percPos = self._get_pointer_event_position_Percent(event, target);
			var x = percPos.x * self.workingAreaWidthMM() * self.zoom() + self.zoomOffX();
			var y = percPos.y * self.workingAreaHeightMM() * self.zoom() + self.zoomOffY();
			var dx = percPos.dx * self.workingAreaWidthMM() * self.zoom() ;
			var dy = percPos.dy * self.workingAreaHeightMM() * self.zoom();
			return {x: x, y: y, dx: dx, dy: dy};
		};

		self._get_pointer_event_position_Percent = function(event, target){
			var targetBBox = target.getBoundingClientRect();
			var xPerc = (event.clientX - targetBBox.left) / targetBBox.width;
			var yPerc = (event.clientY - targetBBox.top) / targetBBox.height;
			var dxPerc = (event.originalEvent.movementX) / targetBBox.width;
			var dyPerc = (event.originalEvent.movementY) / targetBBox.height;
			return {x: xPerc, y: yPerc, dx: dxPerc, dy: dyPerc};
		};

		self._analyticsPrepareAndInsertSVG = function(analyticsData){
		    if (analyticsData._skip) {return}
		    analyticsData.file_type = analyticsData.file_type || null;
		    self._sendAnalytics('svg_prepare_and_insert', analyticsData);
		    console.log("svg_prepare_and_insert: ", analyticsData);
        };

		self._analyticsPlaceImage = function(analyticsData){
		    if (analyticsData._skip) {return}
		    analyticsData.file_type = analyticsData.file_type || null;
		    self._sendAnalytics('img_place', analyticsData);
		    console.log("img_place: ", analyticsData);
        };

		self._analyticsQuickShapeUpdate = function(analyticsData){
		    if (analyticsData) {
                self._sendAnalytics('quick_shape_update', analyticsData);
                console.log("quick_shape_update: ", analyticsData);
            }
        };

		self._analyticsQuickTextUpdate = function(analyticsData){
		    if (analyticsData) {
                self._sendAnalytics('quick_text_update', analyticsData);
                console.log("quick_text_update: ", analyticsData);
            }
        };

		self._analyticsPlaceGco = function(analyticsData){
		    if (analyticsData) {
                self._sendAnalytics('gco_place', analyticsData);
                console.log("gco_place: ", analyticsData);
            }
        };

		self._sendAnalytics = function(event, payload){
		    self.analytics.send_fontend_event(event, payload);
        };


	}


    // view model class, parameters for constructor, container to bind to
    ADDITIONAL_VIEWMODELS.push([WorkingAreaViewModel,
		["loginStateViewModel", "settingsViewModel", "printerStateViewModel",
			"gcodeFilesViewModel", "laserCutterProfilesViewModel", "cameraViewModel",
            "readyToLaserViewModel", "tourViewModel", "analyticsViewModel"],
		[document.getElementById("area_preview"),
			document.getElementById("homing_overlay"),
			document.getElementById("working_area_files"),
            document.getElementById("quick_text_dialog"),
            document.getElementById("quick_shape_dialog"),
			document.getElementById("zoomFactor")
		]]);

});<|MERGE_RESOLUTION|>--- conflicted
+++ resolved
@@ -524,19 +524,8 @@
 		self.placeDXF = function(file, callback) {
 		    var start_ts = Date.now();
 			var url = self._getSVGserveUrl(file);
-<<<<<<< HEAD
 			cb = function (fragment, timestamps) {
 			    var duration_load = timestamps.load_done ? timestamps.load_done - start_ts : null;
-=======
-
-			cb = function (fragment) {
-				// does not work. false positives.
-//				if(fragment.node.textContent.trim() === ""){ // workaround. try catch does somehow not work.
-//					self.file_not_readable();
-//					return;
-//				}
-
->>>>>>> 960a4471
 				var origin = file["refs"]["download"];
 
 				var tx = 0;
@@ -600,6 +589,7 @@
                 analyticsData.path_char_lengths = [];
                 analyticsData.text_font_families = [];
                 analyticsData.removed_unsupported_elements = {};
+                analyticsData.removed_unnecessary_elements = {};
                 analyticsData.removed_import_references = 0;
                 analyticsData.ignored_elements = {};
                 analyticsData.namespaces = [];
@@ -749,10 +739,13 @@
                 }
             }
 
-            // find all elements with "display=none" and remove them
-            fragment.selectAll("[display=none]").remove(); // TODO check if this really works. I (tp) doubt it.
-            fragment.selectAll("script").remove();
-            fragment.selectAll("metadata").remove();
+            // remove other unnecessary or invisible ("display=none") elements
+            let removeElements = fragment.selectAll("metadata, script, [display=none]");
+            for (var i = 0; i < removeElements.length; i++) {
+                if (!(removeElements[i] in analyticsData.removed_unnecessary_elements)) analyticsData.removed_unnecessary_elements[removeElements[i].type] = 0;
+                analyticsData.removed_unnecessary_elements[removeElements[i].type]++;
+            }
+            removeElements.remove();
             return fragment;
 		};
 
