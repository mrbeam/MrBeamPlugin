--- conflicted
+++ resolved
@@ -469,11 +469,11 @@
 					newSvg.clean_gc();
 				});
 				newSvg.ftRegisterAfterTransformCallback(function(){
-					newSvg.embed_gc(self.flipYMatrix(), self.workingAreaWidthMM(), self.workingAreaHeightMM(), self.gc_options);
+//					newSvg.embed_gc(self.flipYMatrix(), self.workingAreaWidthMM(), self.workingAreaHeightMM(), self.gc_options);
 				});
 				
 
-				newSvg.embed_gc(self.flipYMatrix(), self.workingAreaWidthMM(), self.workingAreaHeightMM(), self.gc_options);
+//				newSvg.embed_gc(self.flipYMatrix(), self.workingAreaWidthMM(), self.workingAreaHeightMM(), self.gc_options);
 
 				setTimeout(function(){
 					newSvg.ftReportTransformation();
@@ -509,7 +509,7 @@
 			svg.data('fitMatrix', null);
 			$('#'+file.id).removeClass('misfit');
 			self.svgTransformUpdate(svg);
-			svg.embed_gc(self.flipYMatrix(), self.workingAreaWidthMM(), self.workingAreaHeightMM(), self.gc_options);
+//			svg.embed_gc(self.flipYMatrix(), self.workingAreaWidthMM(), self.workingAreaHeightMM(), self.gc_options);
 		};
 
 		self.placeDXF = function(file) {
@@ -1418,11 +1418,7 @@
 				if(design.type === 'model' || design.type === 'quicktext'){
 					var svg = snap.select('#' + design.previewId);
 					var misfitting = self.outsideWorkingArea(svg);
-<<<<<<< HEAD
 					// console.log("Misfitting: ", misfitting);
-=======
-//					console.log("Misfitting: ", misfitting);
->>>>>>> 073a7920
 					if(misfitting.oversized || misfitting.outside){
 						svg.data('fitMatrix', misfitting);
 						$('#'+design.id).addClass('misfit');
