--- conflicted
+++ resolved
@@ -99,7 +99,7 @@
 		self.availableHeight = ko.observable(undefined);
 		self.availableWidth = ko.observable(undefined);
 		self.px2mm_factor = 1; // initial value
-		self.svgDPI = self.settings.settings.plugins.mrbeam.svgDPI;
+		self.svgDPI = function(){return 90;} // initial value, gets overwritten by settings in onAllBound()
 
 		self.workingAreaWidthMM = ko.computed(function(){
 			return self.profile.currentProfileData().volume.width() - self.profile.currentProfileData().volume.origin_offset_x();
@@ -112,14 +112,9 @@
 			return Snap.matrix(1,0,0,-1,0,h);
 		}, self);
 
+        // get overwritten by settings in onAllBound()
 		self.gc_options = ko.computed(function(){
-			return {
-				enabled: self.settings.settings.plugins.mrbeam.gcode_nextgen.enabled(),
-                precision: self.settings.settings.plugins.mrbeam.gcode_nextgen.precision(),
-                optimize_travel: self.settings.settings.plugins.mrbeam.gcode_nextgen.optimize_travel(),
-                small_paths_first: self.settings.settings.plugins.mrbeam.gcode_nextgen.small_paths_first(),
-				clipRect: [0,0,self.workingAreaWidthMM(), self.workingAreaHeightMM()]
-			};
+			return {enabled: false};
 		});
 
         // QuickText fields
@@ -450,11 +445,7 @@
 
 				// scale matrix
 
-<<<<<<< HEAD
-				var mat = self.getDocumentViewBoxMatrix(doc_dimensions.width, doc_dimensions.height, doc_dimensions.viewbox);
-=======
 				var mat = self.getDocumentViewBoxMatrix(doc_dimensions, doc_dimensions.viewbox);
->>>>>>> db1ba42b
 //				var dpiscale = 90 / self.settings.settings.plugins.mrbeam.svgDPI() * (25.4/90);
 //				var dpiscale = 25.4 / self.settings.settings.plugins.mrbeam.svgDPI();
 //                var scaleMatrixStr = new Snap.Matrix(mat[0][0],mat[0][1],mat[1][0],mat[1][1],mat[0][2],mat[1][2]).scale(dpiscale).toTransformString();
@@ -501,10 +492,6 @@
 				newSvg.ftRegisterAfterTransformCallback(function(){
 					newSvg.embed_gc(self.flipYMatrix(), self.gc_options());
 				});
-<<<<<<< HEAD
-
-=======
->>>>>>> db1ba42b
 
 
 				newSvg.embed_gc(self.flipYMatrix(), self.gc_options());
@@ -586,24 +573,9 @@
 		self._get_generator_info = function(f){
 			var gen = null;
 			var version = null;
-<<<<<<< HEAD
-
-			// detect Inkscape by attribute
-			var root = f.select('svg');
-			if(root === null){
-				console.log("svg root el not found");
-				var attrs = f.node.attributes;
-				var inkscape_version = attrs['inkscape:version'];
-				if(inkscape_version !== undefined){
-					version = inkscape_version;
-					console.log("XX Generator:", gen, version);
-					return {generator: gen, version: version};
-				}
-=======
 			var root_attrs;
 			if(f.select('svg') === null){
 				root_attrs = f.node.attributes;
->>>>>>> db1ba42b
 			} else {
 				root_attrs = f.select('svg').node.attributes;
 			}
@@ -1508,24 +1480,30 @@
 			self.init();
 		};
 
-<<<<<<< HEAD
-		self.onStartupComplete = function(){
-			self.initCameraCalibration();
-		};
+		self.onAllBound = function(allViewModels){
+		    self.svgDPI = self.settings.settings.plugins.mrbeam.svgDPI;
+            self.gc_options = ko.computed(function(){
+                return {
+                    enabled: self.settings.settings.plugins.mrbeam.gcode_nextgen.enabled(),
+                    precision: self.settings.settings.plugins.mrbeam.gcode_nextgen.precision(),
+                    optimize_travel: self.settings.settings.plugins.mrbeam.gcode_nextgen.optimize_travel(),
+                    small_paths_first: self.settings.settings.plugins.mrbeam.gcode_nextgen.small_paths_first(),
+                    clipRect: [0,0,self.workingAreaWidthMM(), self.workingAreaHeightMM()]
+                };
+            });
+        };
 
 		self.onTabChange = function(current, prev){
 		    if(current == '#settings'){
 		        // Since Settings is not a BS dialog anymore,
                 // we need to trigger 'show' and 'hidden' events "manually"
                 // for OctoPrint to trigger onSettingsShown() and onSettingsHidden()
-			    if (self.settings && self.settings.settingsDialog) {
+                if (self.settings && self.settings.settingsDialog) {
                     self.settings.settingsDialog.trigger('show');
                 }
-            }
-        };
-
-=======
->>>>>>> db1ba42b
+		    }
+		};
+
 		self.onAfterTabChange = function(current, prev){
 			if(current == '#workingarea'){
 				self.trigger_resize();
