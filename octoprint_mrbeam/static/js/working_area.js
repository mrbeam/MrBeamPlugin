--- conflicted
+++ resolved
@@ -672,9 +672,7 @@
 				}
 			}
 
-<<<<<<< HEAD
-//			console.log("Generator:", gen, version);
-=======
+
 			// detect dxf.js generated svg
 			// <!-- Created with dxf.js -->
 			for (var i = 0; i < children.length; i++) {
@@ -688,7 +686,6 @@
 				}
 			}
 			console.log("Generator:", gen, version);
->>>>>>> 03cb273a
 			return { generator: 'unknown', version: 'unknown' };
 		};
 
@@ -736,13 +733,8 @@
 
 		self._getDocumentScaleToMM = function(declaredUnit, generator){
 			if(declaredUnit === null || declaredUnit === ''){
-<<<<<<< HEAD
+//				console.log("unit '" + declaredUnit + "' not found. Assuming 'px'");
 				declaredUnit = 'px';
-//				console.log("unit '" + declaredUnit + "' not found. Assuming 'px'");
-=======
-				console.log("unit '" + declaredUnit + "' not found. Assuming 'px'");
-				declaredUnit = 'px';
->>>>>>> 03cb273a
 			}
 			if(declaredUnit === 'px' || declaredUnit === ''){
 				if(generator.generator === 'inkscape'){
