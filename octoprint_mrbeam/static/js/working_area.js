--- conflicted
+++ resolved
@@ -441,11 +441,7 @@
          * @param callback
          */
 		self.placeSVG = function(file, callback) {
-<<<<<<< HEAD
-		    let start_ts = Date.now();
-=======
 		    var start_ts = Date.now();
->>>>>>> 0db62684
 			var url = self._getSVGserveUrl(file);
 			cb = function (fragment) {
 				if(self._isBinaryData(fragment.node.textContent)) { // workaround: only catching one loading error
@@ -472,14 +468,10 @@
 
 				var insertedId = self._prepareAndInsertSVG(fragment, previewId, origin, scaleMatrixStr);
 				if(typeof callback === 'function') callback(insertedId);
-<<<<<<< HEAD
-			    console.log("placeSVG DONE "+ ((Date.now() - start_ts) /1000) + "s")
-=======
 
 				var dur = ((Date.now() - start_ts) /1000);
 			    console.log("placeSVG() DONE "+ dur + "s");
                 self._analyticsPlaceDesign('svg', dur, id);
->>>>>>> 0db62684
 			};
 			try { // TODO Figure out why the loading exception is not caught.
 				self.loadSVG(url, cb);
