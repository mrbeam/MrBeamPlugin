--- conflicted
+++ resolved
@@ -3910,7 +3910,6 @@
                 }
 
                 // update text stroke
-<<<<<<< HEAD
                 let qtOutlineGroup = g.select(".qtOutlineGroup");
                 if (isStroked) {
                     // create text stroke path if option is enabled and ignore if already added
@@ -3919,13 +3918,6 @@
                             class: "qtOutline vector_outline",
                         });
                     }
-=======
-                if (isStroked) {
-                    // create text stroke path if option is enabled and ignore if already added
-                    g.select(".qtOutlineGroup")?.path().attr({
-                        class: "qtOutline vector_outline",
-                    });
->>>>>>> a01f733f
                     // add selected attributes to stroke path
                     g.select("path").attr({
                         stroke: strokeColor,
@@ -3933,11 +3925,7 @@
                         "fill-opacity": isFilled ? 1 : 0,
                     });
                 } else {
-<<<<<<< HEAD
                     qtOutlineGroup.select("path")?.remove();
-=======
-                    g.select("qtOutlineGroup")?.remove();
->>>>>>> a01f733f
                 }
 
                 // update text rect (rect is for selection only)
