--- conflicted
+++ resolved
@@ -1215,11 +1215,7 @@
 			    validEng = true;
             }
 
-<<<<<<< HEAD
-			const validJob = validCut || validEng;
-=======
 			let validJob = validCut || validEng;
->>>>>>> d7f73aff
 
             return validJob
         };
@@ -1293,7 +1289,6 @@
 			if(self.gcodeFilesToAppend.length === 1 && self.svg === undefined) {
                 self.files.startGcodeWithSafetyWarning(self.gcodeFilesToAppend[0]);
             } else if (!self._validJobForMaterial()) {
-<<<<<<< HEAD
 			    let valid;
 			    if (self.has_cutting_proposal()) {
 			        valid = "engraved";
@@ -1313,23 +1308,6 @@
 
 			    $('#empty_job_modal').find('.modal-body p').text(message);
                 $('#empty_job_modal').modal('show');
-=======
-			    let job;
-			    let valid;
-			    if (self.has_cutting_proposal()) {
-			        job = "cut";
-			        valid = "engraving";
-                } else {
-			        job = "engraved";
-			        valid = "cutting";
-                }
-                const message = "Sorry, but the selected design can't be " + job + " in " +
-                    self.selected_material().name + ". It only works for " + valid +
-                    ", which is not supported for this material.";
-
-			    $('#conversion_material_design_error').find('.modal-body').text(message);
-                $('#conversion_material_design_error').modal('show');
->>>>>>> d7f73aff
 			} else {
 				if(self._allParametersSet()){
 					//self.update_colorSettings();
