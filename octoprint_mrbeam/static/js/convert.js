$(function(){

	function VectorConversionViewModel(params) {
		var self = this;

		self.loginState = params[0];
		self.settings = params[1];
		self.state = params[2];
		self.workingArea = params[3];
		self.files = params[4];

		self.target = undefined;
		self.file = undefined;
		self.data = undefined;
		self.slicing_progress = ko.observable(0);
		self.slicing_in_progress = ko.observable(false);

		self.title = ko.observable(undefined);
		self.slicer = ko.observable();
		self.slicers = ko.observableArray();
		self.profile = ko.observable();
		self.profiles = ko.observableArray();
		self.defaultSlicer = undefined;
		self.defaultProfile = undefined;
		
		// expert settings
		self.showHints = ko.observable(false);
		self.showExpertSettings = ko.observable(false);
		self.gcodeFilename = ko.observable();
		self.pierceTime = ko.observable(0);

		// vector settings
		self.show_vector_parameters = ko.observable(true);
		self.laserIntensity = ko.observable(undefined);
		self.laserSpeed = ko.observable(undefined);
		self.maxSpeed = ko.observable(3000);
		self.minSpeed = ko.observable(20);
		self.fill_areas = ko.observable(false);
<<<<<<< HEAD
		self.set_passes = ko.observable(1);
=======
		self.cut_outlines = ko.observable(true);
>>>>>>> 087b913f
		self.show_fill_areas_checkbox = ko.observable(false);


		// material menu
		//TODO make not hardcoded
		//[laserInt,speed,engraveWhite,engraveBlack,speedWhite,speedBlack]
		self.materials_settings = {
			'default':[500, 300, 0, 500, 1500, 250],
			'wood':[ 800, 200, 0, 500, 1000, 200],
			'kraftplex':[1000, 200, 0, 250, 3000, 500],
			'foam rubber':[600, 200, 0, 301, 3000, 1000]
		};
		var setting_keys = [];
		for(k in self.materials_settings){
			setting_keys.push(k);
		}
		self.material_menu = ko.observableArray(setting_keys);
		self.selected_material = ko.observable();


		// image engraving stuff
		// preset values are a good start for wood engraving
		self.images_placed = ko.observable(false);
		self.text_placed = ko.observable(false);
		self.show_image_parameters = ko.computed(function(){
			return (self.images_placed() || self.text_placed()
                    || (self.fill_areas() && self.show_vector_parameters()));
		});
		self.imgIntensityWhite = ko.observable(0);
		self.imgIntensityBlack = ko.observable(500);
		self.imgFeedrateWhite = ko.observable(1500); 
		self.imgFeedrateBlack = ko.observable(250);
		self.imgDithering = ko.observable(false);
		self.imgSharpening = ko.observable(1);
		self.imgContrast = ko.observable(1);
		self.beamDiameter = ko.observable(0.2);
		
		self.sharpeningMax = 25;
		self.contrastMax = 2;
		
		// preprocessing preview ... returns opacity 0.0 - 1.0
		self.sharpenedPreview = ko.computed(function(){
			if(self.imgDithering()) return 0;
			else {
				var sharpeningPercents = (self.imgSharpening() - 1)/(self.sharpeningMax - 1);
				var contrastPercents = (self.imgContrast() - 1)/(self.contrastMax - 1);
				return sharpeningPercents - contrastPercents/2;
			}
		}, self);
		self.contrastPreview = ko.computed(function(){
			if(self.imgDithering()) return 0;
			else {
				var sharpeningPercents = (self.imgSharpening() - 1)/(self.sharpeningMax - 1);
				var contrastPercents = (self.imgContrast() - 1)/(self.contrastMax - 1);
				return contrastPercents - sharpeningPercents/2;
			}
		}, self);
		

		self.maxSpeed.subscribe(function(val){
			self._configureFeedrateSlider();
		});

		// shows conversion dialog and extracts svg first
		self.show_conversion_dialog = function() {
			self.gcodeFilesToAppend = self.workingArea.getPlacedGcodes();
			self.show_vector_parameters(self.workingArea.getPlacedSvgs().length > 0);
			self.show_fill_areas_checkbox(self.workingArea.hasFilledVectors())
			self.images_placed(self.workingArea.getPlacedImages().length > 0);
            self.text_placed(self.workingArea.hasTextItems());
			//self.show_image_parameters(self.workingArea.getPlacedImages().length > 0);

			if(self.show_vector_parameters() || self.show_image_parameters()){
				if(self.laserIntensity() === undefined){
					var intensity = self.settings.settings.plugins.mrbeam.defaultIntensity();
					self.laserIntensity(intensity);
				} 
				if(self.laserSpeed() === undefined){
					var speed = self.settings.settings.plugins.mrbeam.defaultFeedrate();
					self.laserSpeed(speed);
				}

				var gcodeFile = self.create_gcode_filename(self.workingArea.placedDesigns());
				self.gcodeFilename(gcodeFile);

				self.title(gettext("Converting"));
				$("#dialog_vector_graphics_conversion").modal("show"); // calls self.convert() afterwards
			} else {
				// just gcodes were placed. Start lasering right away.
				self.convert();
			}
		};
		
		self.cancel_conversion = function(){
			if(self.slicing_in_progress()){
				// TODO cancel slicing at the backend properly
				self.slicing_in_progress(false);
			}
		};

		self.create_gcode_filename = function(placedDesigns){
			if(placedDesigns.length > 0){
				var filemap = {};
				for(var idx in placedDesigns){
					var design = placedDesigns[idx];
					var end = design.name.lastIndexOf('.');
					var name = design.name.substring(0, end);
					if(filemap[name] !== undefined) filemap[name] += 1;
					else filemap[name] = 1;
				}
				var mostPlaced;
				var placed = 0;
				for(var name in filemap){
					if(filemap[name] > placed){
						mostPlaced = name;
						placed = filemap[name];
					}
				}
				var uniqueDesigns = Object.keys(filemap).length;
				var gcode_name = mostPlaced;
				if(placed > 1) gcode_name += "." + placed + "x";
				if(uniqueDesigns > 1){
					gcode_name += "_"+(uniqueDesigns-1)+"more";
				}
				
				return gcode_name;
			} else { 
				console.error("no designs placed.");
				return;
			}
		};



		self.set_settings = ko.computed(function(){
			//[laserInt,speed,engraveWhite,engraveBlack,speedWhite,speedBlack]
			if(self.selected_material() === undefined){return;}

			var settings = self.materials_settings[self.selected_material()];
			console.log(settings);
			self.laserIntensity(settings[0]);
			self.laserSpeed(settings[1]);
			self.imgIntensityWhite(settings[2]);
			self.imgIntensityBlack(settings[3]);
			self.imgFeedrateWhite(settings[4]);
			self.imgFeedrateBlack(settings[5]);

		});

		self.settingsString = ko.computed(function(){
			var intensity = self.laserIntensity();
			var feedrate = self.laserSpeed();
			var settingsString = "_i" + intensity + "s" + Math.round(feedrate);
			return settingsString;
		});

		self.slicer.subscribe(function(newValue) {
			self.profilesForSlicer(newValue);
		});

		self.enableConvertButton = ko.computed(function() {
			if (self.slicing_in_progress() || self.laserIntensity() === undefined || self.laserSpeed() === undefined || self.gcodeFilename() === undefined) {
				return false;
			} else {
				var tmpIntensity = self.laserIntensity();
				var tmpSpeed = self.laserSpeed();
				var tmpGcodeFilename = self.gcodeFilename().trim();
				return tmpGcodeFilename !== ""
					&& tmpIntensity > 0 && tmpIntensity <= 1000 // TODO no magic numbers here!
					&& tmpSpeed >= self.minSpeed() && tmpSpeed <= self.maxSpeed();
			}
		});

		self.requestData = function() {
			$.ajax({
				url: API_BASEURL + "slicing",
				type: "GET",
				dataType: "json",
				success: self.fromResponse
			});
		};

		self.fromResponse = function(data) {
			self.data = data;

			var selectedSlicer = undefined;
			self.slicers.removeAll();
			_.each(_.values(data), function(slicer) {
				var name = slicer.displayName;
				if (name === undefined) {
					name = slicer.key;
				}

				if (slicer.default) {
					selectedSlicer = slicer.key;
				}

				self.slicers.push({
					key: slicer.key,
					name: name
				});
			});

			if (selectedSlicer !== undefined) {
				self.slicer(selectedSlicer);
			}

			self.defaultSlicer = selectedSlicer;
		};

		self.profilesForSlicer = function(key) {
			if (key === undefined) {
				key = self.slicer();
			}
			if (key === undefined || !self.data.hasOwnProperty(key)) {
				return;
			}
			var slicer = self.data[key];

			var selectedProfile = undefined;
			self.profiles.removeAll();
			_.each(_.values(slicer.profiles), function(profile) {
				var name = profile.displayName;
				if (name === undefined) {
					name = profile.key;
				}

				if (profile.default) {
					selectedProfile = profile.key;
				}

				self.profiles.push({
					key: profile.key,
					name: name
				});
			});

			if (selectedProfile !== undefined) {
				self.profile(selectedProfile);
			}

			self.defaultProfile = selectedProfile;
		};

		self.convert = function() {
			if(self.gcodeFilesToAppend.length === 1 && self.svg === undefined){
				self.files.startGcodeWithSafetyWarning(self.gcodeFilesToAppend[0]);
			} else {
				self.slicing_in_progress(true);
				self.workingArea.getCompositionSVG(self.fill_areas(), self.cut_outlines(), function(composition){
					self.svg = composition;	
					var filename = self.gcodeFilename() + self.settingsString() + '.gco';
					var gcodeFilename = self._sanitize(filename);

					var data = {
						command: "convert",
						"profile.speed": self.laserSpeed(),
						"profile.intensity": self.laserIntensity(),
						"profile.fill_areas": self.fill_areas(),
<<<<<<< HEAD
						"profile.set_passes": self.set_passes(),
=======
						"profile.cut_outlines" : self.cut_outlines(),
>>>>>>> 087b913f
						"profile.pierce_time": self.pierceTime(),
						"profile.intensity_black" : self.imgIntensityBlack(),
						"profile.intensity_white" : self.imgIntensityWhite(),
						"profile.feedrate_black" : self.imgFeedrateBlack(),
						"profile.feedrate_white" : self.imgFeedrateWhite(),
						"profile.img_contrast" : self.imgContrast(),
						"profile.img_sharpening" : self.imgSharpening(),
						"profile.img_dithering" : self.imgDithering(),
						"profile.beam_diameter" : self.beamDiameter(),
						slicer: "svgtogcode",
						gcode: gcodeFilename
					};

					if(self.svg !== undefined){
						data.svg = self.svg;
					} else {
						data.svg = '<svg height="0" version="1.1" width="0" xmlns="http://www.w3.org/2000/svg"><defs/></svg>';
					}
					if(self.gcodeFilesToAppend !== undefined){
						data.gcodeFilesToAppend = self.gcodeFilesToAppend;
					}

					$.ajax({
						url: "plugin/mrbeam/convert",
						type: "POST",
						dataType: "json",
						contentType: "application/json; charset=UTF-8",
						data: JSON.stringify(data)
					});

				});
			}
		};

		self._sanitize = function(name) {
			return name.replace(/[^a-zA-Z0-9\-_\.\(\) ]/g, "").replace(/ /g, "_");
		};

		self.onStartup = function() {
			self.requestData();
			self.state.conversion = self; // hack! injecting method to avoid circular dependency.
			self.files.conversion = self;
			self._configureIntensitySlider();
			self._configureFeedrateSlider();
			self._configureImgSliders();
		};
		
		self.onSlicingProgress = function(slicer, model_path, machinecode_path, progress){
			self.slicing_progress(progress);
		};
		self.onEventSlicingStarted = function(payload){
			self.slicing_in_progress(true);
		};
		self.onEventSlicingDone = function(payload){
			// payload
//			gcode: "ex_11more_i1000s300.gco"
//			gcode_location: "local"
//			stl: "local/ex_11more_i1000s300.svg"
//			time: 30.612739086151123
			self.gcodeFilename(undefined);
			self.svg = undefined;
			$("#dialog_vector_graphics_conversion").modal("hide");
			self.slicing_in_progress(false);
			//console.log("onSlicingDone" , payload);
		};
		self.onEventSlicingCancelled = function(payload){
			self.gcodeFilename(undefined);
			self.svg = undefined;
			self.slicing_in_progress(false);
			$("#dialog_vector_graphics_conversion").modal("hide");
			//console.log("onSlicingCancelled" , payload);
		};
		self.onEventSlicingFailed = function(payload){
			self.slicing_in_progress(false);
			//console.log("onSlicingFailed" , payload);
		};

		self._configureIntensitySlider = function() {
			self.intensitySlider = $("#svgtogcode_intensity_slider").slider({
				id: "svgtogcode_intensity_slider_impl",
				reversed: false,
				selection: "after",
				orientation: "horizontal",
				min: 1,
				max: 1000,
				step: 1,
				value: 500,
				enabled: true,
				formatter: function(value) { return "" + (value/10) +"%"; }
			}).on("slideStop", function(ev){
				self.laserIntensity(ev.value);
			});

			self.laserIntensity.subscribe(function(newVal){
				self.intensitySlider.slider('setValue', parseInt(newVal));
			});
		};

		self._configureFeedrateSlider = function() {
			self.feedrateSlider = $("#svgtogcode_feedrate_slider").slider({
				id: "svgtogcode_feedrate_slider_impl",
				reversed: false,
				selection: "after",
				orientation: "horizontal",
				min: 0,
				max: 100, // fixed values to avoid reinitializing after profile changes
				step: 1,
				value: 300,
				enabled: true,
				formatter: function(value) { return "" + Math.round(self._calcRealSpeed(value)) +"mm/min"; }
			});

			// use the class as a flag to avoid double binding of the slideStop event
			if($("#svgtogcode_feedrate_slider").attr('class') === 'uninitialized'){ // somehow hasClass(...) did not work ???
				self.feedrateSlider.on("slideStop", function(ev){
					$('#svgtogcode_feedrate').val(self._calcRealSpeed(ev.value));
					self.laserSpeed(self._calcRealSpeed(ev.value));
				});
				$("#svgtogcode_feedrate_slider").removeClass('uninitialized');
			}

			var speedSubscription = self.laserSpeed.subscribe(function(fromSettings){
				var realVal = parseInt(fromSettings);
				var val = 100*(realVal - self.minSpeed()) / (self.maxSpeed() - self.minSpeed());
				self.feedrateSlider.slider('setValue', val);
				//speedSubscription.dispose(); // only do it once
			});
		};

		self._calcRealSpeed = function(sliderVal){
			return Math.round(self.minSpeed() + sliderVal/100 * (self.maxSpeed() - self.minSpeed()));
		};
		
		self._configureImgSliders = function() {
			self.contrastSlider = $("#svgtogcode_contrast_slider").slider({
				step: .1,
				min: 1,
				max: self.contrastMax,
				value: 1,
				tooltip: 'hide'
			}).on("slide", function(ev){
				self.imgContrast(ev.value);
			});
			
			self.sharpeningSlider = $("#svgtogcode_sharpening_slider").slider({
				step: 1,
				min: 1,
				max: self.sharpeningMax,
				value: 1,
				class: 'img_slider',
				tooltip: 'hide'
			}).on("slide", function(ev){
				self.imgSharpening(ev.value);
			});

		};

		self.showExpertSettings.subscribe(function(){
			$('#dialog_vector_graphics_conversion').trigger('resize');
		});

	}
	
    ADDITIONAL_VIEWMODELS.push([VectorConversionViewModel, 
		["loginStateViewModel", "settingsViewModel", "printerStateViewModel", "workingAreaViewModel", "gcodeFilesViewModel"], 
		document.getElementById("dialog_vector_graphics_conversion")]);
	
});<|MERGE_RESOLUTION|>--- conflicted
+++ resolved
@@ -36,11 +36,8 @@
 		self.maxSpeed = ko.observable(3000);
 		self.minSpeed = ko.observable(20);
 		self.fill_areas = ko.observable(false);
-<<<<<<< HEAD
 		self.set_passes = ko.observable(1);
-=======
 		self.cut_outlines = ko.observable(true);
->>>>>>> 087b913f
 		self.show_fill_areas_checkbox = ko.observable(false);
 
 
@@ -300,11 +297,8 @@
 						"profile.speed": self.laserSpeed(),
 						"profile.intensity": self.laserIntensity(),
 						"profile.fill_areas": self.fill_areas(),
-<<<<<<< HEAD
 						"profile.set_passes": self.set_passes(),
-=======
 						"profile.cut_outlines" : self.cut_outlines(),
->>>>>>> 087b913f
 						"profile.pierce_time": self.pierceTime(),
 						"profile.intensity_black" : self.imgIntensityBlack(),
 						"profile.intensity_white" : self.imgIntensityWhite(),
