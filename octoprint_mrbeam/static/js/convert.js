--- conflicted
+++ resolved
@@ -262,7 +262,6 @@
                     self.save_custom_material_name(
                         self.selected_material().name
                     );
-
                     self.save_custom_material_image(
                         self.selected_material().img
                     );
@@ -429,7 +428,7 @@
             }
             // sort before we store it.
             tmp.sort(self._thickness_sort_function);
-            new_material.colors[color] = {cut: tmp, engrave: engrave_setting};
+            new_material.colors[color] = { cut: tmp, engrave: engrave_setting };
 
             var data = {};
             data[key] = new_material;
@@ -470,7 +469,7 @@
                             gettext(
                                 "Unable to save your custom material settings at the moment.%(br)sCheck connection to Mr Beam and try again."
                             ),
-                            {br: "<br/>"}
+                            { br: "<br/>" }
                         ),
                         type: "error",
                         hide: true,
@@ -498,7 +497,7 @@
                             gettext(
                                 "Successfully restored %(number)d custom materials from file."
                             ),
-                            {number: Object.keys(materials).length}
+                            { number: Object.keys(materials).length }
                         ),
                         type: "info",
                         hide: true,
@@ -515,7 +514,7 @@
                             gettext(
                                 "Unable to save your custom material settings at the moment.%(br)sCheck connection to Mr Beam and try again."
                             ),
-                            {br: "<br/>"}
+                            { br: "<br/>" }
                         ),
                         type: "error",
                         hide: true,
@@ -606,7 +605,7 @@
                 //				console.log("closest color to " + hex, closest);
                 return material.colors[closest];
             } else {
-                return {engrave: self.no_engraving, cut: []};
+                return { engrave: self.no_engraving, cut: [] };
             }
         };
 
@@ -992,6 +991,7 @@
         self.images_placed = ko.observable(false);
         self.text_placed = ko.observable(false);
         self.filled_shapes_placed = ko.observable(false);
+        self.engrave_outlines = ko.observable(false);
 
         self.show_image_parameters = ko.computed(function () {
             return (
@@ -1315,7 +1315,7 @@
             intensity,
             feedrate,
             passes,
-            pierceTime
+            pierce_time
         ) {
             const intensityValid =
                 !isNaN(intensity) && intensity <= 100 && intensity >= 0;
@@ -1725,7 +1725,7 @@
             if (self.dontRemindMeAgainChecked() == self.showFocusReminder()) {
                 let focusReminder = !self.dontRemindMeAgainChecked();
                 self.showFocusReminder(focusReminder);
-                let data = {focusReminder: focusReminder};
+                let data = { focusReminder: focusReminder };
                 OctoPrint.simpleApiCommand("mrbeam", "focus_reminder", data)
                     .done(function (response) {
                         self.settings.requestData();
@@ -1747,7 +1747,7 @@
                                     gettext(
                                         "Unable to save your focus reminder state at the moment.%(br)sCheck connection to Mr Beam and try again."
                                     ),
-                                    {br: "<br/>"}
+                                    { br: "<br/>" }
                                 ),
                                 type: "error",
                                 hide: true,
@@ -1826,7 +1826,7 @@
                     gettext(
                         "Sorry but the %(designType)s can only be %(laserJob)s, which is not supported for this material."
                     ),
-                    {designType: designType, laserJob: valid}
+                    { designType: designType, laserJob: valid }
                 );
 
                 $("#empty_job_support_link").show();
@@ -1878,14 +1878,6 @@
                         data.gcodeFilesToAppend = self.gcodeFilesToAppend;
                     }
 
-<<<<<<< HEAD
-                            var json = JSON.stringify(data);
-                            var length = json.length;
-                            console.log(
-                                "Conversion: " +
-                                length +
-                                " bytes have to be converted."
-=======
                     const json = JSON.stringify(data);
                     const length = json.length;
                     console.log(
@@ -1906,43 +1898,10 @@
                                 "Conversion failed with status " + jqXHR.status,
                                 textStatus,
                                 errorThrown
->>>>>>> 207aa87e
                             );
                             if (jqXHR.status != 401) {
                                 if (length > 10000000) {
                                     console.error(
-<<<<<<< HEAD
-                                        "Conversion failed with status " +
-                                        jqXHR.status,
-                                        textStatus,
-                                        errorThrown
-                                    );
-                                    if (jqXHR.status != 401) {
-                                        if (length > 10000000) {
-                                            console.error(
-                                                "JSON size " +
-                                                length +
-                                                "Bytes may be over the request maximum."
-                                            );
-                                        }
-                                        new PNotify({
-                                            title: gettext("Conversion failed"),
-                                            text: _.sprintf(
-                                                gettext(
-                                                    "Unable to start the conversion in the backend. Please try reloading this page or restarting Mr Beam.%(br)s%(br)sContent length was %(length)s bytes."
-                                                ),
-                                                {length: length, br: "<br/>"}
-                                            ),
-                                            type: "error",
-                                            tag: "conversion_error",
-                                            hide: false,
-                                        });
-                                    }
-                                },
-                            });
-                        }
-                    );
-=======
                                         "JSON size " +
                                             length +
                                             "Bytes may be over the request maximum."
@@ -1963,7 +1922,6 @@
                             }
                         },
                     });
->>>>>>> 207aa87e
                 } else {
                     console.log("Conversion parameter missing");
                     new PNotify({
@@ -2410,8 +2368,7 @@
         ],
         document.getElementById("dialog_vector_graphics_conversion"),
     ]);
-})
-;
+});
 
 window.mrbeam.colorDragging = {
     // Drag functions outside the viewmodel are way less complicated
