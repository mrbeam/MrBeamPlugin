/* global ADDITIONAL_VIEWMODELS */

$(function(){




	function VectorConversionViewModel(params) {
		var self = this;

		self.BRIGHTNESS_VALUE_RED   = 0.299;
		self.BRIGHTNESS_VALUE_GREEN = 0.587;
		self.BRIGHTNESS_VALUE_BLUE  = 0.114;

		self.loginState = params[0];
		self.settings = params[1];
		self.state = params[2];
		self.workingArea = params[3];
		self.files = params[4];
		self.profile = params[5];

		self.target = undefined;
		self.file = undefined;
		self.data = undefined;
		self.slicing_progress = ko.observable(5);
		self.slicing_in_progress = ko.observable(false);

		self.dialog_state = ko.observable('color_assignment');

		// flag to disable this feature.
		self.user_materials_enabled = true;

		// expert settings
		self.showHints = ko.observable(false);
		self.showExpertSettings = ko.observable(false);
		self.gcodeFilename = ko.observable();
		// self.pierceTime = ko.observable(0);

		// vector settings
		self.show_vector_parameters = ko.observable(true);
		self.maxSpeed = ko.observable(3000);
		self.minSpeed = ko.observable(20);

		self.vectorJobs = ko.observableArray([]);
		self.show_line_color_mappings = ko.observable(false);

		// material menu
		self.material_settings2 = {
			'Anodized Aluminum': {
				name: 'Anodized Aluminum',
				img: 'anodized_aluminum.jpg',
				description: 'Dark anodized aluminum can be engraved. Works on iPhones.',
				hints: 'Requires very precise focus. Anodized aluminum turns brighter through laser engraving. Therefor we suggest to invert photos for engravings.',
				laser_type: 'MrBeamII-1.0',
				colors: {
					'000000': {
						engrave: {eng_i:[0,100], eng_f:[1000, 30], eng_pierce: 0, dithering: false },
						cut: []
					}
				}
			},
			'Balsa Wood': {
				name: 'Balsa Wood',
				img: 'balsa_wood.jpg',
				description: '',
				hints: '',
				safety_notes: 'Take care about ignitions. Never run a job slower than 300 mm/min!',
				laser_type: 'MrBeamII-1.0',
				colors: {
					'd4b26f': {
						engrave: {eng_i:[0,20], eng_f:[2000,350], eng_pierce: 0, dithering: false },
						cut: [
							{thicknessMM: 1, cut_i:80, cut_f:525, cut_p:2},
							{thicknessMM: 2, cut_i:100, cut_f:525, cut_p:1},
							{thicknessMM: 3, cut_i:100, cut_f:525, cut_p:2},
							{thicknessMM: 4, cut_i:100, cut_f:450, cut_p:3},
							{thicknessMM: 5, cut_i:100, cut_f:225, cut_p:3}
						]
					}
				}
			},
			'Bamboo': {
				name: 'Bamboo Wood',
				img: 'bamboo.jpg',
				description: '',
				hints: '',
				safety_notes: '',
				laser_type: 'MrBeamII-1.0',
				colors: {
					'9c642b': {
						engrave: {eng_i:[0,100], eng_f:[2000,260], eng_pierce: 0, dithering: false },
						cut: []
					}
				}
			},
			'Cardboard, corrugated single wave': {
				name: 'Cardboard, corrugated single wave',
				img: 'cardboard_single_wave.jpg',
				description: 'Ordinary cardboard like most packaging is made of.',
				hints: 'Engraving looks great if just the first layer is lasered away, that the wave is visible underneath.',
				safety_notes: 'Take care about ignitions. Never run a job slower than 180 mm/min!',
				laser_type: 'MrBeamII-1.0',
				colors: {
					'8b624a': {
						engrave: {eng_i:[10,25], eng_f:[2000,850], eng_pierce: 0, dithering: false },
						cut: [
							{thicknessMM: 2, cut_i:100, cut_f:375, cut_p:4},
							{thicknessMM: 3, cut_i:100, cut_f:375, cut_p:4},
							{thicknessMM: 4, cut_i:100, cut_f:300, cut_p:4}
							// {thicknessMM: 5, cut_i:100, cut_f:300, cut_p:5}
						]
					}
				}
			},
			'Cardboard, corrugated double wave': {
				name: 'Cardboard, corrugated double wave',
				img: 'cardboard_double_wave.jpg',
				description: 'Ordinary cardboard like strong packaging is made of.',
				hints: 'Engraving looks great if just the first layer is lasered away, that the wave is visible underneath.',
				safety_notes: 'Take care about ignitions. Never run a job slower than 180 mm/min!',
				laser_type: 'MrBeamII-1.0',
				colors: {
					'8b624a': {
						engrave: {eng_i:[10,25], eng_f:[2000,850], eng_pierce: 0, dithering: false },
						cut: [
							{thicknessMM: 5, cut_i:100, cut_f:300, cut_p:4}
						]
					}
				}
			},
			'Fabric Cotton': null,
			'Fabric Polyester': null,
			'Finn Cardboard': {
				name: 'Finn Cardboard',
				img: 'finn_cardboard.jpg',
				description: 'Made out of purely wooden fibres, often used for architectural models.',
				hints: '',
				safety_notes: '',
				laser_type: 'MrBeamII-1.0',
				colors: {
					'c7c97c': {
						engrave: {eng_i:[10,25], eng_f:[2000,1300], eng_pierce: 0, dithering: false },
						cut: [
							{thicknessMM: 2.5, cut_i:100, cut_f:330, cut_p:3}
						]
					}
				}
			},
			'Felt': { // took settings from IHM fair
				name: 'Felt',
				img: 'felt.jpg',
				description: 'Acrylic felt like the one sold in many arts and craft stores.',
				hints: 'Be aware that natural felt is something else.',
				safety_notes: '',
				laser_type: 'MrBeamII-1.0',
				colors: {
					'EB5A3E': {
						name: 'orange',
						engrave: {eng_i:[0,35], eng_f:[1600,1600], eng_pierce: 0, dithering: false },
						cut: [
							{thicknessMM: 3, cut_i:100, cut_f:550, cut_p:2}
						]
					},
					'F49A39': {
						name: 'yellow',
						engrave: {eng_i:[0,30], eng_f:[1200,1200], eng_pierce: 0, dithering: false },
						cut: [
							{thicknessMM: 3, cut_i:100, cut_f:625, cut_p:2}
						]
					},
					'293365': {
						name: 'blue',
						engrave: {eng_i:[0,35], eng_f:[1600,1600], eng_pierce: 0, dithering: false },
						cut: [
							{thicknessMM: 3, cut_i:100, cut_f:500, cut_p:2}
						]
					},
					'322F33': {
						name: 'black',
						engrave: {eng_i:[0,30], eng_f:[1600,1600], eng_pierce: 0, dithering: false },
						cut: [
							{thicknessMM: 3, cut_i:100, cut_f:400, cut_p:2}
						]
					},
					'54392E': {
						name: 'brown',
						engrave: {eng_i:[0,30], eng_f:[1600,1600], eng_pierce: 0, dithering: false },
						cut: [
							{thicknessMM: 3, cut_i:100, cut_f:500, cut_p:2}
						]
					},
					'A21F25': {
						name: 'dunkelrot',
						engrave: {eng_i:[0,30], eng_f:[1600,1600], eng_pierce: 0, dithering: false },
						cut: [
							{thicknessMM: 3, cut_i:100, cut_f:550, cut_p:2}
						]
					},
					'3E613E': {
						name: 'green',
						engrave: {eng_i:[0,30], eng_f:[1600,1600], eng_pierce: 0, dithering: false },
						cut: [
							{thicknessMM: 3, cut_i:100, cut_f:500, cut_p:2}
						]
					},
					'D91F48': {
						name: 'pink',
						engrave: {eng_i:[0,40], eng_f:[1600,1600], eng_pierce: 0, dithering: false },
						cut: [
							{thicknessMM: 3, cut_i:100, cut_f:600, cut_p:2}
						]
					},
				}
			},
//			'Felt': { // old settings we had before IHM fair
//				name: 'Felt',
//				img: 'felt.jpg',
//				description: 'Acrylic felt like the one sold in many arts and craft stores.',
//				hints: 'Be aware, natural felt is something different.',
//				safety_notes: '',
//				laser_type: 'MrBeamII-1.0',
//				colors: {
//					'00b000': {
//						name: 'green',
//						engrave: null, // not tested yet
//						cut: [
//							{thicknessMM: 4, cut_i:100, cut_f:225, cut_p:1}
//						]
//					},
//					'4dcaca': {
//						name: 'baby blue',
//						engrave: null, // not tested yet
//						cut: [
//							{thicknessMM: 4, cut_i:100, cut_f:100, cut_p:5}
//						]
//					},
//					'181866': {
//						name: 'royal blue',
//						engrave: null, // not tested yet
//						cut: [
//							{thicknessMM: 4, cut_i:100, cut_f:260, cut_p:2}
//						]
//					},
//					'c98600': {
//						name: 'yellow',
//						engrave: null, // not tested yet
//						cut: [
//							{thicknessMM: 4, cut_i:100, cut_f:260, cut_p:2}
//						]
//					},
//					'eca100': {
//						name: 'sunny yellow',
//						engrave: null, // not tested yet
//						cut: [
//							{thicknessMM: 4, cut_i:100, cut_f:225, cut_p:2}
//						]
//					},
//					'550024': {
//						name: 'purple',
//						engrave: null, // not tested yet
//						cut: [
//							{thicknessMM: 4, cut_i:100, cut_f:375, cut_p:2}
//						]
//					},
//					'393939': {
//						name: 'gray',
//						engrave: null, // not tested yet
//						cut: [
//							{thicknessMM: 4, cut_i:100, cut_f:300, cut_p:2}
//						]
//					},
//					'000000': {
//						name: 'black',
//						engrave: null, // not tested yet
//						cut: [
//							{thicknessMM: 4, cut_i:100, cut_f:300, cut_p:2}
//						]
//					},
//					'e03800': {
//						name: 'orange',
//						engrave: null, // not tested yet
//						cut: [
//							{thicknessMM: 4, cut_i:100, cut_f:375, cut_p:2}
//						]
//					},
//				}
//			},
			'Foam Rubber': {
				name: 'Foam Rubber',
				img: 'foam_rubber.jpg',
				description: 'Consists of poly urethane foam.',
				hints: 'Laser parameters are highly color dependant, bright colors might need pierce time.',
				safety_notes: '',
				laser_type: 'MrBeamII-1.0',
				colors: {
					'0057a8': {
						engrave: null,
						cut: [{thicknessMM: 2, cut_i:100, cut_f:480, cut_p:1},
                              {thicknessMM: 3, cut_i:100, cut_f:450, cut_p:1}]
					},
					'ee6d2c': {
						engrave: null,
						cut: [{thicknessMM: 2, cut_i:75, cut_f:140, cut_p:1}]
					},
					'e6e6e6': {
						engrave: null,
						cut: [{thicknessMM: 2, cut_i:100, cut_f:140, cut_p:1}]
					},
					'000000': {
						engrave: null,
						cut: [{thicknessMM: 2, cut_i:100, cut_f:600, cut_p:1}]
					},
					'41c500': {
						engrave: null,
						cut: [{thicknessMM: 2, cut_i:100, cut_f:600, cut_p:1}]
					},
				}
			},
			'Kraftplex': {
				name: 'Kraftplex',
				img: 'kraftplex.jpg',
				description: '100% natural fibers compressed under high temperature. Strong and bendable like metal.',
				hints: '',
				safety_notes: '',
				laser_type: 'MrBeamII-1.0',
				colors: {
					'795f39': {
						engrave: {eng_i:[0,35], eng_f:[2000,850], eng_pierce: 0, dithering: false },
						cut: [
							{thicknessMM: 0.8, cut_i:100, cut_f:225, cut_p:2},
							{thicknessMM: 1.5, cut_i:100, cut_f:110, cut_p:2},
							{thicknessMM: 3,   cut_i:100, cut_f:100, cut_p:5}
						]
					}
				}
			},
			'Latex': null,
			'Paper': {
				name: 'Paper',
				img: 'paper.jpg',
				description: 'Ordinary paper like from an office printer.',
				hints: '',
				safety_notes: 'Very fine structures may be subject of ignition.',
				laser_type: 'MrBeamII-1.0',
				colors: {
					'e7d27f': {
						engrave: null,
						cut: [
							{thicknessMM: 0.1, cut_i:75, cut_f:600, cut_p:1},
							{thicknessMM: 0.2, cut_i:85, cut_f:600, cut_p:2} //  >300g is what we said in the old system
						]
					}
				}
			},
			'Plywood Poplar': {
				name: 'Plywood Poplar',
				img: 'plywood.jpg',
				description: 'Plywood from an ordinary hardware store or arts and craft supply.',
				hints: 'Watch out for dedicated laser plywood - it has better surface quality and only natural glue.',
				safety_notes: 'Very fine structures may be subject of ignition.',
				laser_type: 'MrBeamII-1.0',
				colors: {
					'e7d27f': {
						engrave: {eng_i:[18,35], eng_f:[2000,750], eng_pierce: 0, dithering: false },
						cut: [
							{thicknessMM: 3, cut_i:100, cut_f:110, cut_p:3},
							{thicknessMM: 4, cut_i:100, cut_f:100, cut_p:3},
						]
					}
				}
			},
			'Wellboard': {
				name: 'Wellboard',
				img: 'wellboard.jpg',
				description: '100% natural fibers similar to Kraftplex, but wavy.',
				hints: 'Thickness is measured over the whole wave.',
				safety_notes: '',
				laser_type: 'MrBeamII-1.0',
				colors: {
					'e7d27f': {
						engrave: {eng_i:[10,35], eng_f:[2000,850], eng_pierce: 0, dithering: false },
						cut: [
							{thicknessMM: 6,  cut_i:100, cut_f:160, cut_p:2},
							{thicknessMM: 10, cut_i:100, cut_f:100, cut_p:3},
						]
					}
				}
			},

//			custom_material: {
//				name: 'Custom',
//				img: 'custom.jpg',
//				description: 'Just a Dummy material',
//				hints: 'Figuring out material settings works best from low to high intensity and fast to slow movement.',
//				safety_notes: 'Experimenting with custom material settings is your responsibility.',
//				laser_type: 'MrBeamII-1.0',
//				colors: {
//					'd4b26f': {
//						engrave: {eng_i:[0,20], eng_f:[2000,350], eng_pierce: 0, dithering: false },
//						cut: [
//							{thicknessMM: 1, cut_i:80, cut_f:700, cut_p:2},
//							{thicknessMM: 2, cut_i:100, cut_f:700, cut_p:1},
//							{thicknessMM: 3, cut_i:100, cut_f:700, cut_p:2},
//							{thicknessMM: 4, cut_i:100, cut_f:600, cut_p:3},
//							{thicknessMM: 5, cut_i:100, cut_f:300, cut_p:3}
//						]
//					}
//				}
//			}
		};
		self.engrave_only_thickness = {thicknessMM: -1, cut_i:'', cut_f:'', cut_p: 1, cut_pierce: 0};
		self.no_engraving = {eng_i:['',''], eng_f:['',''], eng_pierce: 0, dithering: false };

		self.material_colors = ko.observableArray([]);
		self.material_thicknesses = ko.observableArray([]);
		self.selected_material = ko.observable(null);
		self.selected_material_color = ko.observable(null);
		self.selected_material_thickness = ko.observable(null);
		self.material_safety_notes = ko.observable('');
		self.material_hints = ko.observable('');
		self.material_description = ko.observable('');
		self.has_engraving_proposal = ko.observable(false);
		self.has_cutting_proposal = ko.observable(false);
		self.custom_materials = ko.observable({});

		self.customized_material = ko.observable(false);
		self.save_custom_material_name = ko.observable("");
		self.save_custom_material_thickness = ko.observable(1);
		self.save_custom_material_color = ko.observable("#000000");


		self.expandMaterialSelector = ko.computed(function(){
			return self.selected_material() === null || self.selected_material_color() === null || self.selected_material_thickness() === null;
		});


		self.mm2px = ko.observable(1.37037); // TODO put in user settings
		self.selected_material_name = ko.computed(function(){
			var mat = self.selected_material();
			return mat === null ? '' : mat.name;
		 });
		self.selected_material_img = ko.computed(function(){
			var mat = self.selected_material();
			if(mat !== null)
			return mat === null ? '' : mat.img;
		 });

        self.load_custom_materials = function(){
			// fill custom materials
			if (self.user_materials_enabled){
			    console.log("Loading custom materials");
                OctoPrint.simpleApiCommand("mrbeam", "custom_materials", {})
                    .done(function(response){
                        self._update_custom_materials(response.custom_materials);
                    })
                    .fail(function(){
                        console.error("Unable to load custom materials.");
                    });
            } else {
                $('#material_burger_menu').hide()
            }
		};

		self.flag_customized_material = function(){
		    if (self.user_materials_enabled){
                var custom_prefix = 'My ';
                var suggested_name = self.selected_material().name;
                if(!suggested_name.startsWith(custom_prefix)){
                    suggested_name = custom_prefix + suggested_name;
                }
                self.save_custom_material_name(suggested_name);
                self.save_custom_material_color('#'+self.selected_material_color());
                var t = self.selected_material_thickness();
                var tmp = t !== null ? t.thicknessMM : 1;
                self.save_custom_material_thickness(tmp);
                self.customized_material(true);
			}
		};

		self.reset_material_settings = function(){
            if (self.user_materials_enabled){
                self.apply_engraving_proposal();
                self.apply_vector_proposal();
                self.customized_material(false);
            }
		};

		self.delete_material = function(m, event){
			$(event.target).parents('li').remove();
			event.preventDefault();
			event.stopPropagation();
			var postData = {
                put: {},
				delete: [m.key]
            };
            OctoPrint.simpleApiCommand("mrbeam", "custom_materials", postData)
                .done(function(response){
					console.log("deleted custom material:");
					// remove from custom materials and deselect
					self._update_custom_materials(response.custom_materials);

					self.selected_material(null);
				})
                .fail(function(){
					console.error("unable to delete custom material:", postData);
				});
		};

		self.save_material_settings = function(){
			var name = self.save_custom_material_name();
			var key = self._replace_non_ascii(name).toLowerCase();
			var thickness = parseFloat(self.save_custom_material_thickness());
			var color = self.save_custom_material_color().substr(1,6);
			var vectors = self.get_current_multicolor_settings();
			var strength = 0;
			var strongest = null;
			for (var i = 0; i < vectors.length; i++) { // heuristics: assuming that the strongest of all vector jobs is the cutting one.
				var v = vectors[i];
				var s = v.intensity_user * v.passes / v.feedrate;
				if(s > strength) strongest = v;
			}
			var cut_setting = null;
			// if thickness is 0, we assume engrave only
			if(strongest !== null && thickness > 0){
				cut_setting = {thicknessMM: thickness,
                    cut_i: parseFloat(strongest.intensity_user),
                    cut_f: parseFloat(strongest.feedrate),
                    cut_p: parseInt(strongest.passes),
                    cut_pierce: parseInt(strongest.pierce_time)};
			} else {
				thickness = -1; // engrave only
			}

			var e = self.get_current_engraving_settings();
			var engrave_setting = {eng_i: [e.intensity_white_user, e.intensity_black_user],
                                    eng_f: [e.speed_white, e.speed_black],
                                    eng_pierce: e.pierce_time,
                                    dithering: e.dithering};

			var new_material;

			if(self.custom_materials()[key]){
				new_material = self.custom_materials()[key];
			}else {

				new_material = {
				name: name,
					img: 'custom.jpg',
					description: 'custom material',
					hints: 'Figuring out material settings works best from low to high intensity and fast to slow movement.',
					safety_notes: 'Experimenting with custom material settings is at your own risk.',
					laser_type: 'MrBeamII-1.0',
					colors: {}
				};
			}

			var tmp = [];
			if(cut_setting !== null){
				tmp.push(cut_setting);
			}
			if(new_material.colors[color]){
				for (var t = 0; t < new_material.colors[color].cut.length; t++) {
					var item = new_material.colors[color].cut[t];
					if(item !== null && item.thicknessMM > 0 && (cut_setting == null || item.thicknessMM !== cut_setting.thicknessMM)) {
						tmp.push(item);
					}
				}
			}
            // sort before we store it.
			tmp.sort(self._thickness_sort_function);
			new_material.colors[color] = {cut: tmp, engrave: engrave_setting};

			var data = {};
			data[key] = new_material;

			// save it locally
			// push it to our backend
            var postData = {
                'put':    data,   // optional
                'delete': []                // optional
            };
            OctoPrint.simpleApiCommand("mrbeam", "custom_materials", postData)
                .done(function(response){
					console.log("simpleApiCall response: ", response);
					// $('#save_material_form.dropdown').dropdown('toggle'); // buggy
					$('#save_material_form').removeClass('open'); // workaround

                    // add to custom materials and select
					self._update_custom_materials(response.custom_materials);
					var fm = self.filteredMaterials();
						for (var i = 0; i < fm.length; i++) {
							var my_material = fm[i];
							if(my_material.name === new_material.name){
								self.selected_material(my_material);
								self.selected_material_color(color);
								self._set_available_material_thicknesses(my_material, color);
								self.selected_material_thickness(cut_setting);
								self.reset_material_settings();
								break;
							}
						}
				})
                .fail(function(){
					console.error("Unable to save custom material: ", postData);
					new PNotify({
                        title: "Error while saving settings!",
                        text: "Unable to save your custom material settings at the moment.<br/>Check connection to Mr Beam II and try again.",
                        type: "error",
                        hide: true
                    });
				});
		};

		self._update_custom_materials = function(list){
			var tmp = {};
			for(var k in list) {
				var cm = list[k];
				tmp[k] = cm;
			}
			console.log("Loaded custom material settings: ", Object.keys(tmp).length);
			self.custom_materials(tmp);
		};

		self.get_closest_thickness_params = function(){
			var selected = self.selected_material_thickness();
			if(selected === null){ return null; }
			var color_closest = self.get_closest_color_params();
			var available = color_closest.cut;
			if(available.length === 0) {
				return self.engrave_only_thickness;
			} else {
				for (var i = 0; i < available.length; i++) {
					var pset = available[i];
					if(pset.thicknessMM >= selected.thicknessMM){
						return pset;
					}
				}
			}
			return self.engrave_only_thickness;
		};

		self.get_closest_color_params = function(){
			var material = self.selected_material();
			var hex = self.selected_material_color();
			if(material !== null && hex !== null){
				var available_colors = Object.keys(material.colors);
				var closest = self._find_closest_color_to(hex, available_colors);
//				console.log("closest color to " + hex, closest);
				return material.colors[closest];
			} else {
				return {engrave: self.no_engraving, cut: []};
			}
		};

		self.thickness_text = function(data){
			if(data.thicknessMM < 0) return "engrave only";
			else return data.thicknessMM+' mm';
		};

		self.thickness_mount_pos = ko.computed(function(){
			var selected = self.selected_material_thickness();
			if(selected !== null){
				var d = selected.thicknessMM;
				if(d < 10) return '1';
				if(d < 20) return '2';
				if(d < 30) return '3';
				return '4';
			} else {
				return null;
			}
		 });

		// Hierarchy: Material Type -> Color -> Thickness (changing higher nodes resets lower ones.)
		// if only one option is available this one is used for the parameter suggestion.
		// Highest node in hierarchy -> resets color.
		self.selected_material.subscribe(function(material){

			if(material !== null){
				// autoselect color if only one available
				var available_colors = Object.keys(material.colors);
				self.material_colors(available_colors);
				if(available_colors.length === 1){
					self.selected_material_color(available_colors[0]);
				} else {
					self.selected_material_color(null);
				}
				self.material_description(material.description);
				self.material_hints(material.hints);
				self.material_safety_notes(material.safety_notes);

			} else {
				self.material_colors([]);
				self.material_thicknesses([]);
				self.selected_material_color(null);
				self.selected_material_thickness(null);
				self.material_description('');
				self.material_hints('');
				self.material_safety_notes('');
			}
		});

		// changes in color reset thickness settings
		self.selected_material_color.subscribe(function(color){
			var material = self.selected_material();

			if(material !== null && color !== null){
                self._set_available_material_thicknesses(material, color);

				self.selected_material_thickness(null);
				if(self.material_thicknesses().length === 1){
					if(self.material_thicknesses()[0] !== null){
						self.selected_material_thickness(self.material_thicknesses()[0]);
						self.dialog_state('color_assignment');
					} else {
						self.selected_material_thickness(null);
					}
				}
			}
			self.apply_engraving_proposal();
		});
		self.selected_material_thickness.subscribe(function(thickness){
			if(thickness !== null && self.selected_material_color() !== null && self.selected_material() !== null){
				self.dialog_state('color_assignment');
				self.apply_vector_proposal();
			}
		});

		self._set_available_material_thicknesses = function(material, color) {
		    if(material !== null && color !== null){
				// autoselect thickness if only one available
				var available_thickness = material.colors[color].cut;
				if(material.colors[color].engrave !== null){
					available_thickness = available_thickness.concat(self.engrave_only_thickness);
				}
				available_thickness.sort(self._thickness_sort_function);

                console.log("available_thickness: ", available_thickness);
				self.material_thicknesses(available_thickness);
			}
        };

		self.dialog_state.subscribe(function(new_state){
			self._update_job_summary();
		});

        self.filterQuery = ko.observable('');
		self.filteredMaterials = ko.computed(function(){
			// TODO this method is called 3 times on startup: 1 time should be enough.
			var q = self.filterQuery();
			var out = [];
			// List custom materials first
			// filter custom materials
			var customs = self.custom_materials();
			for(var materialKey in customs){
				var m = customs[materialKey];
				if(m !== null){
//					m.name = materialKey; // TODO i18n
					if(m.name.toLowerCase().indexOf(q) >= 0){
						m.key = materialKey;
						m.custom = true;
						out.push(m);
					}
				}

			}
			// filter predefined materials
			for(var materialKey in self.material_settings2){
				var m = self.material_settings2[materialKey];
				if(m !== null){
					m.key = materialKey;
//					m.name = materialKey; // TODO i18n
					if(m.name.toLowerCase().indexOf(q) >= 0){
						out.push(m);
					}
				}
			}
			return out;
		});


		self.color_key_update = function(){
			var cols = self.workingArea.getUsedColors();
			$('.job_row .used_color:not(#cd_engraving)').addClass('not-used');
			for (var idx = 0; idx < cols.length; idx++) {
				var c = cols[idx];
				var selection = $('#cd_color_'+c.hex.substr(1)); // crashes on color definitions like 'rgb(0,0,0)'
				var exists = selection.length > 0;
				if(! exists){
					var drop_zone = $('#first_job .color_drop_zone');
					var i = self._getColorIcon(c);
					drop_zone.append(i);
				} else {
					selection.removeClass('not-used');
				}
			}
			$('.job_row .not-used').remove();
		};

		self._getColorIcon = function(color){
			var i = $('<div />',{
				id: 'cd_color_'+color.hex.substr(1),
				style: "background-color: "+color.hex+";",
				draggable: "true",
				class: 'used_color'
			})
			.on({
				dragstart: function(ev){ window.mrbeam.colorDragging.colorDragStart(ev.originalEvent); },
				dragend: function(ev){ window.mrbeam.colorDragging.colorDragEnd(ev.originalEvent); }
			});

			return i;
		};

		self.set_material = function(material, ev){
			if( $('#material_type').hasClass('manage') ){
				$('#materials_manage_done').addClass('flash');
				setTimeout(function(){
					$('#materials_manage_done').removeClass('flash');
				}, 300);
			} else {
				if(typeof ev !== 'undefined' && ev.type === 'click' && typeof material === 'object' ){
					var old_material = self.selected_material();
					if(old_material === null){
						self.selected_material(material);
					} else {
						self.selected_material(null);
					}
				} else {
					self.selected_material(null);
				}
				self.dialog_state('material_type');
			}
		};
		self.set_material_color = function(color, ev){
			if(typeof ev !== 'undefined' && ev.type === 'click' ){
				var old = self.selected_material_color();
				if(old === null){
					self.selected_material_color(color);
				} else if(self.material_colors().length > 1){
					self.selected_material_color(null);
				}
			} else {
				self.selected_material_color(null);
			}
			self.dialog_state('material_type');
		};

		self.set_material_thickness = function(thickness, ev){
			if(typeof ev !== 'undefined' && ev.type === 'click' ){
				var old = self.selected_material_thickness();
				if(old === null){
					self.selected_material_thickness(thickness);
					self.dialog_state('color_assignment');
				} else if(self.material_thicknesses().length > 1){
					self.selected_material_thickness(null);
					self.dialog_state('material_type');
				}
			} else {
				self.selected_material_thickness(null);
				self.dialog_state('material_type');
			}
		};

        /**
         * Used by knockout / jinja to determine of two cut-objects are equal
         * @returns {boolean|*}
         */
        self.isThicknessObjEqual = function(a,b) {
		    var result = null;
		    if (a == b ) {
		        result = true;
            } else if (!a || !b) {
		        result = false;
            } else {
		        result = a.thicknessMM == b.thicknessMM;
            }
		    return result;
        };

		self.apply_vector_proposal = function(){
			var material = self.selected_material();
			var params = self.get_closest_thickness_params();
			var p = self.engrave_only_thickness;
			if(material !== null && params !== null && params.thicknessMM > 0){
				p = params;
				self.has_cutting_proposal(true);
			} else {
				self.has_cutting_proposal(false);
			}
			var vector_jobs = $('.job_row_vector');
			for (var i = 0; i < vector_jobs.length; i++) {
				var job = vector_jobs[i];
				$(job).find('.param_intensity').val(p.cut_i);
				$(job).find('.param_feedrate').val(p.cut_f);
				$(job).find('.param_passes').val(p.cut_p || 0);
				$(job).find('.param_piercetime').val(p.cut_pierce || 0);
			}
		};
		self.apply_engraving_proposal = function(){
			var material = self.selected_material();
			var param_set = self.get_closest_color_params();
			var p = self.no_engraving;
			if(material !== null && param_set !== null && param_set.engrave !== null){
				p = param_set.engrave;
				self.has_engraving_proposal(true);
			} else {
				self.has_engraving_proposal(false);
				console.warn("No engraving settings available for "+ material);
			}

			self.imgIntensityWhite(p.eng_i[0]);
			self.imgIntensityBlack(p.eng_i[1]);
			self.imgFeedrateWhite(p.eng_f[0]);
			self.imgFeedrateBlack(p.eng_f[1]);
			self.imgDithering(p.dithering);
			self.engravingPiercetime(p.eng_pierce || 0);
		};

		self._find_closest_color_to = function(hex, available_colors){
			if(available_colors.length === 1) return available_colors[0];

			var needle = self._parseHexColor(hex);
			var distance;
			var minDistance = Infinity;
			var rgb;
			var value;

			for (var i = 0; i < available_colors.length; ++i) {
				rgb = self._parseHexColor(available_colors[i]);
				distance =
					Math.pow(needle.x - rgb.x, 2) +
					Math.pow(needle.y - rgb.y, 2) +
					Math.pow(needle.z - rgb.z, 2);

				if (distance < minDistance) {
					minDistance = distance;
					value = available_colors[i];
				}
			}
			return value;
		};

		self._parseHexColor = function(hex){
			return rgb_from_hex(hex); // from color_classifier.js
		};

		// image engraving stuff
		// preset values are a good start for wood engraving
		self.images_placed = ko.observable(false);
		self.text_placed = ko.observable(false);
		self.filled_shapes_placed = ko.observable(false);
		self.engrave_outlines = ko.observable(false);

		self.show_image_parameters = ko.computed(function(){
			return (self.images_placed() || self.text_placed() || self.filled_shapes_placed());
		});
		self.imgIntensityWhite = ko.observable(0);
		self.imgIntensityBlack = ko.observable(50);
		self.imgFeedrateWhite = ko.observable(1500);
		self.imgFeedrateBlack = ko.observable(250);
		self.imgDithering = ko.observable(false);
		self.imgSharpening = ko.observable(1);
		self.imgContrast = ko.observable(1);
		self.beamDiameter = ko.observable(0.15);
		self.engravingPiercetime = ko.observable(0);
		self.engravingMaterial = null;

		self.sharpeningMax = 25;
		self.contrastMax = 2;

		// preprocessing preview ... returns opacity 0.0 - 1.0
		self.sharpenedPreview = ko.computed(function(){
			if(self.imgDithering()) return 0;
			else {
				var sharpeningPercents = (self.imgSharpening() - 1)/(self.sharpeningMax - 1);
				var contrastPercents = (self.imgContrast() - 1)/(self.contrastMax - 1);
				return sharpeningPercents - contrastPercents/2;
			}
		}, self);
		self.contrastPreview = ko.computed(function(){
			if(self.imgDithering()) return 0;
			else {
				var sharpeningPercents = (self.imgSharpening() - 1)/(self.sharpeningMax - 1);
				var contrastPercents = (self.imgContrast() - 1)/(self.contrastMax - 1);
				return contrastPercents - sharpeningPercents/2;
			}
		}, self);

		self.get_dialog_state = function(){
			if(self.selected_material() === null){
				return 'material_type';
			} else if (self.selected_material_thickness() === null){
				return 'material_type';
			} else if(self.get_color_assignment_required()){
				return 'color_assignment';
			} else {
				return 'color_assignment';
			}
		};

		self.get_color_assignment_required = function(){
			var vec = self.get_current_multicolor_settings();
			var vectors_present = self.show_vector_parameters();
			var assigned_images = $('#engrave_job .assigned_colors').children().length > 0;
			var rasters_present = self.show_image_parameters();
			return (vectors_present && vec.length === 0) || (rasters_present && !assigned_images);
		};

		// shows conversion dialog and extracts svg first
		self.show_conversion_dialog = function() {
			self.workingArea.abortFreeTransforms();
			self.gcodeFilesToAppend = self.workingArea.getPlacedGcodes();
			self.show_vector_parameters(self.workingArea.hasStrokedVectors());
			self.filled_shapes_placed(self.workingArea.hasFilledVectors());
			self.images_placed(self.workingArea.getPlacedImages().length > 0);
			self.text_placed(self.workingArea.hasTextItems());
			self.color_key_update();

			self._update_job_summary();

			if(self.show_vector_parameters() || self.show_image_parameters()){
				self.dialog_state(self.get_dialog_state());

				var gcodeFile = self.create_gcode_filename(self.workingArea.placedDesigns());
				self.gcodeFilename(gcodeFile);
				$("#dialog_vector_graphics_conversion").modal("show"); // calls self.convert() afterwards
			} else if(self.gcodeFilesToAppend.length > 0){
				// just gcodes were placed. Start lasering right away.
				self.convert();
			} else {
				console.warn('Nothing to laser.');
			}
		};

		self.create_gcode_filename = function(placedDesigns){
			if(placedDesigns.length > 0){
				var filemap = {};
				for(var idx in placedDesigns){
					var design = placedDesigns[idx];
					var end = design.name.lastIndexOf('.');
					if(end < 0){
					    end = design.name.length;
                    }
					var name = design.name.substring(0, end);
					if(filemap[name] !== undefined) filemap[name] += 1;
					else filemap[name] = 1;
				}
				var mostPlaced;
				var placed = 0;
				for(var name in filemap){
					if(filemap[name] > placed){
						mostPlaced = name;
						placed = filemap[name];
					}
				}
				var uniqueDesigns = Object.keys(filemap).length;
				var gcode_name = mostPlaced;
				if(placed > 1) gcode_name += "." + placed + "x";
				if(uniqueDesigns > 1){
					gcode_name += "_"+(uniqueDesigns-1)+"more";
				}

				return gcode_name;
			} else {
				console.error("no designs placed.");
				return;
			}
		};


		self.get_current_multicolor_settings = function () {
			var data = [];
			$('.job_row_vector').each(function(i, job){
				var intensity_user = $(job).find('.param_intensity').val();
				var intensity = intensity_user * self.profile.currentProfileData().laser.intensity_factor() ;
				var feedrate = $(job).find('.param_feedrate').val();
				var piercetime = $(job).find('.param_piercetime').val();
				var material = $(job).find('.param_material').val();
				var passes = $(job).find('.param_passes').val();
				if(self._isValidVectorSetting(intensity_user, feedrate, passes, piercetime)){
					$(job).find('.used_color').each(function(j, col){
						var hex = '#' + $(col).attr('id').substr(-6);
						data.push({
							// job: i,
							color: hex,
							intensity: intensity,
							intensity_user: intensity_user,
							feedrate: feedrate,
							pierce_time: piercetime,
							passes: passes,
							material: material
						});
					});
				} else {
					console.log("Skipping vector job ("+1+"), invalid parameters.");
				}
			});

			var intensity_black_user = self.imgIntensityBlack();
			var intensity_white_user = self.imgIntensityWhite();
			var speed_black = parseInt(self.imgFeedrateBlack());
			var speed_white = parseInt(self.imgFeedrateWhite());

			// vector icons dragged into engraving.
			$('#colored_line_mapping input').each(function(i, el){
				var colorkey = $(el).attr('id').substr(-6);
				var hex = '#' + colorkey;
				var slider_id = '#adjuster_cd_color_' + colorkey;
				var brightness = $(slider_id).val();
				var initial_factor = brightness / 255;
				var intensity_user = intensity_white_user + initial_factor * (intensity_black_user - intensity_white_user);
				var intensity = Math.round(intensity_user * self.profile.currentProfileData().laser.intensity_factor());
				var feedrate = Math.round(speed_white + initial_factor * (speed_black - speed_white));

				if(self._isValidVectorSetting(intensity_user, feedrate, 1, self.engravingPiercetime())){
					data.push({
						// job: "vector_engrave_"+i,
						color: hex,
						intensity: intensity,
						intensity_user: intensity_user,
						feedrate: feedrate,
						pierce_time: self.engravingPiercetime(),
						passes: 1,
						material: self.engravingMaterial
					});
				} else {
					console.log("Skipping line engrave job ("+hex+"), invalid parameters.");
				}
			});

			return data;
		};

		self._isValidVectorSetting = function(intensity, feedrate, passes, pierce_time){
		    console.log(intensity)
			if(intensity === '' || intensity > 100 || intensity < 0) return false;
			if(feedrate === '' || feedrate > self.maxSpeed() || feedrate < self.minSpeed()) return false;
			if(passes === '' || passes <= 0) return false;
			if(pierce_time === '' || pierce_time < 0) return false;
			return true;
		};

		self.get_current_engraving_settings = function () {
			var data = {
				// "engrave_outlines" : self.engrave_outlines(),
				"intensity_black_user" : parseInt(self.imgIntensityBlack()),
				"intensity_black" : self.imgIntensityBlack() * self.profile.currentProfileData().laser.intensity_factor(),
				"intensity_white_user" : parseInt(self.imgIntensityWhite()),
				"intensity_white" : self.imgIntensityWhite() * self.profile.currentProfileData().laser.intensity_factor(),
				"speed_black" : parseInt(self.imgFeedrateBlack()),
				"speed_white" : parseInt(self.imgFeedrateWhite()),
				"contrast" : self.imgContrast(),
				"sharpening" : self.imgSharpening(),
				"dithering" : self.imgDithering(),
				"beam_diameter" : parseFloat(self.beamDiameter()),
				"pierce_time": parseInt(self.engravingPiercetime()),
<<<<<<< HEAD
				"engraving_mode": $('#svgtogcode_img_engraving_mode > .btn.active').attr('value'),
                "line_distance": $('#svgtogcode_img_line_dist').val()
=======
                // "material": self.engravingMaterial,
				"engraving_mode": $('#svgtogcode_img_engraving_mode > .btn.active').attr('value')
>>>>>>> 4be8d137
			};
			return data;
		};

		self.get_current_material_settings = function () {
			var data = {
				"material_name": self.selected_material_name(),
				"color": self.selected_material_color(),
				"thickness_mm": self.selected_material_thickness()['thicknessMM'],
                "material_key": self.selected_material()['key']
			};
			return data;
		};

<<<<<<< HEAD
		self.is_advanced_settings_checked = function () {
            const advancedSettingsCb = $('#parameter_assignment_show_advanced_settings_cb');
            let isChecked = advancedSettingsCb.is(':checked')
            return isChecked
        }

=======
>>>>>>> 4be8d137
		self.enableConvertButton = ko.computed(function() {
			if (self.slicing_in_progress() 
					|| self.workingArea.placedDesigns().length === 0
					|| self.selected_material() == null
					|| self.selected_material_color() == null
					|| self.selected_material_thickness() == null
				) {
				return false;
			} else {
				return true;
			}
		});

		self._allParametersSet = function(){
			var allSet = true;
			var vector_jobs = $('.job_row_vector');
			for (var i = 0; i < vector_jobs.length; i++) {
				var vjob = vector_jobs[i];

				var colorDrops = $(vjob).find('.color_drop_zone');
				if (self.has_cutting_proposal() && colorDrops.children().length > 0){
					var intensityInput = $(vjob).find('.param_intensity');
					var feedrateInput = $(vjob).find('.param_feedrate');
					var intensity = intensityInput.val();
					var feedrate = feedrateInput.val();
					if(intensity === ''){
						self._missing_parameter_hint(intensityInput);
						allSet = false;
					}
					if(feedrate === ''){
						self._missing_parameter_hint(feedrateInput);
						allSet = false;
					}
				}
			}

			if(self.has_engraving_proposal() && $('#engrave_job .color_drop_zone').children().length > 0){
				if(self.imgIntensityWhite() === ''){
					self._missing_parameter_hint($('#svgtogcode_img_intensity_white'));
					allSet = false;
				}
				if(self.imgIntensityBlack() === ''){
					self._missing_parameter_hint($('#svgtogcode_img_intensity_black'));
					allSet = false;
				}
				if(self.imgFeedrateWhite() === ''){
					self._missing_parameter_hint($('#svgtogcode_img_feedrate_white'));
					allSet = false;
				}
				if(self.imgFeedrateBlack() === ''){
					self._missing_parameter_hint($('#svgtogcode_img_feedrate_black'));
					allSet = false;
				}
			}
			return allSet;
		};

		self._missing_parameter_hint = function(input){
			$(input).addClass('checkInput');
			setTimeout(
				function() { $(input).removeClass('checkInput'); },
				2000
			);
		};

		self.requestData = function() {
			$.ajax({
				url: API_BASEURL + "slicing",
				type: "GET",
				dataType: "json",
				success: self.fromResponse
			});
		};

		self.fromResponse = function(data) {
			self.data = data;
		};

		self.convert = function() {
			if(self.gcodeFilesToAppend.length === 1 && self.svg === undefined){
				self.files.startGcodeWithSafetyWarning(self.gcodeFilesToAppend[0]);
			} else {
				if(self._allParametersSet()){
					//self.update_colorSettings();
					self.slicing_in_progress(true);
					var pixPerMM = 1/self.beamDiameter();
//					snap.select('#userContent').embed_gc(); // hack
					self.workingArea.getCompositionSVG(self.do_engrave(), pixPerMM, self.engrave_outlines(), function(composition){
						self.svg = composition;
						var filename = self.gcodeFilename();
						var gcodeFilename = self._sanitize(filename) + '.gco';

						var multicolor_data = self.get_current_multicolor_settings();
						var engraving_data = self.get_current_engraving_settings();
						var advancedSettings = self.is_advanced_settings_checked();
						var colorStr = '<!--COLOR_PARAMS_START' +JSON.stringify(multicolor_data) + 'COLOR_PARAMS_END-->';
						var material = self.get_current_material_settings();
						var data = {
							command: "convert",
							engrave: self.do_engrave(),
							vector : multicolor_data,
							raster : engraving_data,
							slicer: "svgtogcode",
							gcode: gcodeFilename,
<<<<<<< HEAD
                            material: material,
                            advanced_settings: advancedSettings
=======
                            material: material
>>>>>>> 4be8d137
						};

						if(self.svg !== undefined){
							// TODO place comment within initial <svg > tag.
							data.svg = colorStr +"\n"+ self.svg;
						} else {
							data.svg = colorStr +"\n"+ '<svg height="0" version="1.1" width="0" xmlns="http://www.w3.org/2000/svg"><defs/></svg>';
						}
						if(self.gcodeFilesToAppend !== undefined){
							data.gcodeFilesToAppend = self.gcodeFilesToAppend;
						}
						var json = JSON.stringify(data);
						var length = json.length;
						console.log("Conversion: " + length + " bytes have to be converted.");
						$.ajax({
							url: "plugin/mrbeam/convert",
							type: "POST",
							dataType: "json",
							contentType: "application/json; charset=UTF-8",
							data: json,
							success: function (response) {
								console.log("Conversion started.", response);
							},
							error: function ( jqXHR, textStatus, errorThrown) {
								console.error("Conversion failed with status " + jqXHR.status, textStatus, errorThrown);
								if(length > 10000000){
									console.error("JSON size " + length + "Bytes may be over the request maximum.");
								}
								self.slicing_in_progress(false);
								new PNotify({
								    title: gettext("Conversion failed"),
									text: gettext("Unable to start the conversion in the backend. Content length was " + length + " bytes."),
									type: "error",
									tag: "conversion_error",
									hide: false
								});
							}
						});

					});
				} else {
					console.log('Conversion parameter missing');
					new PNotify({
                        title: gettext("Parameter missing"),
                        text: gettext("Unable to start conversion because a parameter is missing."),
                        type: "warn",
                        hide: true
                    });
				}
			}
		};

		self.do_engrave = function(){
			const assigned_images = $('#engrave_job .assigned_colors').children().length;
			return (assigned_images > 0 && self.show_image_parameters() && self.has_engraving_proposal());
		};

		self._sanitize = function(name) {
		    let no_special_chars = name.replace(/[^a-zA-Z0-9\-_.() ]/g, "").replace(/ /g, "_"); // remove spaces,non-Ascii chars
            const pattern = /[a-zA-Z0-9_\-()]$/g; //check if last character is a valid one
            const is_valid = pattern.test(no_special_chars);
            if(!is_valid || no_special_chars.length <= 1){
                const time_stamp = Date.now();
                no_special_chars = 'mb'+no_special_chars+time_stamp;
            }
            return no_special_chars;
		};

		self._replace_non_ascii = function(str){
			let only_ascii = str.replace(/[\u{0080}-\u{FFFF}]/gu, "*").trim(); // remove spaces,non-Ascii chars
			return only_ascii;
		};

		self._get_brightness = function(hex){
			var r = parseInt(hex.substr(1,2), 16);
			var g = parseInt(hex.substr(3,2), 16);
			var b = parseInt(hex.substr(5,2), 16);
			return Math.round((r*self.BRIGHTNESS_VALUE_RED + g*self.BRIGHTNESS_VALUE_GREEN + b*self.BRIGHTNESS_VALUE_BLUE));
		};

		self.onStartup = function() {
			self.requestData();
			self.state.conversion = self; // hack! injecting method to avoid circular dependency.
			self.files.conversion = self;
			self._configureImgSliders();

            $("#dialog_vector_graphics_conversion").on('hidden', function(){
                self.slicing_in_progress(false);
                self.slicing_progress(5);
            });

            $('[data-toggle="tooltip"]').tooltip({
                html:true
            });
		};

		self.onUserLoggedIn = function(user){
			self.load_custom_materials();
        };

		self.onSlicingProgress = function(slicer, model_path, machinecode_path, progress){
			self.slicing_progress(progress);
		};

		self.onEventSlicingStarted = function(payload){
			self.slicing_in_progress(true);
		};

		self.onEventSlicingDone = function(payload){
		    self.slicing_progress(100);
            // let's wait for onEventFileSelected() to remove the convert dialog and got to the next step
		};

		// This indicates that the slicing is really done.
		// called several times once slicing is done. we react only to the first call
		self.onEventFileSelected = function(payload){
            if (self.slicing_in_progress()) {
                self.gcodeFilename(undefined);
                self.svg = undefined;
                $("#dialog_vector_graphics_conversion").modal("hide");
            }
        };

		self.cancel_conversion = function(){
			if(self.slicing_in_progress()){
				// TODO cancel slicing at the backend properly
				var filename = self.gcodeFilename() + '.gco';
				var gcodeFilename = self._sanitize(filename);

				var data = {
						command: "cancel",
						gcode: gcodeFilename
					};
				$.ajax({
						url: "plugin/mrbeam/cancel",
						type: "POST",
						dataType: "json",
						contentType: "application/json; charset=UTF-8",
						data: JSON.stringify(data)
					});
			}else{
				$("#dialog_vector_graphics_conversion").modal("hide");
			}
		};

		self.onEventSlicingCancelled = function(payload){
			self.gcodeFilename(undefined);
			self.svg = undefined;
			self.slicing_in_progress(false);
			self.slicing_progress(5);
			$("#dialog_vector_graphics_conversion").modal("hide");
			//console.log("onSlicingCancelled" , payload);
		};
		self.onEventSlicingFailed = function(payload){
			self.slicing_in_progress(false);

			if ('reason' in payload && typeof payload['reason'] === 'string' && payload['reason'].startsWith('OutOfSpaceException')) {
			    var html = "<ul>";
			    html += "<lh>To free up some disk space you may want to perform one or all of the following suggestions:</lh>";
			    html += "<li>Delete CGODE files: Go to design library and click 'Only show GCode files' on the left. Here you can delete files from the according context menu.</li>";
			    html += "<li>Delete design files: Go to design library and click 'Only show design files' on the left. Here you can delete files from the according context menu.</li>";
			    html += "<li>Delete log files: Go to Settings -> logs and delete old log files per click on the trash bin icon.</li>";
			    html += "</ul>";
			    html += 'Find more details <a href="https://mr-beam.freshdesk.com/en/support/solutions/articles/43000068441-free-up-disk-space" target="_blank">online</a>.';
                new PNotify({title: gettext("Get more free disk space"), text: html, type: "info", hide: false});
			}
		};


		self._configureImgSliders = function() {
			var el1 = $("#svgtogcode_contrast_slider");
			if(el1.length > 0){
				self.contrastSlider = el1.slider({
					step: .1,
					min: 1,
					max: self.contrastMax,
					value: 1,
					tooltip: 'hide'
				}).on("slide", function(ev){
					self.imgContrast(ev.value);
				});
			}

			var el2 = $("#svgtogcode_sharpening_slider");
			if(el2.length > 0){
				self.sharpeningSlider = el2.slider({
					step: 1,
					min: 1,
					max: self.sharpeningMax,
					value: 1,
					class: 'img_slider',
					tooltip: 'hide'
				}).on("slide", function(ev){
					self.imgSharpening(ev.value);
				});
			}
		};

		self.showExpertSettings.subscribe(function(){
			$('#dialog_vector_graphics_conversion').trigger('resize');
		});

		self._update_color_assignments = function(){
			self._update_job_summary();
			var jobs = $('#additional_jobs .job_row_vector');
			for (var idx = 0; idx < jobs.length; idx++) {
				var j = jobs[idx];
				var colors = $(j).find('.used_color');
				if(colors.length === 0){ // remove orphaned job rows
					$(j).remove();
				}
			}

			// create adjusters for lines in engrave settings
            var classFlag = 'removeme';
			var show_line_mappings = false;
			var engrave_items = $('#engrave_job .img_drop_zone .used_color');
			var line_mapping_container = $('#colored_line_mapping');
			line_mapping_container.children().addClass(classFlag);
			for (var i = 0; i < engrave_items.length; i++) {
				var el = engrave_items[i];
				var id = el.id;
				if(id !== 'cd_engraving'){
					show_line_mappings = true;
					var hex = '#' + id.substr(-6);
					var slider_id = "adjuster_"+id;
					if ($('#'+slider_id).length > 0) {
					    // slider element exists, just leave it as it is
					    $('#'+slider_id).removeClass(classFlag);
                    } else {
					    // create slider element
                        var val = 255 - self._get_brightness(hex);
                        var icon = '<input id="'+slider_id+'" class="precisionslider coloradjuster" type="range" min="0" max="255" style="border-top-color:'+hex+';" value="'+val+'" />';
                        line_mapping_container.append(icon);
                    }
				}
			}
			// remove all slider still flagged
            $('#colored_line_mapping >.'+classFlag).remove();
			self.show_line_color_mappings(show_line_mappings);
		};

		// quick hack
		self._update_job_summary = function(){
			var jobs = self.get_current_multicolor_settings();
			self.vectorJobs(jobs);
		};

		self._thickness_sort_function = function(a,b){
		    t_a = a.thicknessMM < 0 ? 99999 : a.thicknessMM;
		    t_b = b.thicknessMM < 0 ? 99999 : b.thicknessMM;
            return t_a - t_b;
        };

	}


    ADDITIONAL_VIEWMODELS.push([VectorConversionViewModel,
		["loginStateViewModel", "settingsViewModel", "printerStateViewModel", "workingAreaViewModel",
            "gcodeFilesViewModel", 'laserCutterProfilesViewModel'],
		document.getElementById("dialog_vector_graphics_conversion")]);

});

window.mrbeam.colorDragging = {

    // Drag functions outside the viewmodel are way less complicated
    colorAllowDrop: function(ev) {
        ev.preventDefault();
        $('.color_drop_zone, .img_drop_zone').addClass('hover');
    },

    colorDragStart: function(ev) {
        $("body").addClass("colorDragInProgress");
        if (ev.target.id === "cd_engraving") {
            $('body').addClass('engravingDrag');
        } else {
            $('body').addClass('vectorDrag');
        }
        ev.dataTransfer.setData("text", ev.target.id);
        ev.dataTransfer.effectAllowed = "move";
    },

    colorDrop: function(ev) {
        ev.preventDefault();
        $('body').removeClass('vectorDrag engravingDrag');
        setTimeout(function () {
            $("body").removeClass("colorDragInProgress");
        }, 200);
        $('.color_drop_zone, .img_drop_zone').removeClass('hover');
        var data = ev.dataTransfer.getData("text");
        var required_class = 'color_drop_zone';
        if (data === 'cd_engraving') {
            required_class = 'img_drop_zone';
        }
        var parent = $(ev.target).parents('.job_row');
        if (parent.length === 1) {
            var drop_target = $(parent[0]).find('.' + required_class);
            if (drop_target.length === 1) {
                // TODO check if parent is allowed drop zone.
                drop_target[0].appendChild(document.getElementById(data));
                ko.dataFor(document.getElementById("dialog_vector_graphics_conversion"))._update_color_assignments();
            }
        }
    },

    colorDropCreateJob: function(ev) {
        ev.preventDefault();
        setTimeout(function () {
            $("body").removeClass("colorDragInProgress");
        }, 200);
        $('.color_drop_zone, .img_drop_zone').removeClass('hover');

		var data = ev.dataTransfer.getData("text");
		if(data !== 'cd_engraving'){
			var newJob = $('#first_job').clone(); //clone(true) --> https://github.com/twbs/bootstrap/issues/18326
			newJob.attr('id', '');
			var i = $('.job_row_vector').length + 1;
			$(newJob).find('.job_title').text("Cutting Job " + i);

			newJob.find('.used_color').remove();
			newJob.appendTo($('#additional_jobs'));

			var color = document.getElementById(data);
			$(newJob).find('.assigned_colors').append(color);
			ko.dataFor(document.getElementById("dialog_vector_graphics_conversion"))._update_color_assignments();
		}

        $('[data-toggle="tooltip"]').tooltip({
            html:true
        });

    },


    colorDragEnd: function(ev) {
        ev.preventDefault();
        $('#drop_overlay').removeClass('in'); // workaround
        setTimeout(function () {
            $("body").removeClass("colorDragInProgress vectorDrag engravingDrag");
        }, 200);
        $('.color_drop_zone, .img_drop_zone').removeClass('hover');
    },

	checkConversionParameters: function(){
		ko.dataFor(document.getElementById("dialog_vector_graphics_conversion"))._allParametersSet();
	}
};<|MERGE_RESOLUTION|>--- conflicted
+++ resolved
@@ -1154,13 +1154,9 @@
 				"dithering" : self.imgDithering(),
 				"beam_diameter" : parseFloat(self.beamDiameter()),
 				"pierce_time": parseInt(self.engravingPiercetime()),
-<<<<<<< HEAD
+
 				"engraving_mode": $('#svgtogcode_img_engraving_mode > .btn.active').attr('value'),
-                "line_distance": $('#svgtogcode_img_line_dist').val()
-=======
-                // "material": self.engravingMaterial,
-				"engraving_mode": $('#svgtogcode_img_engraving_mode > .btn.active').attr('value')
->>>>>>> 4be8d137
+        "line_distance": $('#svgtogcode_img_line_dist').val()
 			};
 			return data;
 		};
@@ -1175,15 +1171,12 @@
 			return data;
 		};
 
-<<<<<<< HEAD
 		self.is_advanced_settings_checked = function () {
             const advancedSettingsCb = $('#parameter_assignment_show_advanced_settings_cb');
             let isChecked = advancedSettingsCb.is(':checked')
             return isChecked
         }
 
-=======
->>>>>>> 4be8d137
 		self.enableConvertButton = ko.computed(function() {
 			if (self.slicing_in_progress() 
 					|| self.workingArea.placedDesigns().length === 0
@@ -1288,12 +1281,8 @@
 							raster : engraving_data,
 							slicer: "svgtogcode",
 							gcode: gcodeFilename,
-<<<<<<< HEAD
-                            material: material,
-                            advanced_settings: advancedSettings
-=======
-                            material: material
->>>>>>> 4be8d137
+              material: material,
+              advanced_settings: advancedSettings
 						};
 
 						if(self.svg !== undefined){
