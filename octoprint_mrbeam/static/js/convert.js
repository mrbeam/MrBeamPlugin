--- conflicted
+++ resolved
@@ -955,14 +955,10 @@
             self,
             self.JOB_PARAMS.default.feedrateBlack
         );
-<<<<<<< HEAD
         self.engravingPasses = observableInt(
             self,
             self.JOB_PARAMS.default.engPasses
         );
-=======
-        self.engravingPasses = ko.observable(self.JOB_PARAMS.default.engPasses);
->>>>>>> 437833de
 
         self.imgDithering = ko.observable(self.JOB_PARAMS.default.dithering);
         self._extraOvershoot = {
@@ -987,10 +983,6 @@
             }
         });
         self.beamDiameter = ko.observable(self.JOB_PARAMS.default.beamDiameter);
-<<<<<<< HEAD
-        self.engravingPiercetime = observableInt(
-            self,
-=======
         self.beamDiameter.subscribe(function (newVal) {
             if (self.do_raster_engrave()) {
                 console.log(
@@ -1000,8 +992,8 @@
                 self.doFrontendRendering(); // for update job time estimation
             }
         });
-        self.engravingPiercetime = ko.observable(
->>>>>>> 437833de
+        self.engravingPiercetime = observableInt(
+            self,
             self.JOB_PARAMS.default.pierceTime
         );
         self.engravingCompressor = observableInt(
@@ -1292,13 +1284,8 @@
             }
 
             var data = {
-<<<<<<< HEAD
-                // "engrave_outlines" : self.engrave_outlines(),
+                engraving_enabled: self.do_raster_engrave(),
                 intensity_black_user: self.imgIntensityBlack(),
-=======
-                engraving_enabled: self.do_raster_engrave(),
-                intensity_black_user: parseInt(self.imgIntensityBlack()),
->>>>>>> 437833de
                 intensity_black:
                     self.imgIntensityBlack() *
                     self.profile.currentProfileData().laser.intensity_factor(),
@@ -1310,17 +1297,9 @@
                 speed_white: self.imgFeedrateWhite(),
                 dithering: self.imgDithering(),
                 beam_diameter: parseFloat(self.beamDiameter()),
-<<<<<<< HEAD
                 pierce_time: self.engravingPiercetime(),
-                engraving_mode: $(
-                    "#svgtogcode_img_engraving_mode > .btn.active"
-                ).attr("value"),
-                line_distance: $("#svgtogcode_img_line_dist").val(),
-=======
-                pierce_time: parseInt(self.engravingPiercetime()),
                 engraving_mode: self.engravingMode(),
-                line_distance: self.beamDiameter(), // $("#svgtogcode_img_line_dist").val(), TODO??? why twice?
->>>>>>> 437833de
+                line_distance: self.beamDiameter(), //  TODO??? why twice? is the same as beam_diameter
                 eng_compressor: eng_compressor,
                 extra_overshoot: self.extraOvershoot(),
                 eng_passes: self.engravingPasses(),
@@ -1810,15 +1789,6 @@
                     //self.update_colorSettings();
                     self.slicing_in_progress(true);
                     self.doFrontendRendering(); // final rendering for backend handover
-
-<<<<<<< HEAD
-                            var json = JSON.stringify(data);
-                            var length = json.length;
-                            console.log(
-                                "Conversion: " +
-                                    length +
-                                    " bytes have to be converted."
-=======
                     var filename = self.gcodeFilename();
                     var gcodeFilename = self._sanitize(filename) + ".gco";
                     var multicolor_data = self.get_current_multicolor_settings(
@@ -1859,8 +1829,8 @@
                         data.gcodeFilesToAppend = self.gcodeFilesToAppend;
                     }
 
-                    var json = JSON.stringify(data);
-                    var length = json.length;
+                    const json = JSON.stringify(data);
+                    const length = json.length;
                     console.log(
                         "Conversion: " + length + " bytes have to be converted."
                     );
@@ -1879,43 +1849,10 @@
                                 "Conversion failed with status " + jqXHR.status,
                                 textStatus,
                                 errorThrown
->>>>>>> 437833de
                             );
                             if (jqXHR.status != 401) {
                                 if (length > 10000000) {
                                     console.error(
-<<<<<<< HEAD
-                                        "Conversion failed with status " +
-                                            jqXHR.status,
-                                        textStatus,
-                                        errorThrown
-                                    );
-                                    if (jqXHR.status != 401) {
-                                        if (length > 10000000) {
-                                            console.error(
-                                                "JSON size " +
-                                                    length +
-                                                    "Bytes may be over the request maximum."
-                                            );
-                                        }
-                                        new PNotify({
-                                            title: gettext("Conversion failed"),
-                                            text: _.sprintf(
-                                                gettext(
-                                                    "Unable to start the conversion in the backend. Please try reloading this page or restarting Mr Beam.%(br)s%(br)sContent length was %(length)s bytes."
-                                                ),
-                                                { length: length, br: "<br/>" }
-                                            ),
-                                            type: "error",
-                                            tag: "conversion_error",
-                                            hide: false,
-                                        });
-                                    }
-                                },
-                            });
-                        }
-                    );
-=======
                                         "JSON size " +
                                             length +
                                             "Bytes may be over the request maximum."
@@ -1936,7 +1873,6 @@
                             }
                         },
                     });
->>>>>>> 437833de
                 } else {
                     console.log("Conversion parameter missing");
                     new PNotify({
