--- conflicted
+++ resolved
@@ -669,11 +669,7 @@
 				$(job).find('.param_passes').val(p.cut_p || 0);
 				$(job).find('.param_progressive').prop('checked', p.progressive);
 				$(job).find('.param_piercetime').val(p.cut_pierce || 0);
-<<<<<<< HEAD
-				$(job).find('.param_cut_compressor').val(p.cut_compressor || 0);  // Here we pass the value of the range (0), not the real one (10%)
-=======
 				$(job).find('.param_cut_compressor').val(p.cut_compressor || 3);  // Fall back to 100%
->>>>>>> f185f378
 			}
 		};
 		self.apply_engraving_proposal = function(){
