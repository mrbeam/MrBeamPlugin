--- conflicted
+++ resolved
@@ -58,379 +58,11 @@
 		});
 
 		// material menu
-<<<<<<< HEAD
-		self.material_settings2 = {
-			'Anodized Aluminum': {
-				name: 'Anodized Aluminum',
-				img: 'anodized_aluminum.jpg',
-				description: 'Dark anodized aluminum can be engraved. Works on iPhones.',
-				hints: 'Requires very precise focus. Anodized aluminum turns brighter through laser engraving. Therefor we suggest to invert photos for engravings.',
-				laser_type: 'MrBeamII-1.0',
-				colors: {
-					'000000': {
-						engrave: {eng_i:[0,100], eng_f:[1000, 30], eng_pierce: 0, dithering: false },
-						cut: []
-					}
-				}
-			},
-			'Balsa Wood': {
-				name: 'Balsa Wood',
-				img: 'balsa_wood.jpg',
-				description: '',
-				hints: '',
-				safety_notes: 'Take care about ignitions. Never run a job slower than 300 mm/min!',
-				laser_type: 'MrBeamII-1.0',
-				colors: {
-					'd4b26f': {
-						engrave: {eng_i:[0,20], eng_f:[2000,350], eng_pierce: 0, dithering: false },
-						cut: [
-							{thicknessMM: 1, cut_i:80, cut_f:525, cut_p:2},
-							{thicknessMM: 2, cut_i:100, cut_f:525, cut_p:1},
-							{thicknessMM: 3, cut_i:100, cut_f:525, cut_p:2},
-							{thicknessMM: 4, cut_i:100, cut_f:450, cut_p:3},
-							{thicknessMM: 5, cut_i:100, cut_f:225, cut_p:3}
-						]
-					}
-				}
-			},
-			'Bamboo': {
-				name: 'Bamboo Wood',
-				img: 'bamboo.jpg',
-				description: '',
-				hints: '',
-				safety_notes: '',
-				laser_type: 'MrBeamII-1.0',
-				colors: {
-					'9c642b': {
-						engrave: {eng_i:[0,100], eng_f:[2000,260], eng_pierce: 0, dithering: false },
-						cut: []
-					}
-				}
-			},
-			'Cardboard, corrugated single wave': {
-				name: 'Cardboard, single wave',
-				img: 'cardboard_single_wave.jpg',
-				description: 'Ordinary cardboard like most packaging is made of.',
-				hints: 'Engraving looks great if just the first layer is lasered away, that the wave is visible underneath.',
-				safety_notes: 'Take care about ignitions. Never run a job slower than 180 mm/min!',
-				laser_type: 'MrBeamII-1.0',
-				colors: {
-					'8b624a': {
-						engrave: {eng_i:[10,25], eng_f:[2000,850], eng_pierce: 0, dithering: false },
-						cut: [
-							{thicknessMM: 2, cut_i:100, cut_f:375, cut_p:4},
-							{thicknessMM: 3, cut_i:100, cut_f:375, cut_p:4},
-							{thicknessMM: 4, cut_i:100, cut_f:300, cut_p:4}
-							// {thicknessMM: 5, cut_i:100, cut_f:300, cut_p:5}
-						]
-					}
-				}
-			},
-			'Cardboard, corrugated double wave': {
-				name: 'Cardboard, double wave',
-				img: 'cardboard_double_wave.jpg',
-				description: 'Ordinary cardboard like strong packaging is made of.',
-				hints: 'Engraving looks great if just the first layer is lasered away, that the wave is visible underneath.',
-				safety_notes: 'Take care about ignitions. Never run a job slower than 180 mm/min!',
-				laser_type: 'MrBeamII-1.0',
-				colors: {
-					'8b624a': {
-						engrave: {eng_i:[10,25], eng_f:[2000,850], eng_pierce: 0, dithering: false },
-						cut: [
-							{thicknessMM: 5, cut_i:100, cut_f:300, cut_p:4}
-						]
-					}
-				}
-			},
-			'Fabric Cotton': null,
-			'Fabric Polyester': null,
-			'Finn Cardboard': {
-				name: 'Finn Cardboard',
-				img: 'finn_cardboard.jpg',
-				description: 'Made out of purely wooden fibres, often used for architectural models.',
-				hints: '',
-				safety_notes: '',
-				laser_type: 'MrBeamII-1.0',
-				colors: {
-					'c7c97c': {
-						engrave: {eng_i:[10,25], eng_f:[2000,1300], eng_pierce: 0, dithering: false },
-						cut: [
-							{thicknessMM: 2.5, cut_i:100, cut_f:330, cut_p:3}
-						]
-					}
-				}
-			},
-			'Felt': { // took settings from IHM fair
-				name: 'Felt',
-				img: 'felt.jpg',
-				description: 'Acrylic felt like the one sold in many arts and craft stores.',
-				hints: 'Be aware that natural felt is something else.',
-				safety_notes: '',
-				laser_type: 'MrBeamII-1.0',
-				colors: {
-					'EB5A3E': {
-						name: 'orange',
-						engrave: {eng_i:[0,35], eng_f:[1600,1600], eng_pierce: 0, dithering: false },
-						cut: [
-							{thicknessMM: 3, cut_i:100, cut_f:550, cut_p:2}
-						]
-					},
-					'F49A39': {
-						name: 'yellow',
-						engrave: {eng_i:[0,30], eng_f:[1200,1200], eng_pierce: 0, dithering: false },
-						cut: [
-							{thicknessMM: 3, cut_i:100, cut_f:625, cut_p:2}
-						]
-					},
-					'293365': {
-						name: 'blue',
-						engrave: {eng_i:[0,35], eng_f:[1600,1600], eng_pierce: 0, dithering: false },
-						cut: [
-							{thicknessMM: 3, cut_i:100, cut_f:500, cut_p:2}
-						]
-					},
-					'322F33': {
-						name: 'black',
-						engrave: {eng_i:[0,30], eng_f:[1600,1600], eng_pierce: 0, dithering: false },
-						cut: [
-							{thicknessMM: 3, cut_i:100, cut_f:400, cut_p:2}
-						]
-					},
-					'54392E': {
-						name: 'brown',
-						engrave: {eng_i:[0,30], eng_f:[1600,1600], eng_pierce: 0, dithering: false },
-						cut: [
-							{thicknessMM: 3, cut_i:100, cut_f:500, cut_p:2}
-						]
-					},
-					'A21F25': {
-						name: 'dunkelrot',
-						engrave: {eng_i:[0,30], eng_f:[1600,1600], eng_pierce: 0, dithering: false },
-						cut: [
-							{thicknessMM: 3, cut_i:100, cut_f:550, cut_p:2}
-						]
-					},
-					'3E613E': {
-						name: 'green',
-						engrave: {eng_i:[0,30], eng_f:[1600,1600], eng_pierce: 0, dithering: false },
-						cut: [
-							{thicknessMM: 3, cut_i:100, cut_f:500, cut_p:2}
-						]
-					},
-					'D91F48': {
-						name: 'pink',
-						engrave: {eng_i:[0,40], eng_f:[1600,1600], eng_pierce: 0, dithering: false },
-						cut: [
-							{thicknessMM: 3, cut_i:100, cut_f:600, cut_p:2}
-						]
-					},
-				}
-			},
-//			'Felt': { // old settings we had before IHM fair
-//				name: 'Felt',
-//				img: 'felt.jpg',
-//				description: 'Acrylic felt like the one sold in many arts and craft stores.',
-//				hints: 'Be aware, natural felt is something different.',
-//				safety_notes: '',
-//				laser_type: 'MrBeamII-1.0',
-//				colors: {
-//					'00b000': {
-//						name: 'green',
-//						engrave: null, // not tested yet
-//						cut: [
-//							{thicknessMM: 4, cut_i:100, cut_f:225, cut_p:1}
-//						]
-//					},
-//					'4dcaca': {
-//						name: 'baby blue',
-//						engrave: null, // not tested yet
-//						cut: [
-//							{thicknessMM: 4, cut_i:100, cut_f:100, cut_p:5}
-//						]
-//					},
-//					'181866': {
-//						name: 'royal blue',
-//						engrave: null, // not tested yet
-//						cut: [
-//							{thicknessMM: 4, cut_i:100, cut_f:260, cut_p:2}
-//						]
-//					},
-//					'c98600': {
-//						name: 'yellow',
-//						engrave: null, // not tested yet
-//						cut: [
-//							{thicknessMM: 4, cut_i:100, cut_f:260, cut_p:2}
-//						]
-//					},
-//					'eca100': {
-//						name: 'sunny yellow',
-//						engrave: null, // not tested yet
-//						cut: [
-//							{thicknessMM: 4, cut_i:100, cut_f:225, cut_p:2}
-//						]
-//					},
-//					'550024': {
-//						name: 'purple',
-//						engrave: null, // not tested yet
-//						cut: [
-//							{thicknessMM: 4, cut_i:100, cut_f:375, cut_p:2}
-//						]
-//					},
-//					'393939': {
-//						name: 'gray',
-//						engrave: null, // not tested yet
-//						cut: [
-//							{thicknessMM: 4, cut_i:100, cut_f:300, cut_p:2}
-//						]
-//					},
-//					'000000': {
-//						name: 'black',
-//						engrave: null, // not tested yet
-//						cut: [
-//							{thicknessMM: 4, cut_i:100, cut_f:300, cut_p:2}
-//						]
-//					},
-//					'e03800': {
-//						name: 'orange',
-//						engrave: null, // not tested yet
-//						cut: [
-//							{thicknessMM: 4, cut_i:100, cut_f:375, cut_p:2}
-//						]
-//					},
-//				}
-//			},
-			'Foam Rubber': {
-				name: 'Foam Rubber',
-				img: 'foam_rubber.jpg',
-				description: 'Consists of poly urethane foam.',
-				hints: 'Laser parameters are highly color dependant, bright colors might need pierce time.',
-				safety_notes: '',
-				laser_type: 'MrBeamII-1.0',
-				colors: {
-					'0057a8': {
-						engrave: null,
-						cut: [{thicknessMM: 2, cut_i:100, cut_f:480, cut_p:1},
-                              {thicknessMM: 3, cut_i:100, cut_f:450, cut_p:1}]
-					},
-					'ee6d2c': {
-						engrave: null,
-						cut: [{thicknessMM: 2, cut_i:75, cut_f:140, cut_p:1}]
-					},
-					'e6e6e6': {
-						engrave: null,
-						cut: [{thicknessMM: 2, cut_i:100, cut_f:140, cut_p:1}]
-					},
-					'000000': {
-						engrave: null,
-						cut: [{thicknessMM: 2, cut_i:100, cut_f:600, cut_p:1}]
-					},
-					'41c500': {
-						engrave: null,
-						cut: [{thicknessMM: 2, cut_i:100, cut_f:600, cut_p:1}]
-					},
-				}
-			},
-			'Kraftplex': {
-				name: 'Kraftplex',
-				img: 'kraftplex.jpg',
-				description: '100% natural fibers compressed under high temperature. Strong and bendable like metal.',
-				hints: '',
-				safety_notes: '',
-				laser_type: 'MrBeamII-1.0',
-				colors: {
-					'795f39': {
-						engrave: {eng_i:[0,35], eng_f:[2000,850], eng_pierce: 0, dithering: false },
-						cut: [
-							{thicknessMM: 0.8, cut_i:100, cut_f:225, cut_p:2},
-							{thicknessMM: 1.5, cut_i:100, cut_f:110, cut_p:2},
-							{thicknessMM: 3,   cut_i:100, cut_f:100, cut_p:5}
-						]
-					}
-				}
-			},
-			'Latex': null,
-			'Paper': {
-				name: 'Paper',
-				img: 'paper.jpg',
-				description: 'Ordinary paper like from an office printer.',
-				hints: '',
-				safety_notes: 'Very fine structures may be subject of ignition.',
-				laser_type: 'MrBeamII-1.0',
-				colors: {
-					'e7d27f': {
-						engrave: null,
-						cut: [
-							{thicknessMM: 0.1, cut_i:75, cut_f:600, cut_p:1},
-							{thicknessMM: 0.2, cut_i:85, cut_f:600, cut_p:2} //  >300g is what we said in the old system
-						]
-					}
-				}
-			},
-			'Plywood Poplar': {
-				name: 'Plywood Poplar',
-				img: 'plywood.jpg',
-				description: 'Plywood from an ordinary hardware store or arts and craft supply.',
-				hints: 'Watch out for dedicated laser plywood - it has better surface quality and only natural glue.',
-				safety_notes: 'Very fine structures may be subject of ignition.',
-				laser_type: 'MrBeamII-1.0',
-				colors: {
-					'e7d27f': {
-						engrave: {eng_i:[18,35], eng_f:[2000,750], eng_pierce: 0, dithering: false },
-						cut: [
-							{thicknessMM: 3, cut_i:100, cut_f:110, cut_p:3},
-							{thicknessMM: 4, cut_i:100, cut_f:100, cut_p:3},
-						]
-					}
-				}
-			},
-			'Wellboard': {
-				name: 'Wellboard',
-				img: 'wellboard.jpg',
-				description: '100% natural fibers similar to Kraftplex, but wavy.',
-				hints: 'Thickness is measured over the whole wave.',
-				safety_notes: '',
-				laser_type: 'MrBeamII-1.0',
-				colors: {
-					'e7d27f': {
-						engrave: {eng_i:[10,35], eng_f:[2000,850], eng_pierce: 0, dithering: false },
-						cut: [
-							{thicknessMM: 6,  cut_i:100, cut_f:160, cut_p:2},
-							{thicknessMM: 10, cut_i:100, cut_f:100, cut_p:3},
-						]
-					}
-				}
-			},
-
-//			custom_material: {
-//				name: 'Custom',
-//				img: 'custom.jpg',
-//				description: 'Just a Dummy material',
-//				hints: 'Figuring out material settings works best from low to high intensity and fast to slow movement.',
-//				safety_notes: 'Experimenting with custom material settings is your responsibility.',
-//				laser_type: 'MrBeamII-1.0',
-//				colors: {
-//					'd4b26f': {
-//						engrave: {eng_i:[0,20], eng_f:[2000,350], eng_pierce: 0, dithering: false },
-//						cut: [
-//							{thicknessMM: 1, cut_i:80, cut_f:700, cut_p:2},
-//							{thicknessMM: 2, cut_i:100, cut_f:700, cut_p:1},
-//							{thicknessMM: 3, cut_i:100, cut_f:700, cut_p:2},
-//							{thicknessMM: 4, cut_i:100, cut_f:600, cut_p:3},
-//							{thicknessMM: 5, cut_i:100, cut_f:300, cut_p:3}
-//						]
-//					}
-//				}
-//			}
-		};
-		self.engrave_only_thickness = {thicknessMM: -1, cut_i:'', cut_f:'', cut_p: 1, cut_pierce: 0};
-		self.no_engraving = {eng_i:['',''], eng_f:['',''], eng_pierce: 0, dithering: false };
-=======
 		self.material_settings2 = {};
 		self.material_settings2_updated_trigger= ko.observable();
 
 		self.engrave_only_thickness = {thicknessMM: -1, cut_i:'', cut_f:'', cut_p: 1, cut_pierce: 0, cut_compressor:3, progressive: false};
 		self.no_engraving = {eng_i:['',''], eng_f:['',''], eng_pierce: 0, eng_compressor: 3, dithering: false };
->>>>>>> 7385ec24
 
 		self.material_colors = ko.observableArray([]);
 		self.material_thicknesses = ko.observableArray([]);
@@ -596,19 +228,11 @@
                 new_material.v = BEAMOS_VERSION
 			}else {
 				new_material = {
-<<<<<<< HEAD
-				name: name,
-					img: 'custom.jpg',
-					description: 'custom material',
-					hints: 'Figuring out material settings works best from low to high intensity and fast to slow movement.',
-					safety_notes: 'Experimenting with custom material settings is at your own risk.',
-=======
 				    name: $("<div>").html(name).text(),
 					img: self.save_custom_material_image(),
 					description: $("<div>").html(self.save_custom_material_description()).text(),
 					hints: "",
 					safety_notes: gettext("Custom material setting! Use at your own risk."),
->>>>>>> 7385ec24
 					laser_type: 'MrBeamII-1.0',
                     model: MRBEAM_MODEL,
                     custom: true,
@@ -664,13 +288,8 @@
                 .fail(function(){
 					console.error("Unable to save custom material: ", postData);
 					new PNotify({
-<<<<<<< HEAD
-                        title: "Error while saving settings!",
-                        text: "Unable to save your custom material settings at the moment.<br/>Check connection to Mr Beam II and try again.",
-=======
                         title: gettext("Error while saving settings!"),
                         text: _.sprintf(gettext("Unable to save your custom material settings at the moment.%(br)sCheck connection to Mr Beam and try again."), {br: "<br/>"}),
->>>>>>> 7385ec24
                         type: "error",
                         hide: true
                     });
@@ -785,8 +404,9 @@
 		};
 
 		self.thickness_text = function(data){
-			if(data.thicknessMM < 0) return "engrave only";
-			else return data.thicknessMM+' mm';
+			if(data.thicknessMM < 0) return gettext("engrave only");
+			// Translators: "millimeters"
+			else return data.thicknessMM + " " + gettext("mm");
 		};
 
 		self.thickness_mount_pos = ko.computed(function(){
@@ -1717,7 +1337,7 @@
 			if(self.gcodeFilesToAppend.length === 1 && self.svg === undefined) {
                 self.files.startGcodeWithSafetyWarning(self.gcodeFilesToAppend[0]);
             } else if (self._allJobsSkipped()) {
-			    const message = "There is nothing to laser, all jobs are set to be skipped.";
+			    const message = gettext("There is nothing to laser, all jobs are set to be skipped.");
 
 			    $('#empty_job_support_link').hide();
 			    $('#empty_job_modal').find('.modal-body p').text(message);
@@ -1726,20 +1346,21 @@
             } else if (!self._validJobForMaterial()) {
 			    let valid;
 			    if (self.has_cutting_proposal()) {
-			        valid = "engraved";
+			        // Translators: "..can only be engraved"
+			        valid = gettext("engraved");
                 } else {
-			        valid = "cut";
+			        // Translators: "..can only be cut"
+			        valid = gettext("cut");
                 }
 			    let designType;
 			    if (self.workingArea.hasTextItems()) {
-			        designType = 'Quick Text'
+			        designType = gettext("Quick Text")
                 } else {
-			        designType = 'selected design';
+			        designType = gettext("selected design");
 			        $('#empty_job_support_link').hide();
                 }
 
-                const message = "Sorry but the " + designType + " can only be " + valid +
-                    ", which is not supported for this material.";
+                const message = _.sprintf(gettext("Sorry but the %(designType)s can only be %(laserJob)s, which is not supported for this material."), {designType: designType, laserJob: valid});
 
 			    $('#empty_job_support_link').show();
 			    $('#empty_job_modal').find('.modal-body p').text(message);
@@ -1991,19 +1612,12 @@
 
 			if ('reason' in payload && typeof payload['reason'] === 'string' && payload['reason'].startsWith('OutOfSpaceException')) {
 			    var html = "<ul>";
-<<<<<<< HEAD
-			    html += "<lh>To free up some disk space you may want to perform one or all of the following suggestions:</lh>";
-			    html += "<li>Delete CGODE files: Go to design library and click 'Only show GCode files' on the left. Here you can delete files from the according context menu.</li>";
-			    html += "<li>Delete design files: Go to design library and click 'Only show design files' on the left. Here you can delete files from the according context menu.</li>";
-			    html += "<li>Delete log files: Go to Settings -> logs and delete old log files per click on the trash bin icon.</li>";
-=======
 			    html += ("<lh>" + gettext("To free up some disk space you may want to perform one or all of the following suggestions:") + "</lh>");
 			    html += ("<li>" + gettext("Delete GCode files: Go to design library and click 'Only show GCode files' on the left. Here you can delete files from the according context menu.") + "</li>");
 			    html += ("<li>" + gettext("Delete design files: Go to design library and click 'Only show design files' on the left. Here you can delete files from the according context menu.") + "</li>");
 			    html += ("<li>" + gettext("Delete log files: Go to Settings -> logs and delete old log files per click on the trash bin icon.") + "</li>");
->>>>>>> 7385ec24
 			    html += "</ul>";
-			    html += 'Find more details <a href="https://mr-beam.freshdesk.com/en/support/solutions/articles/43000068441-free-up-disk-space" target="_blank">online</a>.';
+			    html += _.sprintf(gettext("Find more details %(open)sonline%(close)s."), {open: '<a href="https://mr-beam.freshdesk.com/en/support/solutions/articles/43000068441-free-up-disk-space" target="_blank">', close: '</a>'});
                 new PNotify({title: gettext("Get more free disk space"), text: html, type: "info", hide: false});
 			}
 		};
@@ -2157,12 +1771,8 @@
 			var newJob = $('#first_job').clone(); //clone(true) --> https://github.com/twbs/bootstrap/issues/18326
 			newJob.attr('id', '');
 			var i = $('.job_row_vector').length + 1;
-<<<<<<< HEAD
-			$(newJob).find('.job_title').text("Cutting Job " + i);
-=======
 			// Translators: "Cutting Job #number"
 			$(newJob).find('.job_title').text(gettext("Cut ") + i);
->>>>>>> 7385ec24
 
 			newJob.find('.used_color').remove();
 			newJob.appendTo($('#additional_jobs'));
