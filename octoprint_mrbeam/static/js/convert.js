--- conflicted
+++ resolved
@@ -77,12 +77,6 @@
 //		self.selected_color = ko.observable();
 
 		self.color_key_update = function(){
-<<<<<<< HEAD
-			self.color_keys = self.workingArea.colorsFound();
-			console.log("color keys update: ", self.color_keys);
-			self.showColorSettings(Object.keys(self.color_keys).length > 0);
-			self.color_menu($.map(self.color_keys, function(value, key) { return value }));
-=======
 			var cols = self.workingArea.getUsedColors();
 			$('.job_row_vector .used_color').addClass('not-used');
 			for (var idx = 0; idx < cols.length; idx++) {
@@ -98,7 +92,6 @@
 				}
 			}
 			$('.job_row_vector .not-used').remove();
->>>>>>> 6690ab49
 		};
 		
 		self._getColorIcon = function(color){
