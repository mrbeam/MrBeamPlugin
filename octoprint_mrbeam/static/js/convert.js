--- conflicted
+++ resolved
@@ -188,7 +188,7 @@
         });
 
         self.recalcJobTime = function () {
-            console.info("recalc JTE", Date.now());
+            //            console.info("recalc JTE", Date.now());
             self.estimated_job_time_trigger(Date.now());
         };
 
@@ -1288,10 +1288,7 @@
             }
 
             var data = {
-<<<<<<< HEAD
-=======
                 engraving_enabled: self.do_raster_engrave(),
->>>>>>> 2682b7a2
                 intensity_black_user: self.imgIntensityBlack(),
                 intensity_black:
                     self.imgIntensityBlack() *
@@ -1740,10 +1737,10 @@
                 enableRastering,
                 pixPerMM
             );
-            //            console.info(
-            //                "### renderOutput",
-            //                renderOutput.jobTimeEstimationData
-            //            );
+            console.info(
+                "### renderOutput",
+                renderOutput.jobTimeEstimationData
+            );
             self.svg = renderOutput.renderedSvg;
             self.gcode_length_summary(renderOutput.jobTimeEstimationData);
         };
@@ -1795,60 +1792,6 @@
                 if (self._allParametersSet()) {
                     //self.update_colorSettings();
                     self.slicing_in_progress(true);
-<<<<<<< HEAD
-                    var pixPerMM = 1 / self.beamDiameter();
-                    snap.select("#userContent").embed_gc(
-                        self.workingArea.flipYMatrix(),
-                        self.workingArea.gc_options(),
-                        self.workingArea.gc_meta
-                    ); // hack
-                    self.workingArea.getCompositionSVG(
-                        self.do_raster_engrave(),
-                        pixPerMM,
-                        function (composition) {
-                            self.svg = composition;
-                            var filename = self.gcodeFilename();
-                            var gcodeFilename =
-                                self._sanitize(filename) + ".gco";
-                            var multicolor_data = self.get_current_multicolor_settings(
-                                true
-                            );
-                            var engraving_data = self.get_current_engraving_settings(
-                                true
-                            );
-                            var advancedSettings = self.is_advanced_settings_checked();
-                            var colorStr =
-                                "<!--COLOR_PARAMS_START" +
-                                JSON.stringify(multicolor_data) +
-                                "COLOR_PARAMS_END-->";
-                            var material = self.get_current_material_settings();
-                            var design_files = self.get_design_files_info();
-                            var data = {
-                                command: "convert",
-                                engrave: self.do_raster_engrave(),
-                                vector: multicolor_data,
-                                raster: engraving_data,
-                                slicer: "svgtogcode",
-                                gcode: gcodeFilename,
-                                material: material,
-                                design_files: design_files,
-                                advanced_settings: advancedSettings,
-                            };
-
-                            if (self.svg !== undefined) {
-                                // TODO place comment within initial <svg > tag.
-                                data.svg = colorStr + "\n" + self.svg;
-                            } else {
-                                data.svg =
-                                    colorStr +
-                                    "\n" +
-                                    '<svg height="0" version="1.1" width="0" xmlns="http://www.w3.org/2000/svg"><defs/></svg>';
-                            }
-                            if (self.gcodeFilesToAppend !== undefined) {
-                                data.gcodeFilesToAppend =
-                                    self.gcodeFilesToAppend;
-                            }
-=======
                     self.doFrontendRendering(); // final rendering for backend handover
                     var filename = self.gcodeFilename();
                     var gcodeFilename = self._sanitize(filename) + ".gco";
@@ -1890,7 +1833,6 @@
                     if (self.gcodeFilesToAppend !== undefined) {
                         data.gcodeFilesToAppend = self.gcodeFilesToAppend;
                     }
->>>>>>> 2682b7a2
 
                     const json = JSON.stringify(data);
                     const length = json.length;
