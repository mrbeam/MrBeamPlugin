--- conflicted
+++ resolved
@@ -1270,7 +1270,6 @@
 
         };
 
-<<<<<<< HEAD
 		self.moveJobsToEngravingColorDefaultOption = function(color) {
             /**
              * Move all cutting jobs to engraving when the selected color in a material does not have cutting parameters
@@ -1292,8 +1291,6 @@
             }
         };
 
-=======
->>>>>>> a01f413e
         self.moveJobsToEngravingDefaultOption = function(material) {
             /**
              * Move all cutting jobs to engraving when the material does not have cutting parameters
@@ -1339,11 +1336,8 @@
                     console.log('Cutting job: ' + cuttingJob.id);
                 }
             }
-<<<<<<< HEAD
 
             ko.dataFor(document.getElementById("dialog_vector_graphics_conversion"))._update_color_assignments();
-=======
->>>>>>> a01f413e
         };
 
 		self.undoForceEngraveOnly = function() {
@@ -1363,11 +1357,8 @@
                     ($('#first_job > .span3 > .color_drop_zone')).append(moveEng);
                 }
             }
-<<<<<<< HEAD
 
             ko.dataFor(document.getElementById("dialog_vector_graphics_conversion"))._update_color_assignments();
-=======
->>>>>>> a01f413e
         };
 
 		self._allParametersSet = function(){
