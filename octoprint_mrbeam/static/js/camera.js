--- conflicted
+++ resolved
@@ -116,12 +116,9 @@
                     // So as a quick hack, let's set firstImageLoaded to true already here
                     self.firstImageLoaded = true;
                 }
-<<<<<<< HEAD
-=======
                 if (this.width > 1500 && this.height > 1000) self.imgResolution('High');
                 else self.imgResolution('Low');
                 // TODO respond to backend to tell we have loaded the picture
->>>>>>> ea2e0409
                 OctoPrint.simpleApiCommand("mrbeam", "on_camera_picture_transfer", {})
             });
             if (!self.firstImageLoaded) {
