--- conflicted
+++ resolved
@@ -40,29 +40,17 @@
             ///// intro /////
             tour.push(new TourStepNoArrow({
                 id: 'intro',
-<<<<<<< HEAD
-                title: ["Step-by-Step Tour Guide To Your First Laser Job"],
-=======
                 title: ["Step-by-Sepp Tour Guide To Your First Laser Job"],
->>>>>>> beac4361
                 text: ["Looks like you already set up your Mr Beam II - Congratulations!",
                     "Do you want us to guide you through your first laser job with this step-by-step tour?",
                     "<strong>What do you need for this tour:</strong>",
                     "<ul>" +
-<<<<<<< HEAD
-                    "<li>Have a piece of felt by hand. Best to use the one that came with your Mr Beam II.</li>" +
-                    "<li>The laser head of your Mr Beam II has to be focused according to the thickness of the felt. " +
-                    "You can find how to do that in this <a href='https://mr-beam.freshdesk.com/support/solutions/articles/43000073345' target='_blank'>Knowledge base article</a>." +
-                    "</li>" +
-                    "<li>About 5-10 minutes of your time.</li>" +
-=======
                         "<li>Have a piece of felt by hand. Best to use the one that came with your Mr Beam II.</li>" +
                         "<li>The laser head of your Mr Beam II has to be focused according to the thickness of the felt. "+
                             "You can find how to do that in this <a href='https://mr-beam.freshdesk.com/support/solutions/articles/43000073345' target='_blank'>Knowledge base article</a>." +
                             // " or in our <a href='/plugin/mrbeam/static/docs/" + gettext("QuickstartGuide_en.pdf") + "' target='_blank'>Quickstart Guide</a>" +
                         "</li>" +
                         "<li>About 5-10 minutes of your time.</li>" +
->>>>>>> beac4361
                     "</ul>",
                     "<br/>"],
                 width: 550,
@@ -101,19 +89,11 @@
                 id: 'take_picture',
                 title: "Place the felt material inside Mr Beam II",
                 text: ["<ul>" +
-<<<<<<< HEAD
-                "<li>First open the orange lid of your Mr Beam II.</li>" +
-                "<li>Then place the felt for the laser job somewhere in the middle of Mr Beam II's working area.</li>" +
-                "<li>Wait for the camera to take a picture. You will see a black and white picture of your felt here in your browser.</li>" +
-                "<li>Once you have a good picture, close the lid of your Mr Beam II and click \"next\".</li>" +
-                "</ul>"],
-=======
                         "<li>First open the orange lid of your Mr Beam II.</li>" +
                         "<li>Then place the felt for the laser job somewhere in the middle of Mr Beam II's working area.</li>" +
                         "<li>Wait for the camera to take a picture. You will see a black and white picture of your felt here in your browser.</li>" +
                         "<li>Once you have a good picture, close the lid of your Mr Beam II and click \"next\".</li>" +
                         "</ul>"],
->>>>>>> beac4361
                 target: 'area_preview',
                 placement: "left",
                 xOffset: 150,
@@ -132,32 +112,21 @@
                 target: "designlib_tab_btn",
                 placement: "bottom",
                 xOffset: 30,
-<<<<<<< HEAD
                 onNext: function () {
                     self._onNext();
                     console.log("designlib_button: onNext: scroll down");
                     $('#files_list').scrollTop(1E10);
                 },
-=======
-                onNext: function(){console.log("designlib_button: onNext: scroll down");$('#files_list').scrollTop(1E10);},
->>>>>>> beac4361
             }));
 
             tour.push(new TourStep({
                 id: 'designlib_file',
-<<<<<<< HEAD
                 title: "Select this design file to place it on the working area.",
                 text: ["For your first laser job, we thought you might like this nice key ring :)",
                     "Please click on this tile to place it on the <strong>working area</strong>."],
                 target: $('.file_list_entry[mrb_name="Schlusselanhanger.svg"]')[0] || $('.file_list_entry').last()[0],
                 additionalJQueryTargets: '.file_list_entry',
                 placement: $('.file_list_entry').length <= 8 ? "bottom" : "top",
-=======
-                title: "For your first laser job, we thought you might like this nice key ring :)",
-                text: ["Please click on this tile to place it on the <strong>working area</strong>."],
-                target: $('.file_list_entry[mrb_name="Schlusselanhanger.svg"]')[0],
-                placement: "top",
->>>>>>> beac4361
                 width: 400,
                 xOffset: -250,
                 yOffset: 30,
@@ -196,12 +165,8 @@
                 id: 'select_material',
                 title: "Select the material",
                 text: ["For this guide we want to use felt.", "However as you can see there are many different options. :)"],
-<<<<<<< HEAD
                 target: $('li.material_entry[mrb_name="felt.jpg"]')[0] || $('li.material_entry')[0],
                 additionalJQueryTargets: 'li.material_entry',
-=======
-                target: $('li.material_entry[mrb_name="felt.jpg"]')[0],
->>>>>>> beac4361
                 placement: "bottom",
                 delay: 400,
                 xOffset: 'center',
@@ -296,11 +261,7 @@
             };
         };
 
-<<<<<<< HEAD
         self._getPreTourDefinitions = function () {
-=======
-        self._getPreTourDefinitions = function(){
->>>>>>> beac4361
             let tour = [];
 
             ///// intro /////
@@ -359,7 +320,6 @@
 
         self._getCurrTourId = function () {
             return hopscotch.getCurrTour() ? hopscotch.getCurrTour().id : null;
-<<<<<<< HEAD
         };
 
         self._registerListeners = function () {
@@ -369,61 +329,6 @@
             hopscotch.listen('show', self._onShow);
             hopscotch.listen('end', self._onEnd);
 
-=======
-        }
-
-        self._registerListeners = function () {
-
-            hopscotch.listen('next', function () {
-                // console.log("hopscotch next: #" + hopscotch.getCurrStepNum() + ", " + self._getCurrStepProp('id'));
-                if (self._getCurrStepProp('condition')) {
-                    if (!self._getCurrStepProp('condition')()) {
-                        console.log("hopscotch next: " + self._getCurrTourId() + " #" + hopscotch.getCurrStepNum() + ", " + self._getCurrStepProp('id') + " - condition: skip");
-                        hopscotch.nextStep();
-                    } else {
-                        console.log("hopscotch next: " + self._getCurrTourId() + " #" + hopscotch.getCurrStepNum() + ", " + self._getCurrStepProp('id') + " - condition: true");
-                    }
-                }
-                self._restartTour(self._getCurrStepProp('restartTour'));
-            });
-
-            hopscotch.listen('error', function (err) {
-                if (self._getCurrStepProp('retryOnError')) {
-                    console.log("hopscotch error: " + self._getCurrTourId() + " #" + hopscotch.getCurrStepNum() + ", " + self._getCurrStepProp('id') + " - retrying...");
-                    self._restartTour();
-                } else {
-                    console.log("hopscotch error: " + self._getCurrTourId() + " #" + hopscotch.getCurrStepNum() + ", " + self._getCurrStepProp('id') + " - skipping. er: ", err);
-                    hopscotch.nextStep();
-                }
-            });
-
-            hopscotch.listen('show', function () {
-                // console.log("hopscotch show: " + self._getCurrTourId() + " #" + hopscotch.getCurrStepNum() + ", " + self._getCurrStepProp('id'));
-                if (self._getCurrStepProp('nextLabel')) {
-                    console.log("hopscotch show: setting next label to: " + self._getCurrStepProp('nextLabel'));
-                    $('.hopscotch-next').html(self._getCurrStepProp('nextLabel'));
-                }
-            });
-
-            hopscotch.listen('end', function () {
-                // console.log("hopscotch end: " + self._getCurrTourId() + " #" + hopscotch.getCurrStepNum() + ", " + self._getCurrStepProp('id'));
-                if (self._getCurrTourId() == 'pre-tour' && mrbeam.viewModels.workingAreaViewModel && mrbeam.viewModels.workingAreaViewModel.working_area_empty()) {
-                    setTimeout(function(){
-                        if (self._getCurrTourId() == null) {
-                            self.startTour();
-                        }
-                    }, 10);
-
-                }
-            });
-
-            // hopscotch.listen('end', function () {
-            //     console.log("hopscotch end: #" + hopscotch.getCurrStepNum() + ", " + self._getCurrStepProp('id'));
-            // });
-            // hopscotch.listen('close', function () {
-            //     console.log("hopscotch close: #" + hopscotch.getCurrStepNum() + ", " + self._getCurrStepProp('id'));
-            // });
->>>>>>> beac4361
 
             // remove bubbles because they're visible over the curtain
             $(window).on('beforeunload', function () {
