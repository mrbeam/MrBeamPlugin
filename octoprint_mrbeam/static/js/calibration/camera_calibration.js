/*
 * View model for Mr Beam
 *
 * Author: Teja Philipp <teja@mr-beam.org>
 * License: AGPLv3
 */
/* global OctoPrint, OCTOPRINT_VIEWMODELS, INITIAL_CALIBRATION */

// const MARKERS = ['NW', 'NE', 'SE', 'SW'];
const MIN_BOARDS_FOR_CALIBRATION = 9;
const MAX_BOARD_SCORE = 5;
const DEFAULT_IMG_RES = [2048, 1536]
const CROPPED_IMG_RES = [500,390]
const LOADING_IMG_RES = [512, 384]
const STATIC_URL = "/plugin/mrbeam/static/img/calibration/calpic_wait.svg";

const CUSTOMER_CAMERA_VIEWS = {
    'settings': '#camera_settings_view',
    'lens': '#lens_calibration_view',
    'corner': '#corner_calibration_view',
}

$(function () {
	function CameraCalibrationViewModel(parameters) {
		var self = this;
		window.mrbeam.viewModels['cameraCalibrationViewModel'] = self;
		self.workingArea = parameters[0];
		self.conversion = parameters[1];
		self.analytics = parameters[2];
		self.camera = parameters[3];
		self.state = parameters[4]; // isOperational
		self.readyToLaser = parameters[5]; // lid_fully_open & debug tab with mrb state
        self.settings = parameters[6];

		// calibrationState is constantly refreshed by the backend
		// as an immutable array that contains the whole state of the calibration
		self.calibrationState = ko.observable({})

		self.startupComplete = ko.observable(false);
		self.calibrationScreenShown = ko.observable(false);
		self.waitingForRefresh = ko.observable(true);
		self.settingsActive = ko.observable(false);
		self.cameraSettingsActive = ko.observable(false);

		self.isLocked = ko.observable(false);

		self.focusX = ko.observable(0);
		self.focusY = ko.observable(0);

		self.calImgWidth = ko.observable(DEFAULT_IMG_RES[0]);
		self.calImgHeight = ko.observable(DEFAULT_IMG_RES[1]);
		self.availablePic = ko.observable({'raw': false, 'lens_corrected': false, 'cropped': false, })
		self._availablePicUrl = ko.observable({'default': STATIC_URL, 'raw': null, 'lens_corrected': null, 'cropped': null, })

		self.availablePicUrl = ko.computed(function() {
			var ret = self._availablePicUrl();
			var before = _.clone(ret); // shallow copy
			for (let _t of [['cropped', self.camera.croppedUrl],
							['lens_corrected', self.camera.undistortedUrl],
							['raw', self.camera.rawUrl]]) {
				if (self.availablePic()[_t[0]])
					ret[_t[0]] = (_t[0] === 'cropped')? self.camera.timestampedCroppedImgUrl()
					                                  : self.camera.getTimestampedImageUrl(_t[1]);
			}
			self._availablePicUrl(ret)
			var selectedTab = $('#camera-calibration-tabs .active a').attr('id')
			if (selectedTab === 'lenscal_tab_btn')
				return before
			else
				return ret
		})

        /**
         * lazy-loading manually implemented.
         * Only returns an URL if the image element is visible.
         */
        self.statusRawImageUrl = ko.computed(function() {
            return self.settingsActive() && self.cameraSettingsActive() ? self.availablePicUrl()['raw'] : null
        })

		self.calSvgOffX = ko.observable(0);
		self.calSvgOffY = ko.observable(0);
		self.calSvgDx = ko.observable(0);
		self.calSvgDy = ko.observable(0);
		self.calSvgScale = ko.observable(1);
		self.calSvgViewBox = ko.computed(function () {
			var zoom = self.calSvgScale();
			var w = self.calImgWidth() / zoom;
			var h = self.calImgHeight() / zoom;
			var offX = Math.min(Math.max(self.focusX() - w / zoom, 0), self.calImgWidth() - w) + self.calSvgDx();
			var offY = Math.min(Math.max(self.focusY() - h / zoom, 0), self.calImgHeight() - h) + self.calSvgDy();
			self.calSvgOffX(offX);
			self.calSvgOffY(offY);
			return [self.calSvgOffX(), self.calSvgOffY(), w, h].join(' ');
		});

		self.currentMarker = 0;
		self.calibrationMarkers = [
			{name: 'start', desc: 'click to start', focus: [0, 0, 1]},
			{name: 'NW', desc: self.camera.MARKER_DESCRIPTIONS['NW'], focus: [0, 0, 4]},
			{name: 'SW', desc: self.camera.MARKER_DESCRIPTIONS['SW'], focus: [0, DEFAULT_IMG_RES[1], 4]},
			{name: 'SE', desc: self.camera.MARKER_DESCRIPTIONS['SE'], focus: [DEFAULT_IMG_RES[0], DEFAULT_IMG_RES[1], 4]},
			{name: 'NE', desc: self.camera.MARKER_DESCRIPTIONS['NE'], focus: [DEFAULT_IMG_RES[0], 0, 4]}
		];

		// ---------------- CAMERA STATUS ----------------
        // If either of the other two requirements are not met (lid open, operational),
        // we say that the markers were not found (if they were, of course)
        self.fourMarkersFound = ko.computed(function () {
            return self.readyToLaser.lid_fully_open()
                && self.statusOnlyOperational()
                && self.camera.markerState() === 4;
        })

        // If Mr Beam is not locked, printing or paused, we tell to the user it's operational.
        // state.isOperational wouldn't work, because all of the others are substates of it.
        self.statusOnlyOperational = ko.computed(function () {
            return !self.isLocked()
                && !self.state.isPrinting()
                && !self.state.isPaused()
        })

		self.cameraStatusOk = ko.computed(function () {
			return self.readyToLaser.lid_fully_open()
                && self.statusOnlyOperational()
                && self.fourMarkersFound(); // This already includes the other two, but just to see it more clear
		})

        self.lidMessage  = ko.computed(function() {
            return self.readyToLaser.lid_fully_open() ?
                gettext("The lid is open") :
                gettext("The lid is closed: Please open the lid to start the camera");
        });

		self.onlyOperationalMessage  = ko.computed(function() {
		    if (self.isLocked()) {
		        return gettext("Mr Beam is not homed: Please go to the working area and do a Homing Cycle")
            } else if (self.state.isPrinting() || self.state.isPaused()) {
		        return gettext("Mr Beam is currently performing a laser job. The camera does not work during a laser job")
            } else if (self.state.isOperational()) {
		        return gettext("Mr Beam is in state Operational")
            } else {
		        return gettext("Mr Beam is not in state Operational: The camera does not work during a laser job")
            }
        });

		self.markersMessage  = ko.computed(function() {
		    let notFound = [];
		    for (const [marker, found] of Object.entries(self.camera.markersFound())) {
                if (!found) {
                    notFound.push(self.camera.MARKER_DESCRIPTIONS[marker]);
                }
            }
		    let notFoundStr = notFound.join(", ")

            return self.fourMarkersFound ?
                gettext("All 4 pink corner markers are recognized") :
                gettext("Not all pink corner markers are recognized. Missing markers: ") + notFoundStr;
        });

		// ---------------- CAMERA SETTINGS ----------------
        self.setMarkerDetectionMode = function() {
            // Default is "Reliable". If the user changed it, set "Accurate".
            if (!self.settings.settings.plugins.mrbeam.cam.remember_markers_across_sessions()) {
                $('#camera_settings_marker_detection button[value="accurate"]').addClass('active').siblings().removeClass('active');
            }
        }

        $('#camera_settings_marker_detection button').click(function() {
            let remember_markers_across_sessions = $(this).attr('value') === 'reliable';

            let data = { remember_markers_across_sessions: remember_markers_across_sessions }
            self.simpleApiCommand( "remember_markers_across_sessions", data,
                function (response) {
                    console.log("simpleApiCall response for saving remember_markers_across_sessions: ", response);
                }, function () {
                    console.error("Unable to save remember_markers_across_sessions: ", data);
                    new PNotify({
                        title: gettext("Error while selecting the marker detection mode"),
                        text: _.sprintf(gettext("Unable to select the marker detection mode at the moment.")),
                        type: "error",
                        hide: true
                    });
                });
        });

		// ---------------- CAMERA ALIGNMENT ----------------
		self.qa_cameraalignment_image_loaded = ko.observable(false);
		$('#qa_cameraalignment_image').load(function(){
		    self.qa_cameraalignment_image_loaded(true)
        })

		// ---------------- CORNER CALIBRATION ----------------
		self.cornerCalibrationActive = ko.observable(false);
		self.currentResults = ko.observable({});
		self.indicateRestartCornerCalibration = ko.observable(false)

		self.applySetting = function(picType, applyCrossVisibility) {
			// TODO with a dictionnary
			var settings = [['cropped', CROPPED_IMG_RES, 'hidden', 'visible'],
			                ['lens_corrected', DEFAULT_IMG_RES, 'visible', 'hidden'],
			                ['raw', DEFAULT_IMG_RES, 'visible', 'hidden'],
			                ['default', LOADING_IMG_RES, 'hidden', 'hidden']]
			for (let _t of settings)
				if (_t[0] === picType) {
					self.calImgWidth(_t[1][0])
					self.calImgHeight(_t[1][1])
					if(applyCrossVisibility){
						self.correctedMarkersVisibility(_t[2])
						self.croppedMarkersVisibility(_t[3])
					}
					return
				}
			new PNotify({
				title: gettext("Error"),
				text: "Something went wrong (applySettings)",
				type: 'error',
				hide: true
			});
		};

    self.dbNWImgUrl = ko.observable("");
		self.dbNEImgUrl = ko.observable("");
		self.dbSWImgUrl = ko.observable("");
		self.dbSEImgUrl = ko.observable("");

		self.picType = ko.observable(""); // raw, lens_corrected, cropped
		self.correctedMarkersVisibility = ko.observable('hidden');
		self.croppedMarkersVisibility = ko.observable('hidden');

		self._cornerCalImgUrl = ko.observable("");
		self.markersFoundPosition = ko.observable({});
		self.markersFoundPositionCopy = null;

		self.crossSize = ko.observable(30);
		self.svgCross = ko.computed(function () {
			var s = self.crossSize()
			return `M0,${s} h${2*s} M${s},0 v${2*s} z`
		})

		self.getImgUrl = function(type, applyCrossVisibility) {
			if (type !== undefined) {
					self.applySetting(type, applyCrossVisibility)
					if (type == 'default')
						return self.staticURL
					else
						return self.availablePicUrl()[type]
			}
			for (let _t of ['cropped', 'lens_corrected', 'raw', 'default'])
				if (_t === 'default' || self.availablePic()[_t]){
					self.applySetting(_t, applyCrossVisibility)
					if (_t == 'default')
						return self.staticURL
					else
						return self.availablePicUrl()[_t]
				}
			self.applySetting('default')
			return self.staticURL // precaution
		};

		self.cornerCalImgUrl = ko.computed(function() {
			if (!self.cornerCalibrationActive())
				self._cornerCalImgUrl(self.getImgUrl(undefined, true))
			return self._cornerCalImgUrl()
		});

		self.cornerCalibrationComplete = ko.computed(function(){
			if (Object.keys(self.currentResults()).length !== 4) return false;
			return Object.values(self.currentResults()).reduce((x,y) => x && y);
		});

		self.cal_img_ready = ko.computed(function () {
			if (Object.keys(self.camera.markersFound()).length !== 4) return false;
			return Object.values(self.camera.markersFound()).reduce((x,y) => x && y);
		})

		self.zMarkersTransform = ko.computed( function () {
			// Like workArea.zObjectImgTransform(), but zooms
			// out the markers instead of the image itself
			var offset = [self.calImgWidth(), self.calImgHeight()].map(x=>x*self.camera.imgHeightScale())
			return 'scale('+1/(1+2*self.camera.imgHeightScale())+') translate('+offset.join(' ')+')';
		});

        // ---------------- LENS CALIBRATION ----------------
        self.lensCalibrationActive = ko.observable(false);
		self.rawPicSelection = ko.observableArray([])
        self.lensCalibrationNpzFileTs = ko.observable(null);

		self.cameraBusy = ko.computed(function() {
			return self.rawPicSelection().some(elm => elm.state === "camera_processing")
		});

		self.lensCalibrationNpzFileVerboseDate = ko.computed(function(){
			const ts = self.lensCalibrationNpzFileTs();
			if(ts !== null){
				const d = new Date(ts);
				const verbose = d.toLocaleString('de-DE', { timeZone: 'Europe/Berlin' })
				return `Using .npz created at ${verbose}`;
			} else {
				return 'No .npz file available';
			}
		});

		self.lensCalibrationComplete = ko.computed(function(){
			return ('lensCalibration' in self.calibrationState()) ? self.calibrationState().lensCalibration === "success" : false;
		});

		self.boardsFound = ko.computed(function() {
			return self.rawPicSelection().filter(elm => elm.state === "success").length
		})

		self.hasMinBoardsFound = ko.computed(function() {
			return self.boardsFound() >= MIN_BOARDS_FOR_CALIBRATION
		})

        // ------------------------------------------------

		self.onAllBound = function () {
		    new MutationObserver(self._testCameraSettingsActive).observe(
		        document.getElementById('settings_plugin_mrbeam_camera'),
                { attributes: true});
        }

		self.onStartupComplete = function () {
			if(window.mrbeam.isWatterottMode()){
				self.loadUndistortedPicture();
				self.refreshPics();
			}
			self.calibrationScreenShown(true)
            self.startupComplete(true);

			self.setMarkerDetectionMode()

			$('#settings_plugin_mrbeam_camera_link').click(function(){
                self.abortCalibration()
            });
		};

		self.onSettingsShown = function(){
            self.settingsActive(true)
            self._testCameraSettingsActive()
            self.abortCalibration()
            self._updateIsLocked()
		}

<<<<<<< HEAD
		// It's necessary to read state.isLocked and update the value manually because this is injected after the
        // binding is done (from the MotherVM)
=======
		self.onSettingsHidden = function(){
		    self.settingsActive(false)
            self._testCameraSettingsActive()
        }

>>>>>>> 3e271be9
		self._updateIsLocked = function () {
		    if (self.state.isLocked()) {
		        self.isLocked(true)
            } else {
		        self.isLocked(false)
            }
        }

        self._testCameraSettingsActive = function(){
		    var isActive = self.settingsActive() && $('#settings_plugin_mrbeam_camera').hasClass('active')
            self.cameraSettingsActive(isActive)
        }

		self.__format_point = function(p){
			if(typeof p === 'undefined') return '?,?';
			else return p.x+','+p.y;
		};

		self.larger = function(){
			var val = Math.min(self.calSvgScale() + 1, 10);
			self.calSvgScale(val);
		}
		self.smaller = function(){
			var val = Math.max(self.calSvgScale() - 1, 1);
			self.calSvgScale(val);
		}
		self.move = function(dx, dy){
			self.calSvgDx(self.calSvgDx()+dx);
			self.calSvgDy(self.calSvgDy()+dy);
		}
		self.resetMove = function(){
			self.calSvgDx(0);
			self.calSvgDy(0);
		}

		self.startCornerCalibration = function () {
			self.analytics.send_fontend_event('corner_calibration_start', {});
			// self.currentResults({});
			self.cornerCalibrationActive(true);
			self.picType("lens_corrected");
			// self.applySetting('lens_corrected')
			self._cornerCalImgUrl(self.getImgUrl('lens_corrected', true))
			self.markersFoundPositionCopy = self.markersFoundPosition()
			self.nextMarker();
		};

		self.stopCornerCalibration = function () {
			self.cornerCalibrationActive(false);
			self.cornerCalImgUrl() // trigger refresh
		}

		self.startLensCalibration = function () {
			self.analytics.send_fontend_event('lens_calibration_start', {});
			// self.picType("raw");
			self.simpleApiCommand("calibration_lens_start",
								  {},
								  self.refreshPics,
								  self.getRawPicError,
								  "GET");
			self.lensCalibrationActive(true);

			self.changeUserView('lens')
		};

		self.lensCalibrationToggleQA = function (){
			$('#lensCalibrationPhases').toggleClass('qa_active');
		};

		self.nextMarker = function(){
			self.currentMarker = (self.currentMarker + 1) % self.calibrationMarkers.length;
			if(!self.cornerCalibrationComplete() && self.currentMarker === 0) self.currentMarker = 1;
			var nextStep = self.calibrationMarkers[self.currentMarker];
			self._highlightStep(nextStep);
		};
		self.previousMarker = function(){
			var i = self.currentMarker - 1;
			if(!self.cornerCalibrationComplete() && i === 0) i = -1;
			if(i < 0) i = self.calibrationMarkers.length - 1;
			self.currentMarker = i;
			var nextStep = self.calibrationMarkers[self.currentMarker];
			self._highlightStep(nextStep);
		};

		self.goToMarker = function(markerNum) {
		    self.currentMarker = markerNum;
		    self._highlightStep(self.calibrationMarkers[markerNum])
        }

		self.userClick = function (vm, ev) {
			// check if picture is loaded
			if(window.location.href.indexOf('localhost') === -1)
				if(self.cornerCalImgUrl() === STATIC_URL){
					console.log("Please wait until camera image is loaded...");
					return;
				}

			// save current stepResult
			var step = self.calibrationMarkers[self.currentMarker];
			if (self.currentMarker > 0) {
				var cPos = self._getClickPos(ev);
				var x = Math.round(cPos.xImg);
				var y = Math.round(cPos.yImg);
				var tmp = self.currentResults();
				tmp[step.name] = {'x': x, 'y': y};
				self.currentResults(tmp);
				$('#click_'+step.name).attr({'x':x-self.crossSize(), 'y':y-self.crossSize()});
				// self.nextMarker()
			}
		};

		self._getClickPos = function (ev) {
			var bbox = ev.target.parentElement.parentElement.getBoundingClientRect();
			var clickpos = {
				xScreenPx: ev.clientX - bbox.left,
				yScreenPx: ev.clientY - bbox.top
			};
			clickpos.xRel = clickpos.xScreenPx / bbox.width;
			clickpos.yRel = clickpos.yScreenPx / bbox.height;
			clickpos.xImg = self.calSvgOffX() + clickpos.xRel * (self.calImgWidth() / self.calSvgScale());
			clickpos.yImg = self.calSvgOffY() + clickpos.yRel * (self.calImgHeight() / self.calSvgScale());

			return clickpos;
		};

		self._highlightStep = function(step){
			$('.cal-row').removeClass('active');
			$('#'+step.name).addClass('active');
			self.focusX(step.focus[0]);
			self.focusY(step.focus[1]);
			self.calSvgScale(step.focus[2])
		}

		self.loadUndistortedPicture = function (callback) {
			var success_callback = function (data) {
				new PNotify({
					title: gettext("Picture requested"),
					text: data['msg'],
					type: 'info',
					hide: true
				});
				if (typeof callback === 'function')
					callback(data);
				else {
					self.waitingForRefresh(true)
					console.log("Calibration picture requested.");
				}
			};
			var error_callback = function (resp) {
				new PNotify({
					title: gettext("Something went wrong. It's not you, it's us."),
					text: resp.responseText,
					type: 'warning',
					hide: true
				});
				if (typeof callback === 'function')
					callback(resp);
			};
			self.simpleApiCommand(
				"take_undistorted_picture",
				{},
				success_callback,
				error_callback
			)
		};


		self.onDataUpdaterPluginMessage = function (plugin, data) {
			if (plugin !== "mrbeam" || !data)
				return;

			if (!self.calibrationScreenShown()) {
				return;
      }

			if ('mrb_state' in data && data['mrb_state']) {
				window.mrbeam.mrb_state = data['mrb_state'];
				self.readyToLaser.updateSettingsAbout()
			}

			if ('beam_cam_new_image' in data) {
				// update image
				var selectedTab = $('#camera-calibration-tabs li.active:not(li.tabdrop) a').attr('id')
				var _d = data['beam_cam_new_image'];
				if (_d['undistorted_saved'] && !self.cornerCalibrationActive()) {
					if (_d['available']) {
						self.availablePic(_d['available'])
					}

					if (window.mrbeam.isWatterottMode() && (selectedTab === "cornercal_tab_btn" || self.waitingForRefresh())) {
						self.dbNWImgUrl('/downloads/files/local/cam/debug/NW.jpg' + '?ts=' + new Date().getTime());
						self.dbNEImgUrl('/downloads/files/local/cam/debug/NE.jpg' + '?ts=' + new Date().getTime());
						self.dbSWImgUrl('/downloads/files/local/cam/debug/SW.jpg' + '?ts=' + new Date().getTime());
						self.dbSEImgUrl('/downloads/files/local/cam/debug/SE.jpg' + '?ts=' + new Date().getTime());
					}

					// check if all markers are found and image is good for calibration
					if (self.cal_img_ready() && !self.cornerCalibrationActive()) {
						// console.log("Remembering markers for Calibration", markers);
						let _tmp = data['beam_cam_new_image']['markers_pos'];
						//	i, j -> x, y conversion
						['NW', 'NE', 'SE', 'SW'].forEach(function(m) {_tmp[m] = _tmp[m].reverse();} );
						self.markersFoundPosition(_tmp)
					}
					else if(self.cornerCalibrationActive()){
						console.log("Not all Markers found, are the pink circles obstructed?");
						// As long as all the corners were not found, the camera will continue to take pictures
						// self.loadUndistortedPicture();
					}
					self.waitingForRefresh(false)
				}
			}

			if ('chessboardCalibrationState' in data) {
				var _d = data['chessboardCalibrationState']

				self.calibrationState(_d);
				var arr = []
				// { '/home/pi/.octoprint/uploads/cam/debug/tmp_raw_img_4.jpg': {
				//      state: "processing",
				//      tm_proc: 1590151819.735044,
				//      tm_added: 1590151819.674166,
				//      board_bbox: [[767.5795288085938, 128.93748474121094],
				//                   [1302.0089111328125, 578.4738159179688]], // [xmin, ymin], [xmax, ymax]
				//      board_center: [1039.291259765625, 355.92547607421875], // cx, cy
				//      found_pattern: null,
				//      index: 2,
				//      board_size: [5, 6]
				//    }, ...
				// }

				if ('lensCalibrationNpzFileTs' in _d) {
					self.lensCalibrationNpzFileTs(_d.lensCalibrationNpzFileTs > 0 ? _d.lensCalibrationNpzFileTs*1000 : null)
				}

				let found_bboxes = [];
				let total_score = 0;
				for (const [path, value] of Object.entries(_d.pictures)) {
					value.path = path;
					value.url = path.replace("home/pi/.octoprint/uploads", "downloads/files/local");
					value.processing_duration = value.tm_end !== null ? (value.tm_end - value.tm_proc).toFixed(1) + ' sec' : '?';
					arr.push(value);
					if(value.board_bbox){
						// TODO individual score should be attributed when all boxes are in the list
						value.score = self._calc_pic_score(value.board_bbox, found_bboxes);
						total_score += value.score;
						found_bboxes.push(value.board_bbox);
					}
				}
				self.updateHeatmap(_d.pictures);

				for (var i = arr.length; i < 9; i++) {
					arr.push({
						index: i,
						path: null,
						url: '',
						state: 'missing'
					});
				}

				// required to refresh the heatmap
				$('#heatmap_container').html($('#heatmap_container').html());
				arr.sort(function(l,r){
					return l.index < r.index ? -1 : 1;
				});

				self.rawPicSelection(arr);
			}
		};

		self._calc_pic_score = function(bbox, found_bboxes){
			if(!bbox) return 0;
			const [x1, y1] = bbox[0];
			const [x2, y2] = bbox[1];
			let max_overlap = 0;
			const area = (x2-x1) * (y2-y1);
			for (var i = 0; i < found_bboxes.length; i++) {
				var existing_bbox = found_bboxes[i];
				max_overlap = Math.max(max_overlap, self._get_bbox_intersecting_area(bbox, existing_bbox));
			}
			const score = ((1 - (max_overlap / area)) * MAX_BOARD_SCORE);
			return score;
		};

		self._get_bbox_intersecting_area = function(bb1, bb2){
			// precondition: bb = [[xmin, ymin], [xmax, ymax]] with always _min < _max
			const [x11, y11] = bb1[0];
			const [x21, y21] = bb1[1];
			const [x12, y12] = bb2[0];
			const [x22, y22] = bb2[1];
			if(x21 < x12 || x11 > x22 ) return 0; // bboxes don't overlap on the x axis
			if(y21 < y12 || y11 > y22 ) return 0; // bboxes don't overlap on the y axis
			const dx =  Math.min(x21, x22) - Math.max(x11, x12);
			const dy =  Math.min(y21, y22) - Math.max(y11, y12);
			return dx*dy;
		}

		self.updateHeatmap = function(picturesState){
			let boxes = []
			for (const [path, value] of Object.entries(picturesState)) {
				if (value.board_bbox) {
					let fileName = path.split('/').reverse()[0]
					const [x1, y1] = value.board_bbox[0];
					const [x2, y2] = value.board_bbox[1];
					boxes.push(`<rect id="heatmap_board${fileName}" x="${x1}" y="${y1}" width="${(x2-x1)}" height="${(y2-y1)}" />`);
				}
			}
			let heatmapGroup = $('#segment_group');
			heatmapGroup.empty()
			heatmapGroup.append(boxes)
		}

		self.reset_heatmap = function(){
			$('#segment_group rect').remove();
		}

		self.heatmap_highlight = function(data){
			if ((!data.path) || data.state !== "success") return
			let fileName = data.path.split('/').reverse()[0];
			let id = 'heatmap_board'+fileName;
			// $("#"+id).addClass('highlight'); // no idea why this doesn't work anymore
			document.getElementById(id).classList.add('highlight')
		}

		self.heatmap_dehighlight = function(data){
			$('#segment_group rect').removeClass('highlight');
		}

		self.saveRawPic = function() {
            self.simpleApiCommand(
                "calibration_save_raw_pic",
                {},
                self.rawPicSuccess,
                self.saveRawPicError
            );
		}

		self.delRawPic = function() {
			$('#heatmap_board'+this.index).remove(); // remove heatmap
			self.simpleApiCommand(
			    "calibration_del_pic",
                {name: this['path']},
                self.refreshPics,
                self.delRawPicError,
                "POST"
            );
		}

		self.refreshPics = function() {
            self.simpleApiCommand(
                "calibration_get_raw_pic",
                {},
                self.rawPicSuccess,
                self.getRawPicError,
                "GET"
            )
		}

		self.rawPicSuccess = function(response) {}
		self.saveRawPicError = function() {self.rawPicError(gettext("Failed to save the latest image."),
																												gettext("Please check your connection to the device."))}
		self.delRawPicError  = function() {self.rawPicError(gettext("Failed to delete the latest image."),
																												gettext("Please check your connection to the device."))}
		self.getRawPicError  = function() {self.rawPicError(gettext("Failed to refresh the list of images."),
																												gettext("Please check your connection to the device."))}

		// TODO review PNotify messages in all file
		self.rawPicError= function(err, msg) {
			if (msg === undefined)
				msg = gettext("...and I have no clue why. Sorry.")
			new PNotify({
				title: err,
				text: msg,
				type: "warning",
				hide: true
			});
		}

		self.resetLensCalibration = function() {
			self.lensCalibrationActive(false);
			self.reset_heatmap();
		};

		self.runLensCalibration = function() {
			self.simpleApiCommand(
				"camera_run_lens_calibration",
				{},
				function(){
					new PNotify({
						title: gettext("Calibration started"),
						text: gettext("It shouldn't take long. Your device shows a green light when it is done."),
						type: "info",
						hide: false})},
				function(){
					new PNotify({
						title: gettext("Couldn't start the lens calibration."),
						text: gettext("Is the machine on? Have you taken any pictures before starting the calibration?"),
						type: "warning",
						hide: true})},
				"POST");
		};

		self.stopLensCalibration = function() {
			self.simpleApiCommand(
				"camera_stop_lens_calibration",
				{},
				function(){
					new PNotify({
						title: gettext("Lens Calibration stopped"),
						// text: "",
						type: "info",
						hide: true});
					self.resetLensCalibration();
				},
				function(){
					new PNotify({
						title: gettext("Couldn't stop the lens calibration."),
						text: gettext("Please verify your connection to the device. Did you try canceling multiple times?"),
						type: "warning",
						hide: true})},
				"POST");

		}

		self.engrave_markers = function () {
		    let success_callback = function (data) {
				console.log("generated_markers_svg", data);
                let fileObj = {
                    "date": Math.floor(Date.now() / 1000),
                    "name": "CalibrationMarkers.svg",
                    "origin": "local",
                    "path": "CalibrationMarkers.svg",
                    "refs": {
                        "download": "/downloads/files/local/CalibrationMarkers.svg",
                        "resource": "/api/files/local/CalibrationMarkers.svg"
                    },
                    "size": 594,
                    "type": "model",
                    "typePath": [
                        "model",
                        "svg"
                    ]
                };
                //clear workingArea from previous designs
                self.workingArea.clear();
                // put it on the working area
                self.workingArea.placeSVG(fileObj, function () {
                    // start conversion
                    self.conversion.show_conversion_dialog();
                });
			};
		    let error_callback = function (jqXHR, textStatus, errorThrown) {
				new PNotify({
                    title: gettext("Error"),
                    text: _.sprintf(gettext("Calibration failed.<br><br>Error:<br/>%(code)s %(status)s - %(errorThrown)s"), {code: jqXHR.status, status: textStatus, errorThrown: errorThrown}),
                    type: "error",
                    hide: false
                })
			};

		    self.simpleApiCommand(
		        "generate_calibration_markers_svg",
                {},
                success_callback,
                error_callback,
                "GET"
            )
		};

		self.engrave_markers_without_gui = function () {
			var intensity = $('#initialcalibration_intensity').val()
			var feedrate = $('#initialcalibration_feedrate').val()
            self.simpleApiCommand(
                "engrave_calibration_markers/" + intensity + "/" + feedrate,
                {},
                function (data) {
					console.log("Success", url, data);

				},
                function (jqXHR, textStatus, errorThrown) {
					new PNotify({
						title: gettext("Error"),
						text: _.sprintf(gettext("Marker engraving failed: <br>%(errmsg)s<br>Error:<br/>%(code)s %(status)s - %(errorThrown)s"),
								{errmsg: jqXHR.responseText, code: jqXHR.status, status: textStatus, errorThrown: errorThrown}),
						type: "error",
						hide: false
					})
				}
            )
		};

		self.printLabel = function (labelType, event) {
			let button = $(event.target)
			let label = button.text().trim()
			button.prop("disabled", true);
			self.simpleApiCommand('print_label',
				{labelType: labelType,
                        blink: true},
				function () {
					button.prop("disabled", false);
					new PNotify({
						title: gettext("Printed: ") + label,
						type: "success",
						hide: false
					})
				},
				function (response) {
					button.prop("disabled", false);
					let data = response.responseJSON
					new PNotify({
						title: gettext("Print Error") + ': ' + label,
						text: data ? data.error : '',
						type: "error",
						hide: false
					})
				},
				'POST')
		}

		self.saveCornerCalibrationData = function () {
			var data = {
				result: {
					newMarkers: self.markersFoundPositionCopy,
					newCorners: self.currentResults()
				}
			};
			console.log('Sending data:', data);
			self.simpleApiCommand("send_corner_calibration", data, self.saveMarkersSuccess, self.saveMarkersError, "POST");
		};

		self.saveMarkersSuccess = function (response) {
			self.cornerCalibrationActive(false);
			self.analytics.send_fontend_event('corner_calibration_finish', {});
			new PNotify({
				title: gettext("Camera Calibrated."),
				text: gettext("Camera calibration was successful."),
				type: "success",
				hide: true
			});
			self.resetView();
		};

		self.saveMarkersError = function () {
			self.cornerCalibrationActive(false);
			new PNotify({
				title: gettext("Couldn't send calibration data."),
				text: gettext("Please check your connection to the device."),
				type: "warning",
				hide: true
			});

			self.resetView();
		};

		// todo iratxe: should we abort the corner calibration as well?
        // for now I call this when going back from the lens calibration...
		self.abortCalibration = function () {
			self.cornerCalibrationActive(false);
			self.resetView();
		};

		self.resetView = function () {
			self.focusX(0);
			self.focusY(0);
			self.calSvgScale(1);
			self.currentMarker = 0;

			self.resetUserView()
		};

        // TODO IRATXE: might not be necessary anymore
		// self.continue_to_calibration = function () {
		// 	// self.loadUndistortedPicture(self.next);
		// 	// simply show the calibration screen, showing the latest cropped img
		// 	self.next()
		// 	self.calibrationScreenShown(true)
		// };

		// self.next = function () {
		// 	var current = $('.calibration_step.active');
		// 	current.removeClass('active');
		// 	var next = current.next('.calibration_step');
		// 	if (next.length === 0) {
		// 		next = $('#camera_settings_view');
		// 	}
        //
		// 	next.addClass('active');
		// };
        //
		// self.goto = function (target_id) {
		// 	var el = $(target_id);
		// 	if (el) {
		// 		$('.calibration_step.active').removeClass('active');
		// 		$(target_id).addClass('active');
		// 	} else {
		// 		console.error('no element with id' + target_id);
		// 	}
		// };

		self.changeUserView = function(toView) {
			Object.entries(CUSTOMER_CAMERA_VIEWS).forEach(([view_name,view_id]) => {
				if (view_name === toView) {
					$(view_id).show()
				} else {
					$(view_id).hide()
				}
			})
		}

		self.resetUserView = function() {
			self.changeUserView('settings')
		}

		self.simpleApiCommand = function(command, data, successCallback, errorCallback, type) {
			data = data || {}
			data.command = command
			if (window.mrbeam.isWatterottMode()) {
				$.ajax({
					url: "/plugin/mrbeam/" + command,
					type: type, // POST, GET
					headers: {
						"Accept": "application/json; charset=utf-8",
						"Content-Type": "application/json; charset=utf-8"
					},
					data: JSON.stringify(data),
					dataType: "json",
					success: successCallback,
					error: errorCallback
				});
			}
			else {
				OctoPrint.simpleApiCommand("mrbeam", command, data)
						.done(successCallback)
						.fail(errorCallback);
			}
		}

	}

	// view model class, parameters for constructor, container to bind to
	OCTOPRINT_VIEWMODELS.push([
		CameraCalibrationViewModel,

		// e.g. loginStateViewModel, settingsViewModel, ...
		["workingAreaViewModel", "vectorConversionViewModel", "analyticsViewModel", "cameraViewModel",
            "printerStateViewModel", "readyToLaserViewModel", "settingsViewModel"],

		// e.g. #settings_plugin_mrbeam, #tab_plugin_mrbeam, ...
		["#settings_plugin_mrbeam_camera"]
	]);
});<|MERGE_RESOLUTION|>--- conflicted
+++ resolved
@@ -343,16 +343,13 @@
             self._updateIsLocked()
 		}
 
-<<<<<<< HEAD
-		// It's necessary to read state.isLocked and update the value manually because this is injected after the
-        // binding is done (from the MotherVM)
-=======
 		self.onSettingsHidden = function(){
 		    self.settingsActive(false)
             self._testCameraSettingsActive()
         }
 
->>>>>>> 3e271be9
+    // It's necessary to read state.isLocked and update the value manually because this is injected after the
+    // binding is done (from the MotherVM)
 		self._updateIsLocked = function () {
 		    if (self.state.isLocked()) {
 		        self.isLocked(true)
