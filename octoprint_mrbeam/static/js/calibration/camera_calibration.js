/*
 * View model for Mr Beam
 *
 * Author: Teja Philipp <teja@mr-beam.org>
 * License: AGPLv3
 */
/* global OctoPrint, OCTOPRINT_VIEWMODELS, INITIAL_CALIBRATION */

// const MARKERS = ['NW', 'NE', 'SE', 'SW'];
const MIN_BOARDS_FOR_CALIBRATION = 9;
const MAX_BOARD_SCORE = 5;
const DEFAULT_IMG_RES = [2048, 1536]
const CROPPED_IMG_RES = [500,390]
const LOADING_IMG_RES = [512, 384]
const STATIC_URL = "/plugin/mrbeam/static/img/calibration/calpic_wait.svg";

const CUSTOMER_CAMERA_VIEWS = {
    'settings': '#camera_settings_view',
    'lens': '#lens_calibration_view',
    'corner': '#corner_calibration_view',
}

$(function () {
	function CameraCalibrationViewModel(parameters) {
		var self = this;
		window.mrbeam.viewModels['cameraCalibrationViewModel'] = self;
		self.workingArea = parameters[0];
		self.conversion = parameters[1];
		self.analytics = parameters[2];
		self.camera = parameters[3];
<<<<<<< HEAD
		self.state = parameters[4]; // isOperational
		self.readyToLaser = parameters[5]; // lid_fully_open
=======
		self.laserViewmodel = parameters[4]; // Only used to show mrb state for Debug info
>>>>>>> b3922de2

		// calibrationState is constantly refreshed by the backend
		// as an immutable array that contains the whole state of the calibration
		self.calibrationState = ko.observable({})

		self.startupComplete = ko.observable(false);
		self.calibrationScreenShown = ko.observable(false);
		self.waitingForRefresh = ko.observable(true);

		self.focusX = ko.observable(0);
		self.focusY = ko.observable(0);

		self.calImgWidth = ko.observable(DEFAULT_IMG_RES[0]);
		self.calImgHeight = ko.observable(DEFAULT_IMG_RES[1]);
		self.availablePic = ko.observable({'raw': false, 'lens_corrected': false, 'cropped': false, })
		self._availablePicUrl = ko.observable({'default': STATIC_URL, 'raw': null, 'lens_corrected': null, 'cropped': null, })

		self.availablePicUrl = ko.computed(function() {
			var ret = self._availablePicUrl();
			var before = _.clone(ret); // shallow copy
			for (let _t of [['cropped', self.camera.croppedUrl],
							['lens_corrected', self.camera.undistortedUrl],
							['raw', self.camera.rawUrl]]) {
				if (self.availablePic()[_t[0]])
					ret[_t[0]] = (_t[0] === 'cropped')? self.camera.timestampedCroppedImgUrl()
					                                  : self.camera.getTimestampedImageUrl(_t[1]);
			}
			self._availablePicUrl(ret)
			var selectedTab = $('#camera-calibration-tabs .active a').attr('id')
			if (selectedTab === 'lenscal_tab_btn')
				return before
			else
				return ret
		})

		self.calSvgOffX = ko.observable(0);
		self.calSvgOffY = ko.observable(0);
		self.calSvgDx = ko.observable(0);
		self.calSvgDy = ko.observable(0);
		self.calSvgScale = ko.observable(1);
		self.calSvgViewBox = ko.computed(function () {
			var zoom = self.calSvgScale();
			var w = self.calImgWidth() / zoom;
			var h = self.calImgHeight() / zoom;
			var offX = Math.min(Math.max(self.focusX() - w / zoom, 0), self.calImgWidth() - w) + self.calSvgDx();
			var offY = Math.min(Math.max(self.focusY() - h / zoom, 0), self.calImgHeight() - h) + self.calSvgDy();
			self.calSvgOffX(offX);
			self.calSvgOffY(offY);
			return [self.calSvgOffX(), self.calSvgOffY(), w, h].join(' ');
		});

		self.currentMarker = 0;
		self.calibrationMarkers = [
			{name: 'start', desc: 'click to start', focus: [0, 0, 1]},
			{name: 'NW', desc: self.camera.MARKER_DESCRIPTIONS['NW'], focus: [0, 0, 4]},
			{name: 'SW', desc: self.camera.MARKER_DESCRIPTIONS['SW'], focus: [0, DEFAULT_IMG_RES[1], 4]},
			{name: 'SE', desc: self.camera.MARKER_DESCRIPTIONS['SE'], focus: [DEFAULT_IMG_RES[0], DEFAULT_IMG_RES[1], 4]},
			{name: 'NE', desc: self.camera.MARKER_DESCRIPTIONS['NE'], focus: [DEFAULT_IMG_RES[0], 0, 4]}
		];

		// ---------------- CAMERA STATUS ----------------
		self.cameraStatusOk = ko.computed(function () {
			return self.readyToLaser.lid_fully_open()
                && self.state.isOperational()
                && self.camera.markerState() === 4;
		})

        self.lidMessage  = ko.computed(function() {
            return self.readyToLaser.lid_fully_open() ?
                gettext("The lid is open") :
                gettext("The lid is closed: Please open the lid to start the camera");
        });

		self.operationalMessage  = ko.computed(function() {
            return self.state.isOperational() ?
                gettext("Mr Beam is in status Operational") :
                gettext("Mr Beam is not in status Operational: Camera does not work during a laser job");
        });

		self.markersMessage  = ko.computed(function() {
		    let notFound = [];
		    for (const [marker, found] of Object.entries(self.camera.markersFound())) {
		        console.log(found)
                if (!found) {
                    notFound.push(self.camera.MARKER_DESCRIPTIONS[marker]);
                }
            }
		    let notFoundStr = notFound.join(", ")

            return self.camera.markerState() === 4 ?
                gettext("All 4 pink corner markers are recognized") :
                gettext("Not all pink corner markers are recognized. Missing markers: ") + notFoundStr;
        });

		// ---------------- CAMERA ALIGNMENT ----------------
		self.qa_cameraalignment_image_loaded = ko.observable(false);
		$('#qa_cameraalignment_image').load(function(){
		    self.qa_cameraalignment_image_loaded(true)
        })

		// ---------------- CORNER CALIBRATION ----------------
        self.cornerCalibrationActive = ko.observable(false);
		self.currentResults = ko.observable({});
		self.indicateRestartCornerCalibration = ko.observable(false)

		self.applySetting = function(picType) {
			// TODO with a dictionnary
			var settings = [['cropped', CROPPED_IMG_RES, 'hidden', 'visible'],
			                ['lens_corrected', DEFAULT_IMG_RES, 'visible', 'hidden'],
			                ['raw', DEFAULT_IMG_RES, 'hidden', 'hidden'],
			                ['default', LOADING_IMG_RES, 'hidden', 'hidden']]
			for (let _t of settings)
				if (_t[0] === picType) {
					self.calImgWidth(_t[1][0])
					self.calImgHeight(_t[1][1])
					self.correctedMarkersVisibility(_t[2])
					self.croppedMarkersVisibility(_t[3])
					return
				}
			new PNotify({
				title: gettext("Error"),
				text: "Something went wrong (applySettings)",
				type: 'error',
				hide: true
			});
		};

    self.dbNWImgUrl = ko.observable("");
		self.dbNEImgUrl = ko.observable("");
		self.dbSWImgUrl = ko.observable("");
		self.dbSEImgUrl = ko.observable("");

		self.picType = ko.observable(""); // raw, lens_corrected, cropped
		self.correctedMarkersVisibility = ko.observable('hidden');
		self.croppedMarkersVisibility = ko.observable('hidden');

		self._cornerCalImgUrl = ko.observable("");
		self.markersFoundPosition = ko.observable({});
		self.markersFoundPositionCopy = null;

		self.crossSize = ko.observable(30);
		self.svgCross = ko.computed(function () {
			var s = self.crossSize()
			return `M0,${s} h${2*s} M${s},0 v${2*s} z`
		})

		self.getImgUrl = function(type) {
			if (type !== undefined) {
					self.applySetting(type)
					if (type == 'default')
						return self.staticURL
					else
						return self.availablePicUrl()[type]
			}
			for (let _t of ['cropped', 'lens_corrected', 'raw', 'default'])
				if (_t === 'default' || self.availablePic()[_t]){
					self.applySetting(_t)
					if (_t == 'default')
						return self.staticURL
					else
						return self.availablePicUrl()[_t]
				}
			self.applySetting('default')
			return self.staticURL // precaution
		};

		self.cornerCalImgUrl = ko.computed(function() {
			if (!self.cornerCalibrationActive())
				self._cornerCalImgUrl(self.getImgUrl())
			return self._cornerCalImgUrl()
		});

		self.cornerCalibrationComplete = ko.computed(function(){
			if (Object.keys(self.currentResults()).length !== 4) return false;
			return Object.values(self.currentResults()).reduce((x,y) => x && y);
		});

		self.cal_img_ready = ko.computed(function () {
			if (Object.keys(self.camera.markersFound()).length !== 4) return false;
			return Object.values(self.camera.markersFound()).reduce((x,y) => x && y);
		})

		self.calImgUrl = ko.computed(self.getImgUrl);

		self.zMarkersTransform = ko.computed( function () {
			// Like workArea.zObjectImgTransform(), but zooms
			// out the markers instead of the image itself
			var offset = [self.calImgWidth(), self.calImgHeight()].map(x=>x*self.camera.imgHeightScale())
			return 'scale('+1/(1+2*self.camera.imgHeightScale())+') translate('+offset.join(' ')+')';
		});

        // ---------------- LENS CALIBRATION ----------------
        self.lensCalibrationActive = ko.observable(false);
		self.rawPicSelection = ko.observableArray([])
        self.lensCalibrationNpzFileTs = ko.observable(null);

		self.cameraBusy = ko.computed(function() {
			return self.rawPicSelection().some(elm => elm.state === "camera_processing")
		});

		self.lensCalibrationNpzFileVerboseDate = ko.computed(function(){
			const ts = self.lensCalibrationNpzFileTs();
			if(ts !== null){
				const d = new Date(ts);
				const verbose = d.toLocaleString('de-DE', { timeZone: 'Europe/Berlin' })
				return `Using .npz created at ${verbose}`;
			} else {
				return 'No .npz file available';
			}
		});

		self.lensCalibrationComplete = ko.computed(function(){
			return ('lensCalibration' in self.calibrationState()) ? self.calibrationState().lensCalibration === "success" : false;
		});

		self.boardsFound = ko.computed(function() {
			return self.rawPicSelection().filter(elm => elm.state === "success").length
		})

		self.hasMinBoardsFound = ko.computed(function() {
			return self.boardsFound() >= MIN_BOARDS_FOR_CALIBRATION
		})

        // ------------------------------------------------

		self.onStartupComplete = function () {
			if(window.mrbeam.isWatterottMode()){
				self.loadUndistortedPicture();
				self.refreshPics();
			}
			self.calibrationScreenShown(true)
            self.startupComplete(true);

			$('#settings_plugin_mrbeam_camera_link').click(function(){
                self.abortCalibration()
            });
		};

		self.onSettingsShown = function(){
			// self.goto('#camera_settings_view');
            self.abortCalibration()
		}

		self.__format_point = function(p){
			if(typeof p === 'undefined') return '?,?';
			else return p.x+','+p.y;
		};

		self.larger = function(){
			var val = Math.min(self.calSvgScale() + 1, 10);
			self.calSvgScale(val);
		}
		self.smaller = function(){
			var val = Math.max(self.calSvgScale() - 1, 1);
			self.calSvgScale(val);
		}
		self.move = function(dx, dy){
			self.calSvgDx(self.calSvgDx()+dx);
			self.calSvgDy(self.calSvgDy()+dy);
		}
		self.resetMove = function(){
			self.calSvgDx(0);
			self.calSvgDy(0);
		}

		self.startCornerCalibration = function () {
			self.analytics.send_fontend_event('corner_calibration_start', {});
			// self.currentResults({});
			self.cornerCalibrationActive(true);
			self.picType("lens_corrected");
			// self.applySetting('lens_corrected')
			self._cornerCalImgUrl(self.getImgUrl('lens_corrected'))
			self.markersFoundPositionCopy = self.markersFoundPosition()
			self.nextMarker();
		};

		self.stopCornerCalibration = function () {
			self.cornerCalibrationActive(false);
			self.cornerCalImgUrl() // trigger refresh
		}

		self.startLensCalibration = function () {
			self.analytics.send_fontend_event('lens_calibration_start', {});
			// self.picType("raw");
			self.simpleApiCommand("calibration_lens_start",
								  {},
								  self.refreshPics,
								  self.getRawPicError,
								  "GET");
			self.lensCalibrationActive(true);

			self.changeUserView('lens')
		};

		self.lensCalibrationToggleQA = function (){
			$('#lensCalibrationPhases').toggleClass('qa_active');
		};

		self.nextMarker = function(){
			self.currentMarker = (self.currentMarker + 1) % self.calibrationMarkers.length;
			if(!self.cornerCalibrationComplete() && self.currentMarker === 0) self.currentMarker = 1;
			var nextStep = self.calibrationMarkers[self.currentMarker];
			self._highlightStep(nextStep);
		};
		self.previousMarker = function(){
			var i = self.currentMarker - 1;
			if(!self.cornerCalibrationComplete() && i === 0) i = -1;
			if(i < 0) i = self.calibrationMarkers.length - 1;
			self.currentMarker = i;
			var nextStep = self.calibrationMarkers[self.currentMarker];
			self._highlightStep(nextStep);
		};

		self.goToMarker = function(markerNum) {
		    self.currentMarker = markerNum;
		    self._highlightStep(self.calibrationMarkers[markerNum])
        }

		self.userClick = function (vm, ev) {
			// check if picture is loaded
			if(window.location.href.indexOf('localhost') === -1)
				if(self.calImgUrl() === STATIC_URL){
					console.log("Please wait until camera image is loaded...");
					return;
				}

			// save current stepResult
			var step = self.calibrationMarkers[self.currentMarker];
			if (self.currentMarker > 0) {
				var cPos = self._getClickPos(ev);
				var x = Math.round(cPos.xImg);
				var y = Math.round(cPos.yImg);
				var tmp = self.currentResults();
				tmp[step.name] = {'x': x, 'y': y};
				self.currentResults(tmp);
				$('#click_'+step.name).attr({'x':x-self.crossSize(), 'y':y-self.crossSize()});
				// self.nextMarker()
			}
		};

		self._getClickPos = function (ev) {
			var bbox = ev.target.parentElement.parentElement.getBoundingClientRect();
			var clickpos = {
				xScreenPx: ev.clientX - bbox.left,
				yScreenPx: ev.clientY - bbox.top
			};
			clickpos.xRel = clickpos.xScreenPx / bbox.width;
			clickpos.yRel = clickpos.yScreenPx / bbox.height;
			clickpos.xImg = self.calSvgOffX() + clickpos.xRel * (self.calImgWidth() / self.calSvgScale());
			clickpos.yImg = self.calSvgOffY() + clickpos.yRel * (self.calImgHeight() / self.calSvgScale());

			return clickpos;
		};

		self._highlightStep = function(step){
			$('.cal-row').removeClass('active');
			$('#'+step.name).addClass('active');
			self.focusX(step.focus[0]);
			self.focusY(step.focus[1]);
			self.calSvgScale(step.focus[2])
		}

		self.loadUndistortedPicture = function (callback) {
			var success_callback = function (data) {
				new PNotify({
					title: gettext("Picture requested"),
					text: data['msg'],
					type: 'info',
					hide: true
				});
				if (typeof callback === 'function')
					callback(data);
				else {
                    self.waitingForRefresh(true)
                    console.log("Calibration picture requested.");
                }
			};
			var error_callback = function (resp) {
				new PNotify({
					title: gettext("Something went wrong. It's not you, it's us."),
					text: resp.responseText,
					type: 'warning',
					hide: true
				});
				if (typeof callback === 'function')
					callback(resp);
			};
            self.simpleApiCommand(
                "take_undistorted_picture",
                {},
                success_callback,
                error_callback
            )
		};


		self.onDataUpdaterPluginMessage = function (plugin, data) {
			if (plugin !== "mrbeam" || !data)
				return;

			if (!self.calibrationScreenShown()) {
				return;
      }

			if ('mrb_state' in data && data['mrb_state']) {
				window.mrbeam.mrb_state = data['mrb_state'];
				self.laserViewmodel.updateSettingsAbout()
			}

			if ('beam_cam_new_image' in data) {
				// update image
				var selectedTab = $('#camera-calibration-tabs li.active:not(li.tabdrop) a').attr('id')
				var _d = data['beam_cam_new_image'];
				if (_d['undistorted_saved'] && !self.cornerCalibrationActive()) {
					if (_d['available']) {
						self.availablePic(_d['available'])
					}

					if (window.mrbeam.isWatterottMode() && (selectedTab === "cornercal_tab_btn" || self.waitingForRefresh())) {
						self.dbNWImgUrl('/downloads/files/local/cam/debug/NW.jpg' + '?ts=' + new Date().getTime());
						self.dbNEImgUrl('/downloads/files/local/cam/debug/NE.jpg' + '?ts=' + new Date().getTime());
						self.dbSWImgUrl('/downloads/files/local/cam/debug/SW.jpg' + '?ts=' + new Date().getTime());
						self.dbSEImgUrl('/downloads/files/local/cam/debug/SE.jpg' + '?ts=' + new Date().getTime());
					}

					// check if all markers are found and image is good for calibration
					if (self.cal_img_ready() && !self.cornerCalibrationActive()) {
						// console.log("Remembering markers for Calibration", markers);
						let _tmp = data['beam_cam_new_image']['markers_pos'];
						//	i, j -> x, y conversion
						['NW', 'NE', 'SE', 'SW'].forEach(function(m) {_tmp[m] = _tmp[m].reverse();} );
						self.markersFoundPosition(_tmp)
					}
					else if(self.cornerCalibrationActive()){
						console.log("Not all Markers found, are the pink circles obstructed?");
						// As long as all the corners were not found, the camera will continue to take pictures
						// self.loadUndistortedPicture();
					}
					self.waitingForRefresh(false)
				}
			}

			if ('chessboardCalibrationState' in data) {
				var _d = data['chessboardCalibrationState']

				self.calibrationState(_d);
				var arr = []
				// { '/home/pi/.octoprint/uploads/cam/debug/tmp_raw_img_4.jpg': {
				//      state: "processing",
				//      tm_proc: 1590151819.735044,
				//      tm_added: 1590151819.674166,
				//      board_bbox: [[767.5795288085938, 128.93748474121094],
				//                   [1302.0089111328125, 578.4738159179688]], // [xmin, ymin], [xmax, ymax]
				//      board_center: [1039.291259765625, 355.92547607421875], // cx, cy
				//      found_pattern: null,
				//      index: 2,
				//      board_size: [5, 6]
				//    }, ...
				// }

				if ('lensCalibrationNpzFileTs' in _d) {
					self.lensCalibrationNpzFileTs(_d.lensCalibrationNpzFileTs > 0 ? _d.lensCalibrationNpzFileTs*1000 : null)
				}

				let found_bboxes = [];
				let total_score = 0;
				for (const [path, value] of Object.entries(_d.pictures)) {
					value.path = path;
					value.url = path.replace("home/pi/.octoprint/uploads", "downloads/files/local");
					value.processing_duration = value.tm_end !== null ? (value.tm_end - value.tm_proc).toFixed(1) + ' sec' : '?';
					arr.push(value);
					if(value.board_bbox){
						// TODO individual score should be attributed when all boxes are in the list
						value.score = self._calc_pic_score(value.board_bbox, found_bboxes);
						total_score += value.score;
						found_bboxes.push(value.board_bbox);
					}
				}
				self.updateHeatmap(_d.pictures);

				for (var i = arr.length; i < 9; i++) {
					arr.push({
						index: i,
						path: null,
						url: '',
						state: 'missing'
					});
				}

				// required to refresh the heatmap
				$('.heatmap_container').html($('.heatmap_container').html());
				arr.sort(function(l,r){
					return l.index < r.index ? -1 : 1;
				});

				self.rawPicSelection(arr);
			}
		};

		self._calc_pic_score = function(bbox, found_bboxes){
			if(!bbox) return 0;
			const [x1, y1] = bbox[0];
			const [x2, y2] = bbox[1];
			let max_overlap = 0;
			const area = (x2-x1) * (y2-y1);
			for (var i = 0; i < found_bboxes.length; i++) {
				var existing_bbox = found_bboxes[i];
				max_overlap = Math.max(max_overlap, self._get_bbox_intersecting_area(bbox, existing_bbox));
			}
			const score = ((1 - (max_overlap / area)) * MAX_BOARD_SCORE);
			return score;
		};

		self._get_bbox_intersecting_area = function(bb1, bb2){
			// precondition: bb = [[xmin, ymin], [xmax, ymax]] with always _min < _max
			const [x11, y11] = bb1[0];
			const [x21, y21] = bb1[1];
			const [x12, y12] = bb2[0];
			const [x22, y22] = bb2[1];
			if(x21 < x12 || x11 > x22 ) return 0; // bboxes don't overlap on the x axis
			if(y21 < y12 || y11 > y22 ) return 0; // bboxes don't overlap on the y axis
			const dx =  Math.min(x21, x22) - Math.max(x11, x12);
			const dy =  Math.min(y21, y22) - Math.max(y11, y12);
			return dx*dy;
		}

		self.updateHeatmap = function(picturesState){
			let boxes = []
			for (const [path, value] of Object.entries(picturesState)) {
				if (value.board_bbox) {
					let fileName = path.split('/').reverse()[0]
					const [x1, y1] = value.board_bbox[0];
					const [x2, y2] = value.board_bbox[1];
					boxes.push(`<rect id="heatmap_board${fileName}" x="${x1}" y="${y1}" width="${(x2-x1)}" height="${(y2-y1)}" />`);
				}
			}
			let heatmapGroup = $('#segment_group');
			heatmapGroup.empty()
			heatmapGroup.append(boxes)
		}

		self.reset_heatmap = function(){
			$('#segment_group rect').remove();
		}

		self.heatmap_highlight = function(data){
			if ((!data.path) || data.state !== "success") return
			let fileName = data.path.split('/').reverse()[0];
			let id = 'heatmap_board'+fileName;
			// $("#"+id).addClass('highlight'); // no idea why this doesn't work anymore
			document.getElementById(id).classList.add('highlight')
		}

		self.heatmap_dehighlight = function(data){
			$('#segment_group rect').removeClass('highlight');
		}

		self.saveRawPic = function() {
            self.simpleApiCommand(
                "calibration_save_raw_pic",
                {},
                self.rawPicSuccess,
                self.saveRawPicError
            );
		}

		self.delRawPic = function() {
			$('#heatmap_board'+this.index).remove(); // remove heatmap
			self.simpleApiCommand(
			    "calibration_del_pic",
                {name: this['path']},
                self.refreshPics,
                self.delRawPicError,
                "POST"
            );
		}

		self.refreshPics = function() {
            self.simpleApiCommand(
                "calibration_get_raw_pic",
                {},
                self.rawPicSuccess,
                self.getRawPicError,
                "GET"
            )
		}

		self.rawPicSuccess = function(response) {}
		self.saveRawPicError = function() {self.rawPicError(gettext("Failed to save the latest image."))}
		self.delRawPicError  = function() {self.rawPicError(gettext("Failed to delete the latest image."))}
		self.getRawPicError  = function() {self.rawPicError(gettext("Failed to refresh the list of images."))}

		// TODO review PNotify messages in all file
		self.rawPicError= function(err) {
			new PNotify({
				title: err,
				text: gettext("...and I have no clue why. Sorry."),
				type: "warning",
				hide: true
			});
		}

		self.resetLensCalibration = function() {
			self.lensCalibrationActive(false);
			self.reset_heatmap();
		};

		self.runLensCalibration = function() {
			self.simpleApiCommand(
				"camera_run_lens_calibration",
				{},
				function(){
					new PNotify({
						title: gettext("Calibration started"),
						text: gettext("Please relax, this will take a little while.\nWe will let you know when we are done."),
						type: "info",
						hide: false})},
				function(){
					new PNotify({
						title: gettext("Couldn't start the lens calibration."),
						text: gettext("...and I have no clue why. Sorry."),
						type: "warning",
						hide: true})},
				"POST");
		};

		self.stopLensCalibration = function() {
			self.simpleApiCommand(
				"camera_stop_lens_calibration",
				{},
				function(){
					new PNotify({
						title: gettext("Lens Calibration stopped"),
						// text: "",
						type: "info",
						hide: true});
					self.resetLensCalibration();
				},
				function(){
					new PNotify({
						title: gettext("Couldn't stop the lens calibration."),
						text: gettext("...and I have no clue why. Sorry."),
						type: "warning",
						hide: true})},
				"POST");

		}

		self.engrave_markers = function () {
		    let success_callback = function (data) {
				console.log("generated_markers_svg", data);
                let fileObj = {
                    "date": Math.floor(Date.now() / 1000),
                    "name": "CalibrationMarkers.svg",
                    "origin": "local",
                    "path": "CalibrationMarkers.svg",
                    "refs": {
                        "download": "/downloads/files/local/CalibrationMarkers.svg",
                        "resource": "/api/files/local/CalibrationMarkers.svg"
                    },
                    "size": 594,
                    "type": "model",
                    "typePath": [
                        "model",
                        "svg"
                    ]
                };
                //clear workingArea from previous designs
                self.workingArea.clear();
                // put it on the working area
                self.workingArea.placeSVG(fileObj, function () {
                    // start conversion
                    self.conversion.show_conversion_dialog();
                });
			};
		    let error_callback = function (jqXHR, textStatus, errorThrown) {
				new PNotify({
                    title: gettext("Error"),
                    text: _.sprintf(gettext("Calibration failed.<br><br>Error:<br/>%(code)s %(status)s - %(errorThrown)s"), {code: jqXHR.status, status: textStatus, errorThrown: errorThrown}),
                    type: "error",
                    hide: false
                })
			};

		    self.simpleApiCommand(
		        "generate_calibration_markers_svg",
                {},
                success_callback,
                error_callback,
                "GET"
            )
		};

		self.engrave_markers_without_gui = function () {
			var intensity = $('#initialcalibration_intensity').val()
			var feedrate = $('#initialcalibration_feedrate').val()
            self.simpleApiCommand(
                "engrave_calibration_markers/" + intensity + "/" + feedrate,
                {},
                function (data) {
					console.log("Success", url, data);

				},
                function (jqXHR, textStatus, errorThrown) {
					new PNotify({
						title: gettext("Error"),
						text: _.sprintf(gettext("Marker engraving failed: <br>%(errmsg)s<br>Error:<br/>%(code)s %(status)s - %(errorThrown)s"),
								{errmsg: jqXHR.responseText, code: jqXHR.status, status: textStatus, errorThrown: errorThrown}),
						type: "error",
						hide: false
					})
				}
            )
		};

		self.printLabel = function (labelType, event) {
			let button = $(event.target)
			let label = button.text().trim()
			button.prop("disabled", true);
			self.simpleApiCommand('print_label',
				{labelType: labelType,
                        blink: true},
				function () {
					button.prop("disabled", false);
					new PNotify({
						title: gettext("Printed: ") + label,
						type: "success",
						hide: false
					})
				},
				function (response) {
					button.prop("disabled", false);
					let data = response.responseJSON
					new PNotify({
						title: gettext("Print Error") + ': ' + label,
						text: data ? data.error : '',
						type: "error",
						hide: false
					})
				},
				'POST')
		}

		self.saveCornerCalibrationData = function () {
			var data = {
				result: {
					newMarkers: self.markersFoundPositionCopy,
					newCorners: self.currentResults()
				}
			};
			console.log('Sending data:', data);
			self.simpleApiCommand("send_corner_calibration", data, self.saveMarkersSuccess, self.saveMarkersError, "POST");
		};

		self.saveMarkersSuccess = function (response) {
			self.cornerCalibrationActive(false);
			self.analytics.send_fontend_event('corner_calibration_finish', {});
			new PNotify({
				title: gettext("Camera Calibrated."),
				text: gettext("Camera calibration was successful."),
				type: "success",
				hide: true
			});
			self.resetView();
		};

		self.saveMarkersError = function () {
			self.cornerCalibrationActive(false);
			new PNotify({
				title: gettext("Couldn't send calibration data."),
				text: gettext("...and I have no clue why. Sorry."),
				type: "warning",
				hide: true
			});

			self.resetView();
		};

		// todo iratxe: should we abort the corner calibration as well?
        // for now I call this when going back from the lens calibration...
		self.abortCalibration = function () {
			self.cornerCalibrationActive(false);
			self.resetView();
		};

		self.resetView = function () {
			self.focusX(0);
			self.focusY(0);
			self.calSvgScale(1);
			self.currentMarker = 0;

			self.resetUserView()
		};

        // TODO IRATXE: might not be necessary anymore
		// self.continue_to_calibration = function () {
		// 	// self.loadUndistortedPicture(self.next);
		// 	// simply show the calibration screen, showing the latest cropped img
		// 	self.next()
		// 	self.calibrationScreenShown(true)
		// };

		// self.next = function () {
		// 	var current = $('.calibration_step.active');
		// 	current.removeClass('active');
		// 	var next = current.next('.calibration_step');
		// 	if (next.length === 0) {
		// 		next = $('#camera_settings_view');
		// 	}
        //
		// 	next.addClass('active');
		// };
        //
		// self.goto = function (target_id) {
		// 	var el = $(target_id);
		// 	if (el) {
		// 		$('.calibration_step.active').removeClass('active');
		// 		$(target_id).addClass('active');
		// 	} else {
		// 		console.error('no element with id' + target_id);
		// 	}
		// };

        self.changeUserView = function(toView) {
            Object.entries(CUSTOMER_CAMERA_VIEWS).forEach(([view_name,view_id]) => {
                if (view_name === toView) {
                    $(view_id).show()
                } else {
                    $(view_id).hide()
                }
            })
        }

        self.resetUserView = function() {
            self.changeUserView('settings')
        }

		self.simpleApiCommand = function(command, data, successCallback, errorCallback, type) {
			data = data || {}
			data.command = command
			if (window.mrbeam.isWatterottMode()) {
				$.ajax({
					url: "/plugin/mrbeam/" + command,
					type: type, // POST, GET
					headers: {
						"Accept": "application/json; charset=utf-8",
						"Content-Type": "application/json; charset=utf-8"
					},
					data: JSON.stringify(data),
					dataType: "json",
					success: successCallback,
					error: errorCallback
				});
			}
			else {
				OctoPrint.simpleApiCommand("mrbeam", command, data)
						.done(successCallback)
						.fail(errorCallback);
			}
		}

	}

	// view model class, parameters for constructor, container to bind to
	OCTOPRINT_VIEWMODELS.push([
		CameraCalibrationViewModel,

		// e.g. loginStateViewModel, settingsViewModel, ...
<<<<<<< HEAD
		["workingAreaViewModel", "vectorConversionViewModel", "analyticsViewModel", "cameraViewModel",
            "printerStateViewModel", "readyToLaserViewModel"],
=======
		["workingAreaViewModel", "vectorConversionViewModel", "analyticsViewModel", "cameraViewModel", "readyToLaserViewModel"],
>>>>>>> b3922de2

		// e.g. #settings_plugin_mrbeam, #tab_plugin_mrbeam, ...
		["#settings_plugin_mrbeam_camera"]
	]);
});<|MERGE_RESOLUTION|>--- conflicted
+++ resolved
@@ -28,12 +28,8 @@
 		self.conversion = parameters[1];
 		self.analytics = parameters[2];
 		self.camera = parameters[3];
-<<<<<<< HEAD
 		self.state = parameters[4]; // isOperational
 		self.readyToLaser = parameters[5]; // lid_fully_open
-=======
-		self.laserViewmodel = parameters[4]; // Only used to show mrb state for Debug info
->>>>>>> b3922de2
 
 		// calibrationState is constantly refreshed by the backend
 		// as an immutable array that contains the whole state of the calibration
@@ -902,12 +898,8 @@
 		CameraCalibrationViewModel,
 
 		// e.g. loginStateViewModel, settingsViewModel, ...
-<<<<<<< HEAD
 		["workingAreaViewModel", "vectorConversionViewModel", "analyticsViewModel", "cameraViewModel",
             "printerStateViewModel", "readyToLaserViewModel"],
-=======
-		["workingAreaViewModel", "vectorConversionViewModel", "analyticsViewModel", "cameraViewModel", "readyToLaserViewModel"],
->>>>>>> b3922de2
 
 		// e.g. #settings_plugin_mrbeam, #tab_plugin_mrbeam, ...
 		["#settings_plugin_mrbeam_camera"]
