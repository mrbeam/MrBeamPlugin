/*
 * View model for Mr Beam
 *
 * Author: Teja Philipp <teja@mr-beam.org>
 * License: AGPLv3
 */
/* global OctoPrint, OCTOPRINT_VIEWMODELS, INITIAL_CALIBRATION */

// const MARKERS = ['NW', 'NE', 'SE', 'SW'];
const MIN_BOARDS_FOR_CALIBRATION = 9;
const MAX_BOARD_SCORE = 5;
const DEFAULT_IMG_RES = [2048, 1536]
const CROPPED_IMG_RES = [500,390]
const LOADING_IMG_RES = [512, 384]
const STATIC_URL = "/plugin/mrbeam/static/img/calibration/calpic_wait.svg";

const CUSTOMER_CAMERA_VIEWS = {
    'settings': '#camera_settings_view',
    'lens': '#lens_calibration_view',
    'corner': '#corner_calibration_view',
}

$(function () {
	function CameraCalibrationViewModel(parameters) {
		var self = this;
		window.mrbeam.viewModels['cameraCalibrationViewModel'] = self;
		self.workingArea = parameters[0];
		self.conversion = parameters[1];
		self.analytics = parameters[2];
		self.camera = parameters[3];
		self.state = parameters[4]; // isOperational
		self.readyToLaser = parameters[5]; // lid_fully_open & debug tab with mrb state
        self.settings = parameters[6];

		// calibrationState is constantly refreshed by the backend
		// as an immutable array that contains the whole state of the calibration
		self.calibrationState = ko.observable({})

		self.startupComplete = ko.observable(false);
		self.calibrationScreenShown = ko.observable(false);
		self.waitingForRefresh = ko.observable(true);
		self.settingsActive = ko.observable(false);
		self.cameraSettingsActive = ko.observable(false);

		self.isLocked = ko.observable(false);

		self.focusX = ko.observable(0);
		self.focusY = ko.observable(0);

		self.calImgWidth = ko.observable(DEFAULT_IMG_RES[0]);
		self.calImgHeight = ko.observable(DEFAULT_IMG_RES[1]);
		self.availablePic = ko.observable({'raw': false, 'lens_corrected': false, 'cropped': false, })
		self._availablePicUrl = ko.observable({'default': STATIC_URL, 'raw': null, 'lens_corrected': null, 'cropped': null, })

		self.availablePicUrl = ko.computed(function() {
			var ret = self._availablePicUrl();
			var before = _.clone(ret); // shallow copy
			for (let _t of [['cropped', self.camera.croppedUrl],
							['lens_corrected', self.camera.undistortedUrl],
							['raw', self.camera.rawUrl]]) {
				if (self.availablePic()[_t[0]])
					ret[_t[0]] = (_t[0] === 'cropped')? self.camera.timestampedCroppedImgUrl()
					                                  : self.camera.getTimestampedImageUrl(_t[1]);
			}
			self._availablePicUrl(ret)
			var selectedTab = $('#camera-calibration-tabs .active a').attr('id')
			if (selectedTab === 'lenscal_tab_btn')
				return before
			else
				return ret
		})

        /**
         * lazy-loading manually implemented.
         * Only returns an URL if the image element is visible.
         */
        self.statusRawImageUrl = ko.computed(function() {
            return self.settingsActive() && self.cameraSettingsActive() ? self.availablePicUrl()['raw'] : null
        })

		self.calSvgOffX = ko.observable(0);
		self.calSvgOffY = ko.observable(0);
		self.calSvgDx = ko.observable(0);
		self.calSvgDy = ko.observable(0);
		self.calSvgScale = ko.observable(1);
		self.calSvgViewBox = ko.computed(function () {
			var zoom = self.calSvgScale();
			var w = self.calImgWidth() / zoom;
			var h = self.calImgHeight() / zoom;
			var offX = Math.min(Math.max(self.focusX() - w / zoom, 0), self.calImgWidth() - w) + self.calSvgDx();
			var offY = Math.min(Math.max(self.focusY() - h / zoom, 0), self.calImgHeight() - h) + self.calSvgDy();
			self.calSvgOffX(offX);
			self.calSvgOffY(offY);
			return [self.calSvgOffX(), self.calSvgOffY(), w, h].join(' ');
		});

		self.currentMarker = 0;
		self.calibrationMarkers = [
			{name: 'start', desc: 'click to start', focus: [0, 0, 1]},
			{name: 'NW', desc: self.camera.MARKER_DESCRIPTIONS['NW'], focus: [0, 0, 4]},
			{name: 'SW', desc: self.camera.MARKER_DESCRIPTIONS['SW'], focus: [0, DEFAULT_IMG_RES[1], 4]},
			{name: 'SE', desc: self.camera.MARKER_DESCRIPTIONS['SE'], focus: [DEFAULT_IMG_RES[0], DEFAULT_IMG_RES[1], 4]},
			{name: 'NE', desc: self.camera.MARKER_DESCRIPTIONS['NE'], focus: [DEFAULT_IMG_RES[0], 0, 4]}
		];

		// ---------------- CAMERA STATUS ----------------
        // If either of the other two requirements are not met (lid open, operational),
        // we say that the markers were not found (if they were, of course)
        self.fourMarkersFound = ko.computed(function () {
            return self.readyToLaser.lid_fully_open()
                && self.statusOnlyOperational()
                && self.camera.markerState() === 4;
        })

        // If Mr Beam is not locked, printing or paused, we tell to the user it's operational.
        // state.isOperational wouldn't work, because all of the others are substates of it.
        self.statusOnlyOperational = ko.computed(function () {
            return !self.isLocked()
                && !self.state.isPrinting()
                && !self.state.isPaused()
        })

		self.cameraStatusOk = ko.computed(function () {
			return self.readyToLaser.lid_fully_open()
                && self.statusOnlyOperational()
                && self.fourMarkersFound(); // This already includes the other two, but just to see it more clear
		})

        self.lidMessage  = ko.computed(function() {
            return self.readyToLaser.lid_fully_open() ?
                gettext("The lid is open") :
                gettext("The lid is closed: Please open the lid to start the camera");
        });

		self.onlyOperationalMessage  = ko.computed(function() {
		    if (self.isLocked()) {
		        return gettext("Mr Beam is not homed: Please go to the working area and do a Homing Cycle")
            } else if (self.state.isPrinting() || self.state.isPaused()) {
		        return gettext("Mr Beam is currently performing a laser job. The camera does not work during a laser job")
            } else if (self.state.isOperational()) {
		        return gettext("Mr Beam is in state Operational")
            } else {
		        return gettext("Mr Beam is not in state Operational: The camera does not work during a laser job")
            }
        });

		self.markersMessage  = ko.computed(function() {
		    let notFound = [];
		    for (const [marker, found] of Object.entries(self.camera.markersFound())) {
                if (!found) {
                    notFound.push(self.camera.MARKER_DESCRIPTIONS[marker]);
                }
            }
		    let notFoundStr = notFound.join(", ")

            if (!self.fourMarkersFound() && notFound.length === 0) {
		        return gettext("No markers found since camera did not launch")
            } else if (self.fourMarkersFound()) {
		        return gettext("All 4 pink corner markers are recognized")
            } else {
		        return gettext("Not all pink corner markers are recognized. Missing markers: ") + notFoundStr;
            }
        });

		// ---------------- CAMERA SETTINGS ----------------
        self.setMarkerDetectionMode = function() {
            // Default is "Reliable". If the user changed it, set "Accurate".
            if (!self.settings.settings.plugins.mrbeam.cam.remember_markers_across_sessions()) {
                $('#camera_settings_marker_detection button[value="accurate"]').addClass('active').siblings().removeClass('active');
            }
        }

        $('#camera_settings_marker_detection button').click(function() {
            let remember_markers_across_sessions = $(this).attr('value') === 'reliable';

            let data = { remember_markers_across_sessions: remember_markers_across_sessions }
            self.simpleApiCommand( "remember_markers_across_sessions", data,
                function (response) {
                    console.log("simpleApiCall response for saving remember_markers_across_sessions: ", response);
                }, function () {
                    console.error("Unable to save remember_markers_across_sessions: ", data);
                    new PNotify({
                        title: gettext("Error while selecting the marker detection mode"),
                        text: _.sprintf(gettext("Unable to select the marker detection mode at the moment.")),
                        type: "error",
                        hide: true
                    });
                });
        });

		// ---------------- CAMERA ALIGNMENT ----------------
		self.qa_cameraalignment_image_loaded = ko.observable(false);
		$('#qa_cameraalignment_image').load(function(){
		    self.qa_cameraalignment_image_loaded(true)
        })

		// ---------------- CORNER CALIBRATION ----------------
		self.cornerCalibrationActive = ko.observable(false);
		self.currentResults = ko.observable({});
		self.indicateRestartCornerCalibration = ko.observable(false)

		self.applySetting = function(picType, applyCrossVisibility) {
			// TODO with a dictionnary
			var settings = [['cropped', CROPPED_IMG_RES, 'hidden', 'visible'],
			                ['lens_corrected', DEFAULT_IMG_RES, 'hidden', 'hidden'],
			                ['raw', DEFAULT_IMG_RES, 'visible', 'hidden'],
			                ['default', LOADING_IMG_RES, 'hidden', 'hidden']]
			for (let _t of settings)
				if (_t[0] === picType) {
					self.calImgWidth(_t[1][0])
					self.calImgHeight(_t[1][1])
					if(applyCrossVisibility){
						self.correctedMarkersVisibility(_t[2])
						self.croppedMarkersVisibility(_t[3])
					}
					return
				}
			new PNotify({
				title: gettext("Error"),
				text: "Something went wrong (applySettings)",
				type: 'error',
				hide: true
			});
		};

    self.dbNWImgUrl = ko.observable("");
		self.dbNEImgUrl = ko.observable("");
		self.dbSWImgUrl = ko.observable("");
		self.dbSEImgUrl = ko.observable("");

		self.picType = ko.observable(""); // raw, lens_corrected, cropped
		self.correctedMarkersVisibility = ko.observable('hidden');
		self.croppedMarkersVisibility = ko.observable('hidden');

		self._cornerCalImgUrl = ko.observable("");
		self.markersFoundPosition = ko.observable({});
		self.markersFoundPositionCopy = null;

		self.crossSize = ko.observable(30);
		self.svgCross = ko.computed(function () {
			var s = self.crossSize()
			return `M0,${s} h${2*s} M${s},0 v${2*s} z`
		})

		self.getImgUrl = function(type, applyCrossVisibility) {
			if (type !== undefined) {
				self.applySetting(type, applyCrossVisibility)
				if (type == 'default')
					return self.staticURL
				else
					return self.availablePicUrl()[type]
			}
			for (let _t of ['cropped', 'lens_corrected', 'raw', 'default'])
				if (_t === 'default' || self.availablePic()[_t]){
					self.applySetting(_t, applyCrossVisibility)
					if (_t == 'default')
						return self.staticURL
					else
						return self.availablePicUrl()[_t]
				}
			self.applySetting('default')
			return self.staticURL // precaution
		};

		self.cornerCalImgUrl = ko.computed(function() {
			if (!self.cornerCalibrationActive()){
				if (self.availablePic()['cropped'])
					self._cornerCalImgUrl(self.getImgUrl('cropped', true))
			  else
					self._cornerCalImgUrl(self.getImgUrl('raw', true))

			}
			return self._cornerCalImgUrl()
		});

		self.cornerCalibrationComplete = ko.computed(function(){
			if (Object.keys(self.currentResults()).length !== 4) return false;
			return Object.values(self.currentResults()).reduce((x,y) => x && y);
		});

		self.cal_img_ready = ko.computed(function () {
			if (Object.keys(self.camera.markersFound()).length !== 4) return false;
			return Object.values(self.camera.markersFound()).reduce((x,y) => x && y);
		})

		self.zMarkersTransform = ko.computed( function () {
			// Like workArea.zObjectImgTransform(), but zooms
			// out the markers instead of the image itself
			var offset = [self.calImgWidth(), self.calImgHeight()].map(x=>x*self.camera.imgHeightScale())
			return 'scale('+1/(1+2*self.camera.imgHeightScale())+') translate('+offset.join(' ')+')';
		});

        // ---------------- LENS CALIBRATION ----------------
        self.lensCalibrationActive = ko.observable(false);
		self.rawPicSelection = ko.observableArray([])
        self.lensCalibrationNpzFileTs = ko.observable(null);

		self.cameraBusy = ko.computed(function() {
			return self.rawPicSelection().some(elm => elm.state === "camera_processing")
		});

		self.lensCalibrationNpzFileVerboseDate = ko.computed(function(){
			const ts = self.lensCalibrationNpzFileTs();
			if(ts !== null){
				const d = new Date(ts);
				const verbose = d.toLocaleString('de-DE', { timeZone: 'Europe/Berlin' })
				return `Using .npz created at ${verbose}`;
			} else {
				return 'No .npz file available';
			}
		});

		self.lensCalibrationComplete = ko.computed(function(){
			return ('lensCalibration' in self.calibrationState()) ? self.calibrationState().lensCalibration === "success" : false;
		});

		self.boardsFound = ko.computed(function() {
			return self.rawPicSelection().filter(elm => elm.state === "success").length
		})

		self.hasMinBoardsFound = ko.computed(function() {
			return self.boardsFound() >= MIN_BOARDS_FOR_CALIBRATION
		})

        // ------------------------------------------------

		self.onAllBound = function () {
		    new MutationObserver(self._testCameraSettingsActive).observe(
		        document.getElementById('settings_plugin_mrbeam_camera'),
                { attributes: true});
        }

		self.onStartupComplete = function () {
			if(window.mrbeam.isWatterottMode()){
				self.loadUndistortedPicture();
				self.refreshPics();
			}
			self.calibrationScreenShown(true)
            self.startupComplete(true);

			self.setMarkerDetectionMode()

			$('#settings_plugin_mrbeam_camera_link').click(function(){
                self.abortCalibration()
            });
		};

		self.onSettingsShown = function(){
            self.settingsActive(true)
            self._testCameraSettingsActive()
            self.abortCalibration()
            self._updateIsLocked()
		}

		self.onSettingsHidden = function(){
		    self.settingsActive(false)
            self._testCameraSettingsActive()
        }

    // It's necessary to read state.isLocked and update the value manually because this is injected after the
    // binding is done (from the MotherVM)
		self._updateIsLocked = function () {
		    if (self.state.isLocked()) {
		        self.isLocked(true)
            } else {
		        self.isLocked(false)
            }
        }

        self._testCameraSettingsActive = function(){
		    var isActive = self.settingsActive() && $('#settings_plugin_mrbeam_camera').hasClass('active')
            self.cameraSettingsActive(isActive)
        }

		self.__format_point = function(p){
			if(typeof p === 'undefined') return '?,?';
			else return p.x+','+p.y;
		};

		self.larger = function(){
			var val = Math.min(self.calSvgScale() + 1, 10);
			self.calSvgScale(val);
		}
		self.smaller = function(){
			var val = Math.max(self.calSvgScale() - 1, 1);
			self.calSvgScale(val);
		}
		self.move = function(dx, dy){
			self.calSvgDx(self.calSvgDx()+dx);
			self.calSvgDy(self.calSvgDy()+dy);
		}
		self.resetMove = function(){
			self.calSvgDx(0);
			self.calSvgDy(0);
		}

		self.startCornerCalibration = function () {
			self.analytics.send_fontend_event('corner_calibration_start', {});
			self.cornerCalibrationActive(true);
<<<<<<< HEAD
			self.picType("raw");
			// self.applySetting('lens_corrected')
			self._cornerCalImgUrl(self.getImgUrl('raw', true))
=======
			self.picType("lens_corrected");
			self._cornerCalImgUrl(self.getImgUrl('lens_corrected', true))
>>>>>>> bd96a157
			self.markersFoundPositionCopy = self.markersFoundPosition()
			self.nextMarker();
		};

		self.stopCornerCalibration = function () {
			self.cornerCalibrationActive(false);
			self.cornerCalImgUrl() // trigger refresh
		}

		self.startLensCalibration = function () {
			self.analytics.send_fontend_event('lens_calibration_start', {});
			self.lensCalibrationActive(true);
			self.simpleApiCommand("calibration_lens_start",
								  {},
								  self.refreshPics,
								  self.getRawPicError,
								  "GET");
		};

		self.lensCalibrationToggleQA = function (){
			$('#lensCalibrationPhases').toggleClass('qa_active');
		};

		self.nextMarker = function(){
			self.currentMarker = (self.currentMarker + 1) % self.calibrationMarkers.length;
			if(!self.cornerCalibrationComplete() && self.currentMarker === 0) self.currentMarker = 1;
			var nextStep = self.calibrationMarkers[self.currentMarker];
			self._highlightStep(nextStep);
		};
		self.previousMarker = function(){
			var i = self.currentMarker - 1;
			if(!self.cornerCalibrationComplete() && i === 0) i = -1;
			if(i < 0) i = self.calibrationMarkers.length - 1;
			self.currentMarker = i;
			var nextStep = self.calibrationMarkers[self.currentMarker];
			self._highlightStep(nextStep);
		};

		self.goToMarker = function(markerNum) {
		    self.currentMarker = markerNum;
		    self._highlightStep(self.calibrationMarkers[markerNum])
        }

		self.userClick = function (vm, ev) {
			// check if picture is loaded
			if(window.location.href.indexOf('localhost') === -1)
				if(self.cornerCalImgUrl() === STATIC_URL){
					console.log("Please wait until camera image is loaded...");
					return;
				}

			// save current stepResult
			var step = self.calibrationMarkers[self.currentMarker];
			if (self.currentMarker > 0) {
				var cPos = self._getClickPos(ev);
				var x = Math.round(cPos.xImg);
				var y = Math.round(cPos.yImg);
				var tmp = self.currentResults();
				tmp[step.name] = {'x': x, 'y': y};
				self.currentResults(tmp);
				$('#click_'+step.name).attr({'x':x-self.crossSize(), 'y':y-self.crossSize()});
				// self.nextMarker()
			}
		};

		self._getClickPos = function (ev) {
			var bbox = ev.target.parentElement.parentElement.getBoundingClientRect();
			var clickpos = {
				xScreenPx: ev.clientX - bbox.left,
				yScreenPx: ev.clientY - bbox.top
			};
			clickpos.xRel = clickpos.xScreenPx / bbox.width;
			clickpos.yRel = clickpos.yScreenPx / bbox.height;
			clickpos.xImg = self.calSvgOffX() + clickpos.xRel * (self.calImgWidth() / self.calSvgScale());
			clickpos.yImg = self.calSvgOffY() + clickpos.yRel * (self.calImgHeight() / self.calSvgScale());

			return clickpos;
		};

		self._highlightStep = function(step){
			$('.cal-row').removeClass('active');
			$('#'+step.name).addClass('active');
			self.focusX(step.focus[0]);
			self.focusY(step.focus[1]);
			self.calSvgScale(step.focus[2])
		}

		self.loadUndistortedPicture = function (callback) {
			var success_callback = function (data) {
				new PNotify({
					title: gettext("Picture requested"),
					text: data['msg'],
					type: 'info',
					hide: true
				});
				if (typeof callback === 'function')
					callback(data);
				else {
					self.waitingForRefresh(true)
					console.log("Calibration picture requested.");
				}
			};
			var error_callback = function (resp) {
				new PNotify({
					title: gettext("Something went wrong. It's not you, it's us."),
					text: resp.responseText,
					type: 'warning',
					hide: true
				});
				if (typeof callback === 'function')
					callback(resp);
			};
			self.simpleApiCommand(
				"take_undistorted_picture",
				{},
				success_callback,
				error_callback
			)
		};


		self.onDataUpdaterPluginMessage = function (plugin, data) {
			if (plugin !== "mrbeam" || !data)
				return;

			if (!self.calibrationScreenShown()) {
				return;
            }

			// I assume this already done in readyToLaserViewModel.
            // If not, this piece of code should be moved to readyToLaserViewModel
            // or even better: the complete handling of mrb_state should go into a dedicated view model.
			if ('mrb_state' in data && data['mrb_state']) {
				self.readyToLaser._fromData(data)
			}

			if ('beam_cam_new_image' in data) {
				// update image
				var selectedTab = $('#camera-calibration-tabs li.active:not(li.tabdrop) a').attr('id')
				var _d = data['beam_cam_new_image'];
				if (_d['undistorted_saved'] && !self.cornerCalibrationActive()) {
					if (_d['available']) {
						self.availablePic(_d['available'])
					}

					if (window.mrbeam.isWatterottMode() && (selectedTab === "cornercal_tab_btn" || self.waitingForRefresh())) {
						self.dbNWImgUrl('/downloads/files/local/cam/debug/NW.jpg' + '?ts=' + new Date().getTime());
						self.dbNEImgUrl('/downloads/files/local/cam/debug/NE.jpg' + '?ts=' + new Date().getTime());
						self.dbSWImgUrl('/downloads/files/local/cam/debug/SW.jpg' + '?ts=' + new Date().getTime());
						self.dbSEImgUrl('/downloads/files/local/cam/debug/SE.jpg' + '?ts=' + new Date().getTime());
					}

					// check if all markers are found and image is good for calibration
					if (self.cal_img_ready() && !self.cornerCalibrationActive()) {
						// console.log("Remembering markers for Calibration", markers);
						let _tmp = data['beam_cam_new_image']['markers_pos'];
						//	i, j -> x, y conversion
						['NW', 'NE', 'SE', 'SW'].forEach(function(m) {_tmp[m] = _tmp[m].reverse();} );
						self.markersFoundPosition(_tmp)
					}
					else if(self.cornerCalibrationActive()){
						console.log("Not all Markers found, are the pink circles obstructed?");
						// As long as all the corners were not found, the camera will continue to take pictures
						// self.loadUndistortedPicture();
					}
					self.waitingForRefresh(false)
				}
			}

			if ('chessboardCalibrationState' in data) {
				var _d = data['chessboardCalibrationState']

				self.calibrationState(_d);
				var arr = []
				// { '/home/pi/.octoprint/uploads/cam/debug/tmp_raw_img_4.jpg': {
				//      state: "processing",
				//      tm_proc: 1590151819.735044,
				//      tm_added: 1590151819.674166,
				//      board_bbox: [[767.5795288085938, 128.93748474121094],
				//                   [1302.0089111328125, 578.4738159179688]], // [xmin, ymin], [xmax, ymax]
				//      board_center: [1039.291259765625, 355.92547607421875], // cx, cy
				//      found_pattern: null,
				//      index: 2,
				//      board_size: [5, 6]
				//    }, ...
				// }

				if ('lensCalibrationNpzFileTs' in _d) {
					self.lensCalibrationNpzFileTs(_d.lensCalibrationNpzFileTs > 0 ? _d.lensCalibrationNpzFileTs*1000 : null)
				}

				let found_bboxes = [];
				let total_score = 0;
				for (const [path, value] of Object.entries(_d.pictures)) {
					value.path = path;
					value.url = path.replace("home/pi/.octoprint/uploads", "downloads/files/local");
					value.processing_duration = value.tm_end !== null ? (value.tm_end - value.tm_proc).toFixed(1) + ' sec' : '?';
					arr.push(value);
					if(value.board_bbox){
						// TODO individual score should be attributed when all boxes are in the list
						value.score = self._calc_pic_score(value.board_bbox, found_bboxes);
						total_score += value.score;
						found_bboxes.push(value.board_bbox);
					}
				}
				self.updateHeatmap(_d.pictures);

				for (var i = arr.length; i < 9; i++) {
					arr.push({
						index: i,
						path: null,
						url: '',
						state: 'missing'
					});
				}

				// required to refresh the heatmap
				$('#heatmap_container').html($('#heatmap_container').html());
				arr.sort(function(l,r){
					return l.index < r.index ? -1 : 1;
				});

				self.rawPicSelection(arr);
			}
		};

		self._calc_pic_score = function(bbox, found_bboxes){
			if(!bbox) return 0;
			const [x1, y1] = bbox[0];
			const [x2, y2] = bbox[1];
			let max_overlap = 0;
			const area = (x2-x1) * (y2-y1);
			for (var i = 0; i < found_bboxes.length; i++) {
				var existing_bbox = found_bboxes[i];
				max_overlap = Math.max(max_overlap, self._get_bbox_intersecting_area(bbox, existing_bbox));
			}
			const score = ((1 - (max_overlap / area)) * MAX_BOARD_SCORE);
			return score;
		};

		self._get_bbox_intersecting_area = function(bb1, bb2){
			// precondition: bb = [[xmin, ymin], [xmax, ymax]] with always _min < _max
			const [x11, y11] = bb1[0];
			const [x21, y21] = bb1[1];
			const [x12, y12] = bb2[0];
			const [x22, y22] = bb2[1];
			if(x21 < x12 || x11 > x22 ) return 0; // bboxes don't overlap on the x axis
			if(y21 < y12 || y11 > y22 ) return 0; // bboxes don't overlap on the y axis
			const dx =  Math.min(x21, x22) - Math.max(x11, x12);
			const dy =  Math.min(y21, y22) - Math.max(y11, y12);
			return dx*dy;
		}

		self.updateHeatmap = function(picturesState){
			let boxes = []
			for (const [path, value] of Object.entries(picturesState)) {
				if (value.board_bbox) {
					let fileName = path.split('/').reverse()[0]
					const [x1, y1] = value.board_bbox[0];
					const [x2, y2] = value.board_bbox[1];
					boxes.push(`<rect id="heatmap_board${fileName}" x="${x1}" y="${y1}" width="${(x2-x1)}" height="${(y2-y1)}" />`);
				}
			}
			let heatmapGroup = $('#segment_group');
			heatmapGroup.empty()
			heatmapGroup.append(boxes)
		}

		self.reset_heatmap = function(){
			$('#segment_group rect').remove();
		}

		self.heatmap_highlight = function(data){
			if ((!data.path) || data.state !== "success") return
			let fileName = data.path.split('/').reverse()[0];
			let id = 'heatmap_board'+fileName;
			// $("#"+id).addClass('highlight'); // no idea why this doesn't work anymore
			document.getElementById(id).classList.add('highlight')
		}

		self.heatmap_dehighlight = function(data){
			$('#segment_group rect').removeClass('highlight');
		}

		self.saveRawPic = function() {
            self.simpleApiCommand(
                "calibration_save_raw_pic",
                {},
                self.rawPicSuccess,
                self.saveRawPicError
            );
		}

		self.delRawPic = function() {
			$('#heatmap_board'+this.index).remove(); // remove heatmap
			self.simpleApiCommand(
			    "calibration_del_pic",
                {name: this['path']},
                self.refreshPics,
                self.delRawPicError,
                "POST"
            );
		}

		self.refreshPics = function() {
            self.simpleApiCommand(
                "calibration_get_raw_pic",
                {},
                self.rawPicSuccess,
                self.getRawPicError,
                "GET"
            )
		}

		self.rawPicSuccess = function(response) {}
		self.saveRawPicError = function() {self.rawPicError(gettext("Failed to save the latest image."),
																												gettext("Please check your connection to the device."))}
		self.delRawPicError  = function() {self.rawPicError(gettext("Failed to delete the latest image."),
																												gettext("Please check your connection to the device."))}
		self.getRawPicError  = function() {self.rawPicError(gettext("Failed to refresh the list of images."),
																												gettext("Please check your connection to the device."))}

		// TODO review PNotify messages in all file
		self.rawPicError= function(err, msg) {
			if (msg === undefined)
				msg = gettext("...and I have no clue why. Sorry.")
			new PNotify({
				title: err,
				text: msg,
				type: "warning",
				hide: true
			});
		}

		self.resetLensCalibration = function() {
			self.lensCalibrationActive(false);
			self.reset_heatmap();
		};

		self.runLensCalibration = function() {
			self.simpleApiCommand(
				"camera_run_lens_calibration",
				{},
				function(){
					new PNotify({
						title: gettext("Calibration started"),
						text: gettext("It shouldn't take long. Your device shows a green light when it is done."),
						type: "info",
						hide: false})},
				function(){
					new PNotify({
						title: gettext("Couldn't start the lens calibration."),
						text: gettext("Is the machine on? Have you taken any pictures before starting the calibration?"),
						type: "warning",
						hide: true})},
				"POST");
		};

		self.stopLensCalibration = function() {
			self.simpleApiCommand(
				"camera_stop_lens_calibration",
				{},
				function(){
				    // todo user lens calibration is this necessary?
					// new PNotify({
					// 	title: gettext("Lens Calibration stopped"),
					// 	// text: "",
					// 	type: "info",
					// 	hide: true});
					self.resetLensCalibration();
				},
				function(){
				    // todo lens calibration: is this necessary?
					// new PNotify({
					// 	title: gettext("Couldn't stop the lens calibration."),
					// 	text: gettext("Please verify your connection to the device. Did you try canceling multiple times?"),
					// 	type: "warning",
					// 	hide: true})
                    },
				"POST");

		}

		self.engrave_markers = function () {
		    let success_callback = function (data) {
				console.log("generated_markers_svg", data);
                let fileObj = {
                    "date": Math.floor(Date.now() / 1000),
                    "name": "CalibrationMarkers.svg",
                    "origin": "local",
                    "path": "CalibrationMarkers.svg",
                    "refs": {
                        "download": "/downloads/files/local/CalibrationMarkers.svg",
                        "resource": "/api/files/local/CalibrationMarkers.svg"
                    },
                    "size": 594,
                    "type": "model",
                    "typePath": [
                        "model",
                        "svg"
                    ]
                };
                //clear workingArea from previous designs
                self.workingArea.clear();
                // put it on the working area
                self.workingArea.placeSVG(fileObj, function () {
                    // start conversion
                    self.conversion.show_conversion_dialog();
                });
			};
		    let error_callback = function (jqXHR, textStatus, errorThrown) {
				new PNotify({
                    title: gettext("Error"),
                    text: _.sprintf(gettext("Calibration failed.<br><br>Error:<br/>%(code)s %(status)s - %(errorThrown)s"), {code: jqXHR.status, status: textStatus, errorThrown: errorThrown}),
                    type: "error",
                    hide: false
                })
			};

		    self.simpleApiCommand(
		        "generate_calibration_markers_svg",
                {},
                success_callback,
                error_callback,
                "GET"
            )
		};

		self.engrave_markers_without_gui = function () {
			var intensity = $('#initialcalibration_intensity').val()
			var feedrate = $('#initialcalibration_feedrate').val()
            self.simpleApiCommand(
                "engrave_calibration_markers/" + intensity + "/" + feedrate,
                {},
                function (data) {
					console.log("Success", url, data);

				},
                function (jqXHR, textStatus, errorThrown) {
					new PNotify({
						title: gettext("Error"),
						text: _.sprintf(gettext("Marker engraving failed: <br>%(errmsg)s<br>Error:<br/>%(code)s %(status)s - %(errorThrown)s"),
								{errmsg: jqXHR.responseText, code: jqXHR.status, status: textStatus, errorThrown: errorThrown}),
						type: "error",
						hide: false
					})
				}
            )
		};

		self.printLabel = function (labelType, event) {
			let button = $(event.target)
			let label = button.text().trim()
			button.prop("disabled", true);
			self.simpleApiCommand('print_label',
				{labelType: labelType,
                        blink: true},
				function () {
					button.prop("disabled", false);
					new PNotify({
						title: gettext("Printed: ") + label,
						type: "success",
						hide: false
					})
				},
				function (response) {
					button.prop("disabled", false);
					let data = response.responseJSON
					new PNotify({
						title: gettext("Print Error") + ': ' + label,
						text: data ? data.error : '',
						type: "error",
						hide: false
					})
				},
				'POST')
		}

		self.saveCornerCalibrationData = function () {
			var _corners = self.currentResults()
			for (_k of Object.keys(_corners)) {
				_corners[_k] = [_corners[_k].x, _corners[_k].y]
			}
			var data = {
				result: {
					newMarkers: self.markersFoundPositionCopy,
					newCorners: self.currentResults()
				}
			};
			console.log('Sending data:', data);
			self.simpleApiCommand("send_corner_calibration", data, self.saveMarkersSuccess, self.saveMarkersError, "POST");
		};

        // todo user lens calibration: this is new
        self.saveLensCalibrationData = function () {
            // I don't know if this should be called here or what. The idea is that we don't save the calibration until the user clicks on save.
            self.runLensCalibration();
        };

		self.saveMarkersSuccess = function (response) {
			self.cornerCalibrationActive(false);
			self.analytics.send_fontend_event('corner_calibration_finish', {});
			new PNotify({
				title: gettext("Camera Calibrated."),
				text: gettext("Camera calibration was successful."),
				type: "success",
				hide: true
			});
			self.resetView();
		};

		self.saveMarkersError = function () {
			self.cornerCalibrationActive(false);
			new PNotify({
				title: gettext("Couldn't send calibration data."),
				text: gettext("Please check your connection to the device."),
				type: "warning",
				hide: true
			});

			self.resetView();
		};

        // todo user lens calibration
		self.abortCalibration = function () {
		    // Please check: stopCornerCalibration wasn't here
			self.stopCornerCalibration();
			self.resetView();
		};

		// todo user lens calibration: this is new, check
		self.abortLensCalibration = function () {
		    self.stopLensCalibration();
			self.resetView();
        }

		self.resetView = function () {
			self.focusX(0);
			self.focusY(0);
			self.calSvgScale(1);
			self.currentMarker = 0;

			self.resetUserView()
		};

        // TODO IRATXE: might not be necessary anymore
		// self.continue_to_calibration = function () {
		// 	// self.loadUndistortedPicture(self.next);
		// 	// simply show the calibration screen, showing the latest cropped img
		// 	self.next()
		// 	self.calibrationScreenShown(true)
		// };

		// self.next = function () {
		// 	var current = $('.calibration_step.active');
		// 	current.removeClass('active');
		// 	var next = current.next('.calibration_step');
		// 	if (next.length === 0) {
		// 		next = $('#camera_settings_view');
		// 	}
        //
		// 	next.addClass('active');
		// };
        //
		// self.goto = function (target_id) {
		// 	var el = $(target_id);
		// 	if (el) {
		// 		$('.calibration_step.active').removeClass('active');
		// 		$(target_id).addClass('active');
		// 	} else {
		// 		console.error('no element with id' + target_id);
		// 	}
		// };

		self.changeUserView = function(toView) {
			Object.entries(CUSTOMER_CAMERA_VIEWS).forEach(([view_name,view_id]) => {
				if (view_name === toView) {
					$(view_id).show()
				} else {
					$(view_id).hide()
				}
			})
		}

		self.resetUserView = function() {
			self.changeUserView('settings')
		}

		self.simpleApiCommand = function(command, data, successCallback, errorCallback, type) {
			data = data || {}
			data.command = command
			if (window.mrbeam.isWatterottMode()) {
				$.ajax({
					url: "/plugin/mrbeam/" + command,
					type: type, // POST, GET
					headers: {
						"Accept": "application/json; charset=utf-8",
						"Content-Type": "application/json; charset=utf-8"
					},
					data: JSON.stringify(data),
					dataType: "json",
					success: successCallback,
					error: errorCallback
				});
			}
			else {
				OctoPrint.simpleApiCommand("mrbeam", command, data)
						.done(successCallback)
						.fail(errorCallback);
			}
		}

	}

	// view model class, parameters for constructor, container to bind to
	OCTOPRINT_VIEWMODELS.push([
		CameraCalibrationViewModel,

		// e.g. loginStateViewModel, settingsViewModel, ...
		["workingAreaViewModel", "vectorConversionViewModel", "analyticsViewModel", "cameraViewModel",
            "printerStateViewModel", "readyToLaserViewModel", "settingsViewModel"],

		// e.g. #settings_plugin_mrbeam, #tab_plugin_mrbeam, ...
		["#settings_plugin_mrbeam_camera"]
	]);
});<|MERGE_RESOLUTION|>--- conflicted
+++ resolved
@@ -397,14 +397,9 @@
 		self.startCornerCalibration = function () {
 			self.analytics.send_fontend_event('corner_calibration_start', {});
 			self.cornerCalibrationActive(true);
-<<<<<<< HEAD
 			self.picType("raw");
 			// self.applySetting('lens_corrected')
 			self._cornerCalImgUrl(self.getImgUrl('raw', true))
-=======
-			self.picType("lens_corrected");
-			self._cornerCalImgUrl(self.getImgUrl('lens_corrected', true))
->>>>>>> bd96a157
 			self.markersFoundPositionCopy = self.markersFoundPosition()
 			self.nextMarker();
 		};
