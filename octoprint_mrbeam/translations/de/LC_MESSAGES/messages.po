# German translations for Mr_Beam.
# Copyright (C) 2019 The OctoPrint Project
# This file is distributed under the same license as the Mr_Beam project.
# FIRST AUTHOR <EMAIL@ADDRESS>, 2019.
#
msgid ""
msgstr ""
"Project-Id-Version: Mr_Beam 0.1.61\n"
"Report-Msgid-Bugs-To: EMAIL@ADDRESS\n"
<<<<<<< HEAD
"POT-Creation-Date: 2022-12-12 16:11+0100\n"
"PO-Revision-Date: 2022-12-12 17:31+0100\n"
=======
"POT-Creation-Date: 2023-01-26 11:00+0100\n"
"PO-Revision-Date: 2023-01-26 11:04+0100\n"
>>>>>>> 7c831482
"Last-Translator: Andy Werner <andy@mr-beam.org>\n"
"Language-Team: \n"
"Language: de\n"
"MIME-Version: 1.0\n"
"Content-Type: text/plain; charset=UTF-8\n"
"Content-Transfer-Encoding: 8bit\n"
"X-Generator: Poedit 3.2.2\n"

#: octoprint_mrbeam/printing/comm_acc2.py:401
#: octoprint_mrbeam/printing/comm_acc2.py:457
msgid "Please contact Mr Beam support team and attach octoprint.log."
msgstr ""
"Bitte kontaktiere das Mr Beam Support Team und hänge das octoprint.log an."

#: octoprint_mrbeam/static/js/camera.js:16
msgid "Top left"
msgstr "Oben links"

#: octoprint_mrbeam/static/js/camera.js:17
msgid "Bottom left"
msgstr "Unten links"

#: octoprint_mrbeam/static/js/camera.js:18
msgid "Top right"
msgstr "Oben rechts"

#: octoprint_mrbeam/static/js/camera.js:19
msgid "Bottom right"
msgstr "Unten rechts"

#: octoprint_mrbeam/static/js/camera.js:221
msgid "Corner Calibration needed"
msgstr "Eckenkalibrierung erforderlich"

#: octoprint_mrbeam/static/js/camera.js:222
msgid ""
"Please calibrate the camera under Settings -> Camera -> Corner Calibration."
msgstr ""
"Bitte kalibriere die Kamera unter Einstellungen -> Kamera -> "
"Eckenkalibrierung."

#: octoprint_mrbeam/static/js/convert.js:257
msgid "My"
msgstr "Mein"

#: octoprint_mrbeam/static/js/convert.js:379
#: octoprint_mrbeam/static/js/convert.js:397
msgid "Custom material setting! Use at your own risk."
msgstr ""
"Die Nutzung benutzerdefinierten Materialeinstellungen erfolgt auf eigene "
"Gefahr."

#: octoprint_mrbeam/static/js/convert.js:467
#: octoprint_mrbeam/static/js/convert.js:512
#: octoprint_mrbeam/static/js/convert.js:1741
#: octoprint_mrbeam/static/js/wizard_analytics.js:79
#: octoprint_mrbeam/static/js/wizard_gcode_deletion.js:41
msgid "Error while saving settings!"
msgstr "Fehler beim Speichern der Einstellungen!"

#: octoprint_mrbeam/static/js/convert.js:469
#: octoprint_mrbeam/static/js/convert.js:514
#, python-format
msgid ""
"Unable to save your custom material settings at the moment.%(br)sCheck "
"connection to Mr Beam and try again."
msgstr ""
"Deine benutzerdefinierten Materialeinstellungen können im Moment nicht "
"gespeichert werden. %(br)sPrüfe die Verbindung zu Mr Beam und versuche es "
"erneut."

#: octoprint_mrbeam/static/js/convert.js:495
msgid "Custom Material Settings restored."
msgstr "Wiederhergestellt."

#: octoprint_mrbeam/static/js/convert.js:497
#, python-format
msgid "Successfully restored %(number)d custom materials from file."
msgstr ""
"%(number)d benutzerdefinierten Materialeinstellungen wurden aus der Datei "
"wiederhergestellt."

#: octoprint_mrbeam/static/js/convert.js:613
#: octoprint_mrbeam/templates/conversion_dialog.jinja2:160
msgid "engrave only"
msgstr "nur Gravur"

#: octoprint_mrbeam/static/js/convert.js:615
#: octoprint_mrbeam/templates/conversion_dialog.jinja2:159
#: octoprint_mrbeam/templates/conversion_dialog.jinja2:371
#: octoprint_mrbeam/templates/tab_workingarea.jinja2:131
#: octoprint_mrbeam/templates/tab_workingarea.jinja2:163
#: octoprint_mrbeam/templates/tab_workingarea.jinja2:407
#: octoprint_mrbeam/templates/tab_workingarea.jinja2:514
#: octoprint_mrbeam/templates/tab_workingarea.jinja2:714
#: octoprint_mrbeam/templates/tab_workingarea.jinja2:802
msgid "mm"
msgstr "mm"

#: octoprint_mrbeam/static/js/convert.js:738
msgid ""
"This is a custom setting you made for another laserhead.\n"
" We recommend adjusting your saved custom material settings to your current "
"laserhead.\n"
" This will add a duplicate of your setting specific for the current "
"laserhead model, your\n"
" original ones will stay as they are in case you want to keep them."
msgstr ""
"Dies ist eine benutzerdefinierte Einstellung, die du für einen anderen "
"Laserkopf erstellt hast.\n"
"Wir empfehlen, deine gespeicherten benutzerdefinierten Materialeinstellungen "
"an den aktuellen Laserkopf\n"
"anzupassen. Dadurch wird ein Duplikat deiner Einstellung für den aktuellen "
"Laserkopf hinzugefügt, deine\n"
"ursprünglichen Einstellungen bleiben erhalten, falls du sie behalten "
"möchtest."

#: octoprint_mrbeam/static/js/convert.js:804
msgid ""
"Drag and drop this box in the Skip area if you want to skip cutting this "
"color. Drop it in Engrave area if you just want to engrave it, or "
"alternatively create a new cutting job with different parameters by dropping "
"it in the bottom section."
msgstr ""
"Ziehe dieses Feld in den Bereich Überspringen, wenn du das Schneiden dieser "
"Farbe überspringen möchtest. Platziere dieses Feld im Bereich Gravieren, "
"wenn du diese Farbe nur gravieren willst, oder erstelle alternativ einen "
"neuen Schneideauftrag mit anderen Parametern, indem du es im unteren "
"Abschnitt platzierst."

#: octoprint_mrbeam/static/js/convert.js:1743
#, python-format
msgid ""
"Unable to save your focus reminder state at the moment.%(br)sCheck "
"connection to Mr Beam and try again."
msgstr ""
"Deine Erinnerungs-Einstellungen können im Moment nicht gespeichert werden. "
"%(br)sPrüfe die Verbindung zu Mr Beam und versuche es erneut."

#: octoprint_mrbeam/static/js/convert.js:1797
msgid "There is nothing to laser, all jobs are set to be skipped."
msgstr ""
"Es gibt nichts zum Lasern, alle Aufträge sind so eingestellt, dass sie "
"übersprungen werden."

# Sorry but the %(designType)s can only be %(laserJob)s, which is not supported for this material.
#: octoprint_mrbeam/static/js/convert.js:1808
msgid "engraved"
msgstr "graviert"

# Sorry but the %(designType)s can only be %(laserJob)s, which is not supported for this material.
#: octoprint_mrbeam/static/js/convert.js:1811
msgid "cut"
msgstr "geschnitten"

#: octoprint_mrbeam/static/js/convert.js:1815
#: octoprint_mrbeam/templates/quick_text.jinja2:4
msgid "Quick Text"
msgstr "Quick Text"

#: octoprint_mrbeam/static/js/convert.js:1817
msgid "selected design"
msgstr "ausgewähltes Design"

#: octoprint_mrbeam/static/js/convert.js:1822
#, python-format
msgid ""
"Sorry but the %(designType)s can only be %(laserJob)s, which is not "
"supported for this material."
msgstr ""
"Sorry, die %(designType)s können nur %(laserJob)s werden. Das wird jedoch "
"für dieses Material nicht unterstützt."

#: octoprint_mrbeam/static/js/convert.js:1909
msgid "Conversion failed"
msgstr "Konvertierung fehlgeschlagen"

#: octoprint_mrbeam/static/js/convert.js:1911
#, python-format
msgid ""
"Unable to start the conversion in the backend. Please try reloading this "
"page or restarting Mr Beam.%(br)s%(br)sContent length was %(length)s bytes."
msgstr ""
"Die Konvertierung kann im Backend nicht gestartet werden. Bitte probiere, "
"diese Seite neu zu laden oder Mr Beam neu zu starten.%(br)s%(br)sContent "
"length was %(length)s bytes."

#: octoprint_mrbeam/static/js/convert.js:1926
msgid "Parameter missing"
msgstr "Parameter fehlt"

#: octoprint_mrbeam/static/js/convert.js:1927
msgid "Unable to start conversion because a parameter is missing."
msgstr ""
"Die Konvertierung konnte nicht gestartet werden, da ein Parameter fehlt."

#: octoprint_mrbeam/static/js/convert.js:2124
msgid ""
"To free up some disk space you may want to perform one or all of the "
"following suggestions:"
msgstr ""
"Um etwas Speicherplatz freizugeben, könntest Du einen oder alle der "
"folgenden Vorschläge ausführen:"

#: octoprint_mrbeam/static/js/convert.js:2130
msgid ""
"Delete GCode files: Go to design library and click 'Only show GCode files' "
"on the left. Here you can delete files from the according context menu."
msgstr ""
"Löschen von GCode-Dateien: Gehe zur Designbibliothek und klicke links auf "
"„Nur GCode-Dateien anzeigen“. Hier kannst Du Dateien über das entsprechende "
"Kontextmenü löschen."

#: octoprint_mrbeam/static/js/convert.js:2136
msgid ""
"Delete design files: Go to design library and click 'Only show design files' "
"on the left. Here you can delete files from the according context menu."
msgstr ""
"Löschen von Design-Dateien: Gehe zur designbibliothek und klicke links auf "
"\"Nur Designdateien anzeigen'. Hier kannst Du Dateien aus dem entsprechenden "
"Kontextmenü löschen."

#: octoprint_mrbeam/static/js/convert.js:2142
msgid ""
"Delete log files: Go to Settings -> logs and delete old log files per click "
"on the trash bin icon."
msgstr ""
"Löschen von log-Dateien: Gehe zu Einstellungen -> logs und lösche alte log-"
"Dateien, indem Du auf das Papierkorbsymbol klickst."

#: octoprint_mrbeam/static/js/convert.js:2148
#, python-format
msgid "Find more details %(open)sonline%(close)s."
msgstr "Mehr Details findest Du %(open)sonline%(close)s."

#: octoprint_mrbeam/static/js/convert.js:2156
msgid "Get more free disk space"
msgstr "Mehr Disk-Speicherplatz frei machen"

#: octoprint_mrbeam/static/js/convert.js:2429
#: octoprint_mrbeam/templates/conversion_dialog.jinja2:493
msgid "Cut "
msgstr "Schneiden "

#: octoprint_mrbeam/static/js/design_store.js:262
msgid "Could not download design"
msgstr "Konnte das Design nicht herunterladen"

#: octoprint_mrbeam/static/js/design_store.js:263
msgid "The purchased design could not be downloaded. Please download again."
msgstr ""
"Das gekaufte Design konnte nicht heruntergeladen werden. Bitte versuche es "
"nocheinmal."

#: octoprint_mrbeam/static/js/laserhead_changed.js:28
msgid "Error while saving laserhead change detection!"
msgstr "Fehler beim Speichern der Laserkopfwechselerkennung!"

#: octoprint_mrbeam/static/js/laserhead_changed.js:30
#, python-format
msgid ""
"Unable to save laserhead change detection at the moment.%(br)sCheck "
"connection to Mr Beam and try again."
msgstr ""
"Die Erkennung des Laserkopfwechsels kann momentan nicht gespeichert werden."
"%(br)sÜberprüf deine Verbindung zu Mr Beam und versuch es erneut."

#: octoprint_mrbeam/static/js/lasersaftey_viewmodel.js:157
msgid "You need to agree to all points"
msgstr "Du musst allen Punkten zustimmen"

#: octoprint_mrbeam/static/js/lasersaftey_viewmodel.js:158
msgid ""
"Please read the entire document and indicate that you understood and agree "
"by checking all checkboxes."
msgstr ""
"Bitte lies das gesamte Dokument und bestätige, dass Du es verstanden hast "
"und zustimmst, indem Du alle Kontrollkästchen aktivierst."

#: octoprint_mrbeam/static/js/lasersaftey_viewmodel.js:178
msgid "Laser Safety notice will show again."
msgstr "Der Hinweis zur Lasersicherheit wird erneut angezeigt."

#: octoprint_mrbeam/static/js/lasersaftey_viewmodel.js:179
msgid ""
"Device needs to have a working internet connection to submit your "
"confirmation. We aren't able to reach our servers therefore we'll show this "
"warning again."
msgstr ""
"Das Gerät muss über eine funktionierende Internetverbindung verfügen, um "
"Deine Bestätigung zustellen zu können. Wir sind nicht in der Lage, unsere "
"Server zu erreichen, daher werden wir diese Warnung erneut anzeigen."

#: octoprint_mrbeam/static/js/loadingoverlay_viewmodel.js:6
msgid "connecting..."
msgstr "verbinden…"

#: octoprint_mrbeam/static/js/maintenance.js:11
msgid "pre-filter"
msgstr "Vorfilter"

#: octoprint_mrbeam/static/js/maintenance.js:12
msgid "Pre-Filter capacity reached 70%"
msgstr "Vorfilter hat 70 % Kapazität erreicht"

#: octoprint_mrbeam/static/js/maintenance.js:15
msgid ""
"At this level, we highly recommend having a visual check on the pre-filter "
"to make sure the estimation is representing the fill level of your filter. "
"This heavily depends on the material you are processing with your device."
msgstr ""
"An diesem Punkt empfehlen wir dringend, den Vorfilter visuell zu überprüfen, "
"um sicherzustellen, dass die Schätzung den tatsächlichen Füllstand deines "
"Filters widerspiegelt. Das hängt stark davon ab, welches Material Du mit "
"deinem Gerät verarbeitest."

# Filters fmessages in the terminal
#: octoprint_mrbeam/static/js/maintenance.js:18
msgid "main filter"
msgstr "Hauptfilter"

#: octoprint_mrbeam/static/js/maintenance.js:19
msgid "Main-Filter capacity reached 70%"
msgstr "Hauptfilter hat 70 % Kapazität erreicht"

#: octoprint_mrbeam/static/js/maintenance.js:22
msgid ""
"At this level, we highly recommend to have a visual check on the main-filter "
"to make sure the estimation is representing the fill level of your filter. "
"This heavily depends on the material you are processing with your device."
msgstr ""
"An diesem Punkt empfehlen wir dringend, den Hauptfilter visuell zu "
"überprüfen, um sicherzustellen, dass die Schätzung den tatsächlichen "
"Füllstand deines Filters widerspiegelt. Das hängt stark davon ab, welches "
"Material Du mit deinem Gerät verarbeitest."

# Settings > About Screen
#: octoprint_mrbeam/static/js/maintenance.js:25
msgid "laser head"
msgstr "Laserkopf"

#: octoprint_mrbeam/static/js/maintenance.js:26
msgid "mechanics"
msgstr "Mechanik"

#: octoprint_mrbeam/static/js/maintenance.js:44
#: octoprint_mrbeam/static/js/maintenance.js:48
#: octoprint_mrbeam/static/js/maintenance.js:51
#: octoprint_mrbeam/static/js/maintenance.js:54
#, python-format
msgid "/%(lifespan)s hrs"
msgstr "/%(lifespan)s h"

#: octoprint_mrbeam/static/js/maintenance.js:135
msgid "Did you change the pre-filter?"
msgstr "Hast du den Vorfilter gewechselt?"

#: octoprint_mrbeam/static/js/maintenance.js:137
msgid "Did you change the main filter?"
msgstr "Hast du den Hauptfilter gewechselt?"

#: octoprint_mrbeam/static/js/maintenance.js:139
msgid "Did you clean the laser head?"
msgstr "Hast Du den Laserkopf gereinigt?"

#: octoprint_mrbeam/static/js/maintenance.js:141
msgid "Did you clean the mechanics?"
msgstr "Hast du die Mechanik gereinigt?"

#: octoprint_mrbeam/static/js/maintenance.js:363
msgid "Maintenance required"
msgstr "Wartungsbedarf"

#: octoprint_mrbeam/static/js/maintenance.js:365
#, python-format
msgid ""
"Regular maintenance on your Mr Beam is due.%(br)s Please check the "
"%(open)smaintenance settings%(close)s for details."
msgstr ""
"Eine regelmäßige Wartung Deines Mr&nbsp;Beam ist fällig.%(br)s Gehe auf die "
"%(open)sWartungsseite%(close)s in den Einstellungen für weitere Details."

# don’t change the link
#: octoprint_mrbeam/static/js/material_settings.js:7
msgid "https://www.mr-beam.org/en/collections/mr-beam-materialstore"
msgstr "https://www.mr-beam.org/collections/mr-beam-materialstore"

#: octoprint_mrbeam/static/js/material_settings.js:70
msgid "Acrylic"
msgstr "Acryl"

#: octoprint_mrbeam/static/js/material_settings.js:72
msgid ""
"Use opaque acrylic in red or black to create nice objects and signs. Acrylic "
"is great for outdoor applications."
msgstr ""
"Verwende undurchsichtiges Acryl in Rot oder Schwarz um schöne Objekte und "
"Schilder zu gestalten. Acryl eignet sich hervorragend für Outdoor-"
"Anwendungen."

# don’t change the link
#: octoprint_mrbeam/static/js/material_settings.js:77
msgid "https://www.mr-beam.org/en/products/mr-beam-acryl-schwarz"
msgstr "https://www.mr-beam.org/products/mr-beam-acryl-schwarz"

#: octoprint_mrbeam/static/js/material_settings.js:80
msgid "Anodized Aluminum"
msgstr "Eloxiertes Aluminium"

#: octoprint_mrbeam/static/js/material_settings.js:82
msgid "Dark anodized aluminum can be engraved."
msgstr "Dunkel eloxiertes Aluminium kann graviert werden."

#: octoprint_mrbeam/static/js/material_settings.js:83
msgid ""
"Requires very precise focus. Anodized aluminum turns brighter through laser "
"engraving. Therefore we suggest to invert photos for engravings."
msgstr ""
"Erfordert eine sehr genaue Fokussierung. Eloxiertes Aluminium wird durch die "
"Lasergravur heller. Wir empfehlen daher, Fotos für Gravuren zu invertieren."

# don’t change the link
#: octoprint_mrbeam/static/js/material_settings.js:87
msgid "https://www.mr-beam.org/en/products/eloxiertes-aluminium"
msgstr "https://www.mr-beam.org/products/eloxiertes-aluminium"

#: octoprint_mrbeam/static/js/material_settings.js:90
msgid "Balsa Wood"
msgstr "Balsaholz"

#: octoprint_mrbeam/static/js/material_settings.js:92
msgid ""
"Balsa wood is a very popular material for light, stiff structures in model "
"making and in particular construction of model aircraft."
msgstr ""
"Balsaholz ist ein sehr beliebtes Material für leichte, steife Strukturen im "
"Modellbau oder Flugzeugmodellbau."

#: octoprint_mrbeam/static/js/material_settings.js:96
msgid ""
"Caution sensitive material. If laser speed is too slow, balsa wood may "
"ignite."
msgstr ""
"Vorsicht empfindliches Material. Wenn die Lasergeschwindigkeit zu langsam "
"ist, kann sich Balsaholz entzünden."

#: octoprint_mrbeam/static/js/material_settings.js:103
msgid "Bamboo Wood"
msgstr "Bambusholz"

#: octoprint_mrbeam/static/js/material_settings.js:105
msgid ""
"An individual engraving on a chopping board or a wooden spoon is the perfect "
"spontaneous gift."
msgstr ""
"Eine individuelle Gravur auf einem Schneidebrett oder einem Holzlöffel ist "
"das perfekte Spontangeschenk."

#: octoprint_mrbeam/static/js/material_settings.js:114
msgid "Cardboard, single wave"
msgstr "Karton, einwellig"

#: octoprint_mrbeam/static/js/material_settings.js:116
#: octoprint_mrbeam/static/js/material_settings.js:131
msgid ""
"Recycle cardboard from packagings to create precise prototypes and models ."
msgstr ""
"Verwende recycelten Karton aus Verpackungen, um präzise Prototypen und "
"Modelle zu erstellen."

#: octoprint_mrbeam/static/js/material_settings.js:119
#: octoprint_mrbeam/static/js/material_settings.js:134
msgid ""
"Dont use your Mr Beam packaging. Please keep it for transportation and "
"storage!"
msgstr ""
"Verwende nicht die Verpackung deines Mr Beams. Bitte bewahre sie für "
"Transport und Lagerung auf!"

#: octoprint_mrbeam/static/js/material_settings.js:122
#: octoprint_mrbeam/static/js/material_settings.js:137
msgid ""
"Caution sensitive material. If laser speed is too slow, cardboard may "
"ignite. Never run a laser job slower than 180 mm/min!"
msgstr ""
"Vorsicht empfindliches Material. Bei zu langsamer Lasergeschwindigkeit kann "
"sich Karton entzünden. Führe einen Laserjob nie langsamer als 180 mm/min aus!"

#: octoprint_mrbeam/static/js/material_settings.js:129
msgid "Cardboard, double wave"
msgstr "Karton, zweiwellig"

#: octoprint_mrbeam/static/js/material_settings.js:144
msgid "Cork"
msgstr "Kork"

#: octoprint_mrbeam/static/js/material_settings.js:146
msgid "Create beautiful pin boards or coasters with individual engravings. "
msgstr ""
"Gestalte schöne Pinnwände oder Untersetzer mit individuellen Gravuren. "

#: octoprint_mrbeam/static/js/material_settings.js:155
msgid "Felt"
msgstr "Filz"

#: octoprint_mrbeam/static/js/material_settings.js:157
msgid "Acrylic felt can be engraved and cut super fast with Mr Beam."
msgstr ""
"Acrylfilz kann mit Mr Beam superschnell graviert und geschnitten werden."

#: octoprint_mrbeam/static/js/material_settings.js:160
msgid ""
"Be aware that natural felt is something else and smells very strong when you "
"open the lid."
msgstr ""
"Seie dir bewusst, dass Naturfilz etwas anderes ist und sehr stark riecht, "
"wenn du den Deckel öffnest."

# don’t change the link
#: octoprint_mrbeam/static/js/material_settings.js:165
msgid "https://www.mr-beam.org/en/collections/filz"
msgstr "https://www.mr-beam.org/collections/filz"

#: octoprint_mrbeam/static/js/material_settings.js:170
msgid "Finn Cardboard"
msgstr "Finnpappe"

#: octoprint_mrbeam/static/js/material_settings.js:172
msgid "Made out of purely wooden fibres, often used for architectural models."
msgstr "Aus reinen Holzfasern; oft für Architekturmodelle verwendet."

#: octoprint_mrbeam/static/js/material_settings.js:181
msgid "Foam"
msgstr "Schaumstoff"

#: octoprint_mrbeam/static/js/material_settings.js:183
msgid ""
"Use polyethylene or polyurethane foam to create nice prototypes and mock-"
"ups. "
msgstr ""
"Verwende Polyethylen- oder Polyurethanschaum, um schöne Prototypen und Mock-"
"ups zu erstellen. "

#: octoprint_mrbeam/static/js/material_settings.js:191
msgid "Foam Rubber"
msgstr "Moosgummi"

#: octoprint_mrbeam/static/js/material_settings.js:193
msgid ""
"Mostly made out of polyurethane and can be engraved and cut super fast with "
"Mr Beam."
msgstr ""
"Meistens aus Polyurethan und kann mit Mr Beam superschnell graviert und "
"geschnitten werden."

#: octoprint_mrbeam/static/js/material_settings.js:196
msgid ""
"Laser parameters are highly color dependant, bright colors might need pierce "
"time."
msgstr ""
"Die Lasereinstellungen sind stark farbabhängig, helle Farben benötigen "
"möglicherweise eine Einstichzeit."

#: octoprint_mrbeam/static/js/material_settings.js:199
msgid "Make sure your foam is not made of PVC and does not contain chlorine!"
msgstr ""
"Achte darauf, dass dein Schaumstoff nicht aus PVC besteht und kein Chlor "
"enthält!"

#: octoprint_mrbeam/static/js/material_settings.js:206
msgid "Grey Cardboard"
msgstr "Graue Pappe"

#: octoprint_mrbeam/static/js/material_settings.js:214
msgid "Jersey Fabric"
msgstr "Jersey Stoff"

#: octoprint_mrbeam/static/js/material_settings.js:216
msgid ""
"Cutting fabric with Mr Beam is so much fun because it doesn't warp and the "
"result is much more accurate than with scissors."
msgstr ""
"Das Schneiden von Stoffen mit Mr Beam macht so viel Spaß, weil er sich nicht "
"verzieht und das Ergebnis viel genauer ist als mit einer Schere."

#: octoprint_mrbeam/static/js/material_settings.js:224
msgid "Kraftplex"
msgstr "Kraftplex"

#: octoprint_mrbeam/static/js/material_settings.js:226
msgid ""
"100% natural fibers compressed under high temperature. Strong and bendable "
"like metal."
msgstr ""
"100% Naturfasern, die bei hohen Temperaturen gepresst werden. Stark und "
"biegsam wie Metall."

# don’t change the link
#: octoprint_mrbeam/static/js/material_settings.js:232
msgid "https://www.mr-beam.org/en/collections/kraftplex"
msgstr "https://www.mr-beam.org/collections/kraftplex"

#: octoprint_mrbeam/static/js/material_settings.js:235
msgid "Kraftplex (wave)"
msgstr "Kraftplex (wave)"

#: octoprint_mrbeam/static/js/material_settings.js:237
msgid ""
" 100% natural fibers similar to Kraftplex, but wavy. Thickness is measured "
"over the whole wave."
msgstr ""
" 100%Naturfasern ähnlich wie Kraftplex, aber gewellt. Die Dicke wird über "
"die gesamte Welle gemessen."

#: octoprint_mrbeam/static/js/material_settings.js:244
msgid "Latex"
msgstr "Latex"

#: octoprint_mrbeam/static/js/material_settings.js:253
msgid "Leather"
msgstr "Leder"

#: octoprint_mrbeam/static/js/material_settings.js:255
msgid "Use thin and hard leather to get the best result."
msgstr "Verwende dünnes und hartes Leder, um das beste Ergebnis zu erzielen."

#: octoprint_mrbeam/static/js/material_settings.js:259
msgid ""
"If you use artificial leather, make sure that it is not made of PVC and does "
"not contain chlorine!"
msgstr ""
"Wenn du Kunstleder verwendest, achten darauf, dass es nicht aus PVC besteht "
"und kein Chlor enthält!"

#: octoprint_mrbeam/static/js/material_settings.js:266
msgid "Linoleum"
msgstr "Linoleum"

#: octoprint_mrbeam/static/js/material_settings.js:274
msgid "Mirror"
msgstr "Spiegel"

#: octoprint_mrbeam/static/js/material_settings.js:276
msgid ""
"Engrave Mirrors only from the back side. But be aware of that you also need "
"to mirror your design!"
msgstr ""
"Graviere Spiegel nur von der Rückseite! Achte aber darauf, dass du dein "
"Motiv auch spiegeln musst!"

#: octoprint_mrbeam/static/js/material_settings.js:280
msgid ""
"Mirrors can only be engraved from the back, otherwise the laser would be "
"reflected."
msgstr ""
"Spiegel können nur von der Rückseite graviert werden, da sonst der Laser "
"reflektiert würde."

#: octoprint_mrbeam/static/js/material_settings.js:284
msgid "https://www.mr-beam.org/en/products/mr-beam-spiegelfliesen"
msgstr "https://www.mr-beam.org/products/mr-beam-spiegelfliesen"

#: octoprint_mrbeam/static/js/material_settings.js:287
msgid "Paper"
msgstr "Papier"

#: octoprint_mrbeam/static/js/material_settings.js:289
msgid ""
"White paper is difficult to engrave. Please do some testing if necessary."
msgstr ""
"Weißes Papier ist schwer zu gravieren. Bitte führe ggf. einige Tests durch."

#: octoprint_mrbeam/static/js/material_settings.js:292
msgid ""
"Extremely thin paper can vibrate heavily or fly away if using the "
"compressor. In that case, please reduce the power of the compressor."
msgstr ""
"Extrem dünnes Papier kann bei Verwendung des Kompressors stark vibrieren "
"oder wegfliegen. Reduziere in diesem Fall bitte die Leistung des Kompressors."

#: octoprint_mrbeam/static/js/material_settings.js:295
msgid ""
"Caution sensitive material. Very fine structures may be subject of ignition."
msgstr ""
"Vorsicht empfindliches Material. Sehr feine Strukturen können sich entzünden."

#: octoprint_mrbeam/static/js/material_settings.js:302
msgid "Plywood Birch"
msgstr "Sperrholz Birke"

#: octoprint_mrbeam/static/js/material_settings.js:304
#: octoprint_mrbeam/static/js/material_settings.js:316
msgid "Plywood is greate fo all kinds of model making and decoration."
msgstr "Sperrholz ist für alle Arten von Modellbau und Dekoration geeignet."

#: octoprint_mrbeam/static/js/material_settings.js:307
#: octoprint_mrbeam/static/js/material_settings.js:319
msgid ""
"Watch out for dedicated laser plywood - it has better surface quality and "
"better glue."
msgstr ""
"Halte Ausschau nach speziellem Lasersperrholz - es hat eine bessere "
"Oberflächenqualität und nur natürlichen Klebstoff."

#: octoprint_mrbeam/static/js/material_settings.js:311
msgid "https://www.mr-beam.org/en/products/sperrholz-birke-5er-pack"
msgstr "https://www.mr-beam.org/products/sperrholz-birke-5er-pack"

#: octoprint_mrbeam/static/js/material_settings.js:314
msgid "Plywood Poplar"
msgstr "Sperrholz Pappel"

#: octoprint_mrbeam/static/js/material_settings.js:324
msgid "https://www.mr-beam.org/en/products/mr-beam-pappelsperrholz-bunt"
msgstr "https://www.mr-beam.org/products/mr-beam-pappelsperrholz-bunt"

#: octoprint_mrbeam/static/js/material_settings.js:332
msgid "Polypropylene"
msgstr "Polypropylen"

#: octoprint_mrbeam/static/js/material_settings.js:334
msgid ""
"Because of its flexibility and durability it is great for outdoor "
"applications. On engraved lines you can easily fold and reinforce it."
msgstr ""
"Aufgrund seiner Flexibilität und Haltbarkeit ist es hervorragend für Outdoor-"
"Anwendungen geeignet. An gravierten Linien kannst du es einfach falten und "
"verstärken."

#: octoprint_mrbeam/static/js/material_settings.js:337
msgid "For the best results, use opaque and dark colored polypropylene."
msgstr ""
"Die besten Ergebnisse erzielst du, wenn du blickdichtes und dunkel gefärbtes "
"Polypropylen verwendest."

#: octoprint_mrbeam/static/js/material_settings.js:344
msgid "Slate"
msgstr "Schiefer"

#: octoprint_mrbeam/static/js/material_settings.js:346
msgid ""
"Slate is greate to engrave and you can create beatiful objects, gifts and "
"signs."
msgstr ""
"Schiefer lässt sich hervorragend gravieren und du kannst schöne Objekte, "
"Geschenke und Schilder erstellen."

#: octoprint_mrbeam/static/js/material_settings.js:349
msgid ""
"When engraving slate, the engraving becomes brighter than the original "
"material. The images might need theirs colors inverted."
msgstr ""
"Beim Gravieren von Schiefer wird die Gravur heller als das Originalmaterial. "
"Möglicherweise sollte die Farben der Designvorlage invertiert werden."

#: octoprint_mrbeam/static/js/material_settings.js:353
msgid "https://www.mr-beam.org/en/products/schiefer-platte-40x30-cm-2er-pack"
msgstr "https://www.mr-beam.org/products/schiefer-platte-40x30-cm-2er-pack"

#: octoprint_mrbeam/static/js/material_settings.js:356
msgid "Snappap"
msgstr "Snappap"

#: octoprint_mrbeam/static/js/material_settings.js:364
msgid "Laser Leather"
msgstr "Laser-Leder"

#: octoprint_mrbeam/static/js/material_settings.js:366
msgid ""
"Laser leather is robust in everyday life, it can be washed, sewn and "
"creatively processed with Mr Beam."
msgstr ""
"Laser-Leder ist robust im Alltag, es kann gewaschen, genäht und kreativ mit "
"Mr Beam verarbeitet werden."

# don’t change the link
#: octoprint_mrbeam/static/js/material_settings.js:371
msgid "https://www.mr-beam.org/en/collections/laser-leder"
msgstr "https://www.mr-beam.org/collections/laser-leder"

#: octoprint_mrbeam/static/js/material_settings.js:374
msgid "Sign Material"
msgstr "Schildmaterial"

#: octoprint_mrbeam/static/js/material_settings.js:377
msgid ""
"The material is supplied with a protective film. It can be removed before or "
"after processing."
msgstr ""
"Das Material wird mit einer Schutzfolie geliefert. Sie kann vor oder nach "
"der Verarbeitung entfernt werden."

#: octoprint_mrbeam/static/js/material_settings.js:382
msgid "https://www.mr-beam.org/en/products/mr-beam-schilder-material"
msgstr "https://www.mr-beam.org/products/mr-beam-schilder-material"

#: octoprint_mrbeam/static/js/material_settings.js:392
msgid "Stamp Rubber"
msgstr "Stempelgummi"

#: octoprint_mrbeam/static/js/material_settings.js:395
msgid "Repeat the engraving once ore twice for a better result."
msgstr ""
"Wiederhole die Gravur ein- bis zweimal, um ein besseres Ergebnis zu erzielen."

# don’t change the link
#: octoprint_mrbeam/static/js/material_settings.js:400
msgid "https://www.mr-beam.org/en/products/stempelgummi"
msgstr "https://www.mr-beam.org/products/stempelgummi"

#: octoprint_mrbeam/static/js/material_settings.js:403
msgid "Swiss stone pine"
msgstr "Zirbelkiefer"

#: octoprint_mrbeam/static/js/material_settings.js:412
msgid "Wood Sticker"
msgstr "Edelholzsticker"

# don’t change the link
#: octoprint_mrbeam/static/js/material_settings.js:418
msgid "https://www.mr-beam.org/en/products/edelholzsticker"
msgstr "https://www.mr-beam.org/products/edelholzsticker"

#: octoprint_mrbeam/static/js/material_settings.js:421
msgid "Solid Wood"
msgstr "Vollholz"

# don’t change the link
#: octoprint_mrbeam/static/js/material_settings.js:427
msgid "https://www.mr-beam.org/en/collections/holz"
msgstr "https://www.mr-beam.org/collections/holz"

#: octoprint_mrbeam/static/js/material_settings.js:430
msgid "Stainless Steel"
msgstr "Edelstahl"

#: octoprint_mrbeam/static/js/material_settings.js:433
msgid ""
"Engravings on stainless steel only work with our \"mark solid\" spray. Use "
"line distance 0,1mm for the best result."
msgstr ""
"Gravuren auf Edelstahl funktionieren nur mit unserm “Mark Solid” Laser "
"Markierungsspray. Verwende einen Linienabstand von 0,1mm für ein optimales "
"Ergebnis."

#: octoprint_mrbeam/static/js/material_settings.js:434
msgid ""
"Do not engrave stainless steel without the application of laser marking "
"color."
msgstr ""
"Edelstahl nicht blank gravieren, sonder immer in Verbindung mit unserem "
"Markierugsspay."

#: octoprint_mrbeam/static/js/mother_viewmodel.js:51
msgid "Starts the laser job"
msgstr "Startet den Laserjob"

#: octoprint_mrbeam/static/js/mother_viewmodel.js:61
msgid "The laserjob will be cancelled."
msgstr "Der Laservorgang wird abgebrochen."

#: octoprint_mrbeam/static/js/mother_viewmodel.js:62
msgid "Do you still want to cancel?"
msgstr "Willst du immer noch abbrechen?"

#: octoprint_mrbeam/static/js/mother_viewmodel.js:63
#: octoprint_mrbeam/templates/settings/maintenance_settings.jinja2:136
msgid "No"
msgstr "Nein"

#: octoprint_mrbeam/static/js/mother_viewmodel.js:64
#: octoprint_mrbeam/templates/calibration/watterott/tab_calibration_qa.jinja2:42
#: octoprint_mrbeam/templates/calibration/watterott/tab_camera_alignment.jinja2:28
#: octoprint_mrbeam/templates/calibration/watterott/tab_camera_alignment.jinja2:42
#: octoprint_mrbeam/templates/calibration/watterott/tab_corner_calibration.jinja2:71
#: octoprint_mrbeam/templates/calibration/watterott/tab_lens_calibration.jinja2:110
#: octoprint_mrbeam/templates/settings/maintenance_settings.jinja2:137
msgid "Yes"
msgstr "Ja"

#: octoprint_mrbeam/static/js/mother_viewmodel.js:402
msgid "File uploaded but not added to the Working Area"
msgstr "Datei hochgeladen, aber nicht zum Arbeitsbereich hinzugefügt"

#: octoprint_mrbeam/static/js/mother_viewmodel.js:403
msgid ""
"The file you uploaded was not added to the working area because another file "
"with the same name already exists."
msgstr ""
"Die hochgeladene Datei wurde nicht in den Arbeitsbereich hinzugefügt, da "
"bereits eine andere Datei mit demselben Namen existiert."

#: octoprint_mrbeam/static/js/mother_viewmodel.js:711
#: octoprint_mrbeam/static/js/mother_viewmodel.js:722
#: octoprint_mrbeam/templates/settings/file_settings.jinja2:2
msgid "Files"
msgstr "Dateien"

#: octoprint_mrbeam/static/js/mother_viewmodel.js:721
msgid "1 File"
msgstr "1 Datei"

#: octoprint_mrbeam/static/js/mother_viewmodel.js:731
msgid "recent job"
msgstr "letzter Job"

#: octoprint_mrbeam/static/js/mother_viewmodel.js:733
msgid "image"
msgstr "Bild"

#: octoprint_mrbeam/static/js/mother_viewmodel.js:849
msgid "Preparation done"
msgstr "Vorbereitung abgeschlossen"

#: octoprint_mrbeam/static/js/mother_viewmodel.js:851
#, python-format
msgid "Converted %(stl)s to %(gcode)s, took %(time).2f seconds"
msgstr "Datei %(stl)s nach %(gcode)s konvertiert. Dauer: %(time).2f Sekunden"

#: octoprint_mrbeam/static/js/mother_viewmodel.js:948
msgid "Ready to laser?"
msgstr "Bereit zum Lasern?"

#: octoprint_mrbeam/static/js/mother_viewmodel.js:951
#: octoprint_mrbeam/static/js/tour_viewmodel.js:501
#: octoprint_mrbeam/templates/calibration/user/view_corner_calibration.jinja2:131
#: octoprint_mrbeam/templates/calibration/user/view_lens_calibration.jinja2:118
#: octoprint_mrbeam/templates/calibration/watterott/tab_corner_calibration.jinja2:101
#: octoprint_mrbeam/templates/conversion_dialog.jinja2:181
#: octoprint_mrbeam/templates/settings.jinja2:52
#: octoprint_mrbeam/templates/tab_workingarea.jinja2:234
#: octoprint_mrbeam/templates/take_photo.jinja2:10
msgid "Cancel"
msgstr "Abbruch"

#: octoprint_mrbeam/static/js/mother_viewmodel.js:952
msgid "Proceed"
msgstr "Fortfahren"

#: octoprint_mrbeam/static/js/mother_viewmodel.js:953
msgid ""
"The laser will now start. Protect yourself and everybody in the room "
"appropriately before proceeding!"
msgstr ""
"Der Laser wird nun gestartet. Schütze Dich und alle anderen im Raum "
"angemessen, bevor Du fortfährst!"

#: octoprint_mrbeam/static/js/mother_viewmodel.js:956
msgid "Are you sure you want to proceed?"
msgstr "Möchtest Du wirklich fortfahren?"

#: octoprint_mrbeam/static/js/mother_viewmodel.js:960
msgid "The laser will now start. Please make sure the lid is closed."
msgstr ""
"Der Laser wird nun gestartet. Achte darauf, dass der Deckel geschlossen ist."

#: octoprint_mrbeam/static/js/mother_viewmodel.js:963
msgid "Please confirm to proceed."
msgstr "Bitte bestätige, um fortzufahren."

#: octoprint_mrbeam/static/js/mrbeam.js:212
#: octoprint_mrbeam/static/js/wizard_acl.js:177
#: octoprint_mrbeam/templates/wizard/wizard_acl.jinja2:23
msgid "Invalid e-mail address"
msgstr "Ungültige E-Mail-Adresse"

#: octoprint_mrbeam/static/js/mrbeam.js:274
#: octoprint_mrbeam/templates/loginscreen_viewmodel.jinja2:20
#: octoprint_mrbeam/templates/loginscreen_viewmodel.jinja2:22
#: octoprint_mrbeam/templates/wizard/wizard_acl.jinja2:21
msgid "E-mail address"
msgstr "E-Mail-Adresse"

#: octoprint_mrbeam/static/js/mrbeam.js:439
#: octoprint_mrbeam/static/js/mrbeam.js:453
#: octoprint_mrbeam/static/js/mrbeam.js:464
msgid "Session expired"
msgstr "Sitzung abgelaufen"

#: octoprint_mrbeam/static/js/mrbeam.js:440
msgid "Trying to do a re-login..."
msgstr "Ich versuche, mich neu anzumelden..."

#: octoprint_mrbeam/static/js/mrbeam.js:454
msgid "Re-login successful.<br/>Please repeat the last action."
msgstr "Re-login erfolgreich.<br/>Bitte wiederhole die letzte Aktion."

#: octoprint_mrbeam/static/js/mrbeam.js:465
msgid "Please login again."
msgstr "Bitte logge dich erneut ein."

#: octoprint_mrbeam/static/js/mrbeam.js:522
msgid "Browser not supported."
msgstr "Browser wird nicht unterstützt."

#: octoprint_mrbeam/static/js/mrbeam.js:524
#, python-format
msgid ""
"Mr Beam makes use of latest web technologies which might not be fully "
"supported by your browser.%(br)sPlease use the latest version "
"of%(br)s%(open)sGoogle Chrome%(close)s for Mr Beam."
msgstr ""
"Mr Beam verwendet die neuesten Webtechnologien, die von Deinem Browser nicht "
"vollständig unterstützt werden.%(br)sBitte verwende die neueste Version von "
"%(open)sGoogle Chrome%(close)s für Mr Beam."

#: octoprint_mrbeam/static/js/mrbeam.js:546
msgid "Beta user: Please consider enabling Mr Beam analytics!"
msgstr "Beta-Nutzer: Bitte aktiviere Mr Beam Analytics!"

#: octoprint_mrbeam/static/js/mrbeam.js:550
#, python-format
msgid ""
"As you are currently in our Beta channel, you would help us tremendously "
"sharing%(br)sthe laser job insights, so we can improve%(br)san overall "
"experience working with the%(br)s Mr Beam. Thank you!%(br)s%(open)sGo to "
"analytics settings%(close)s"
msgstr ""
"Es ist für uns bei der Weiterentwicklung Deines Mr Beam sehr hilfreich, wenn "
"Du Analytics-Daten im Beta-Kanal automatisiert mit uns teilst. Danke! "
"%(br)s%(open)sZu den Analytics Einstellungen%(close)s"

#: octoprint_mrbeam/static/js/ready_to_laser_viewmodel.js:244
msgid "minute"
msgstr "Minute"

#: octoprint_mrbeam/static/js/ready_to_laser_viewmodel.js:246
msgid "minutes"
msgstr "Minuten"

#: octoprint_mrbeam/static/js/ready_to_laser_viewmodel.js:252
msgid "hour"
msgstr "Stunde"

#: octoprint_mrbeam/static/js/ready_to_laser_viewmodel.js:257
msgid "hours"
msgstr "Stunden"

#: octoprint_mrbeam/static/js/review.js:232
msgid "Error while saving review!"
msgstr "Fehler beim Speichern deine Bewertung!"

#: octoprint_mrbeam/static/js/review.js:234
#, python-format
msgid ""
"Unable to save your review at the moment.%(br)sCheck connection to Mr Beam "
"and try again."
msgstr ""
"Deine Bewertung kann im Moment nicht gespeichert werden. %(br)sPrüfe die "
"Verbindung zu deinem Mr Beam und versuche es erneut."

# Settings > About Screen
#: octoprint_mrbeam/static/js/software_channel_selector.js:16
msgid "Stable"
msgstr "Stabiler Kanal"

#: octoprint_mrbeam/static/js/software_channel_selector.js:17
msgid "Beta"
msgstr "Beta"

#: octoprint_mrbeam/static/js/software_channel_selector.js:18
msgid "Alpha"
msgstr "Alpha"

#: octoprint_mrbeam/static/js/software_channel_selector.js:19
msgid "Develop"
msgstr "Develop"

#: octoprint_mrbeam/static/js/tour_viewmodel.js:52
msgid "Step-by-Step Tour Guide To Your First Laser Job"
msgstr "Schritt-für-Schritt-Anleitung zu Deinem ersten Laserjob"

#: octoprint_mrbeam/static/js/tour_viewmodel.js:57
msgid "Looks like you already set up your Mr Beam - Congratulations!"
msgstr ""
"Sieht so aus, als hättest Du Deinen Mr Beam schon eingerichtet - Herzlichen "
"Glückwunsch!"

#: octoprint_mrbeam/static/js/tour_viewmodel.js:60
msgid ""
"Do you want us to guide you through your first laser job with this step-by-"
"step tour?"
msgstr ""
"Möchtest Du, dass wir Dich mit dieser Schritt-für-Schritt Tour durch Deinen "
"ersten Laserjob führen?"

#: octoprint_mrbeam/static/js/tour_viewmodel.js:64
msgid "What do you need for this tour:"
msgstr "Was Du für diese Tour brauchst:"

#: octoprint_mrbeam/static/js/tour_viewmodel.js:68
msgid ""
"Have a piece of felt on hand. Best to use the one that came with your Mr "
"Beam."
msgstr ""
"Ein Stück Filz. Am besten verwendest Du den Filz, den wir Dir mit Deinem Mr "
"Beam mitgeliefert haben."

#: octoprint_mrbeam/static/js/tour_viewmodel.js:74
#: octoprint_mrbeam/static/js/tour_viewmodel.js:87
#, python-format
msgid ""
"The laser head of your Mr Beam has to be focused according to the thickness "
"of the felt.You can find how to do that in this %(opening_tag)sKnowledge "
"base article%(closing_tag)s."
msgstr ""
"Der Laserkopf Deines Mr Beam muss auf die Stärke des Filzes fokussiert sein. "
"Wie das geht, ist in diesem %(opening_tag)sKnowledge-Base-"
"Artikel%(closing_tag)s beschrieben."

#: octoprint_mrbeam/static/js/tour_viewmodel.js:99
msgid "About 5-10 minutes of your time."
msgstr "Etwa 5-10 Minuten Deiner Zeit."

#: octoprint_mrbeam/static/js/tour_viewmodel.js:106
msgid "Yes, let's go!"
msgstr "Ja, auf geht's!"

#: octoprint_mrbeam/static/js/tour_viewmodel.js:107
msgid "Maybe later"
msgstr "Vielleicht später"

#: octoprint_mrbeam/static/js/tour_viewmodel.js:128
msgid "First, do the homing cycle"
msgstr "Mache zunächst einen Homing-Zyklus"

#: octoprint_mrbeam/static/js/tour_viewmodel.js:129
msgid "This is important so the Mr Beam knows where the laser head is located."
msgstr "Dies ist wichtig, damit Mr Beam weiß, wo sich der Laserkopf befindet."

# feststehender Begriff
#: octoprint_mrbeam/static/js/tour_viewmodel.js:143
msgid "Look into your Mr Beam"
msgstr "Schau in Deinen Mr Beam"

#: octoprint_mrbeam/static/js/tour_viewmodel.js:145
msgid "The laser head is now moving to the upper right corner."
msgstr "Der Laserkopf fährt gerade in die obere rechte Ecke."

#: octoprint_mrbeam/static/js/tour_viewmodel.js:148
msgid "Click \"next\" to proceed."
msgstr "Klicke zum Fortfahren auf \"Weiter\"."

#: octoprint_mrbeam/static/js/tour_viewmodel.js:159
msgid "Place the felt material inside Mr Beam"
msgstr "Lege das Filzstück in Deinen Mr Beam"

#: octoprint_mrbeam/static/js/tour_viewmodel.js:163
msgid "First open the orange lid of your Mr Beam."
msgstr "Öffne zuerst den orangefarbenen Deckel Deines Mr Beam."

#: octoprint_mrbeam/static/js/tour_viewmodel.js:168
msgid ""
"Then place the felt for the laser job somewhere in the middle of Mr Beam's "
"working area."
msgstr ""
"Platziere dann den Filz für den Laserjob irgendwo in der Mitte der "
"Arbeitsfläche des Mr Beam."

#: octoprint_mrbeam/static/js/tour_viewmodel.js:173
msgid ""
"Wait for the camera to take a picture. You will see a black and white "
"picture of your felt here in your browser."
msgstr ""
"Warte, bis die Kamera ein Bild aufgenommen hat. Dann siehst hier im Browser "
"ein schwarz-weißes Bild von Deinem Filz."

#: octoprint_mrbeam/static/js/tour_viewmodel.js:178
msgid ""
"Once you have a good picture, close the lid of your Mr Beam and click "
"\"next\"."
msgstr ""
"Sobald Du ein gutes Bild hast, schließe den Deckel Deines Mr Beam und klicke "
"auf \"Weiter\"."

#: octoprint_mrbeam/static/js/tour_viewmodel.js:198
msgid "Ready to select our design?"
msgstr "Bereit, das Design auszuwählen?"

#: octoprint_mrbeam/static/js/tour_viewmodel.js:200
msgid "Click on <strong>design library</strong>."
msgstr "Klicke auf <strong>Designbibliothek</strong>."

#: octoprint_mrbeam/static/js/tour_viewmodel.js:201
msgid ""
"Here you can find some designs and later you will also be able to upload "
"your own."
msgstr ""
"Hier findest Du einige Designs. Später kannst Du auch Deine eigenen Werke "
"hochladen."

#: octoprint_mrbeam/static/js/tour_viewmodel.js:219
msgid "Select this design file to place it on the working area."
msgstr "Wähle dieses Design aus, um es auf der Arbeitsfläche zu bringen."

#: octoprint_mrbeam/static/js/tour_viewmodel.js:223
msgid ""
"For your first laser job, we thought you might like this nice key ring :)"
msgstr ""
"Für Deinen ersten Laserjob dachten wir, Dir gefällt vielleicht dieser "
"hübsche Schlüsselanhänger :)"

# it/es refers to the Design, the key ring of the last sentence
#: octoprint_mrbeam/static/js/tour_viewmodel.js:226
msgid ""
"Please click on this tile to place it on the <strong>working area</strong>."
msgstr ""
"Bitte klicken Sie auf diese Kachel, um es auf die <strong>Arbeitsfläche</"
"strong> zu legen."

#: octoprint_mrbeam/static/js/tour_viewmodel.js:249
msgid "Great! You can now move the design"
msgstr "Prima! Jetzt kannst Du das Design verschieben"

#: octoprint_mrbeam/static/js/tour_viewmodel.js:251
msgid ""
"First click on it and then drag and drop it to place it on top of the "
"material."
msgstr ""
"Klicke zuerst darauf und ziehe es dann per Drag & Drop, um es auf Dein "
"Arbeits-Material zu bringen."

#: octoprint_mrbeam/static/js/tour_viewmodel.js:254
msgid "Click \"next\" when you're done."
msgstr "Klicke auf \"Weiter\", wenn Du fertig bist."

#: octoprint_mrbeam/static/js/tour_viewmodel.js:255
msgid ""
"Hint: You can also type the coordinates directly into the left-side list."
msgstr ""
"Tipp: Du kannst die Koordinaten auch direkt in der Liste (links) eintippen."

#: octoprint_mrbeam/static/js/tour_viewmodel.js:272
msgid "And... let’s proceed to select the parameters!"
msgstr "Und.... weiter geht’s mit der Auswahl der Laserparameter."

#: octoprint_mrbeam/static/js/tour_viewmodel.js:276
msgid "Don't worry, the laser won't fire immediately."
msgstr "Keine Sorge, der Laser wird nicht sofort ausgelöst."

#: octoprint_mrbeam/static/js/tour_viewmodel.js:279
msgid "Just 3 quick steps..."
msgstr "Nur 3 kurze Schritte....."

#: octoprint_mrbeam/static/js/tour_viewmodel.js:290
msgid "Reminder: Is your laser head focused?"
msgstr "Erinnerung: Hast Du den Laserkopf fokussiert?"

#: octoprint_mrbeam/static/js/tour_viewmodel.js:292
msgid ""
"The height of the laser head needs to be adjusted according to your material."
msgstr ""
"Die Höhe des Laserkopfes muss entsprechend Deinem Material angepasst werden."

#: octoprint_mrbeam/static/js/tour_viewmodel.js:295
msgid "We assumed that it is already focused."
msgstr "Wir gehen davon aus, dass er bereits fokussiert ist."

#: octoprint_mrbeam/static/js/tour_viewmodel.js:296
msgid "<strong>If it is focused</strong> click on \"It's focused!\""
msgstr "<strong>Wenn er fokussiert ist</strong>, klicke auf “Fokussiert!”"

#: octoprint_mrbeam/static/js/tour_viewmodel.js:301
#: octoprint_mrbeam/static/js/tour_viewmodel.js:314
#, python-format
msgid ""
"<strong>If it's NOT focused</strong> you should cancel this tour here and "
"focus it. %(line_break)s%(opening_tag)sLearn how to do this.%(closing_tag)s"
msgstr ""
"<strong>Wenn er nicht fokussiert ist</strong>, solltest Du diese Tour hier "
"abbrechen und fokussieren. %(line_break)s%(opening_tag)sErfahre, wie das "
"geht.%(closing_tag)s"

# custom material?
# geht es hier nun wirklich um "eigenes Material" ?
# englische version evtl ändern
#: octoprint_mrbeam/static/js/tour_viewmodel.js:342
msgid "Select the material"
msgstr "Wähle das Material"

#: octoprint_mrbeam/static/js/tour_viewmodel.js:344
msgid "For this guide we want to use felt."
msgstr "Für diese Tour möchten wir Filz verwenden."

#: octoprint_mrbeam/static/js/tour_viewmodel.js:363
msgid "Select the color of the material"
msgstr "Wähle die Farbe des Materials aus"

#: octoprint_mrbeam/static/js/tour_viewmodel.js:365
msgid ""
"This is important because different colors absorb the laser differently."
msgstr ""
"Das ist wichtig, da verschiedene Farben den Laser unterschiedlich "
"absorbieren."

#: octoprint_mrbeam/static/js/tour_viewmodel.js:384
msgid "Select the thickness of the material"
msgstr "Wähle die Dicke des Materials aus"

#: octoprint_mrbeam/static/js/tour_viewmodel.js:386
msgid "Select 3mm."
msgstr "Wähle 3mm."

#: octoprint_mrbeam/static/js/tour_viewmodel.js:387
msgid ""
"Today we want our felt to be cut as well as engraved. Therefore we have to "
"select its thickness."
msgstr ""
"Hier wollen wir, dass unser Filz sowohl geschnitten als auch graviert wird. "
"Deshalb müssen wir eine Dicke auswählen."

#: octoprint_mrbeam/static/js/tour_viewmodel.js:390
msgid "(If you want to engrave only, the thickness doesn't matter.)"
msgstr "(Wenn Du nur gravieren möchtest spielt die Dicke keine Rolle.)"

#: octoprint_mrbeam/static/js/tour_viewmodel.js:408
msgid "We’re ready to go!"
msgstr "Wir sind soweit!"

#: octoprint_mrbeam/static/js/tour_viewmodel.js:410
msgid "Press Start and your Mr&nbsp;Beam&nbsp;II will prepare your laser job."
msgstr ""
"Klicke auf Start und Mr&nbsp;Beam&nbsp;II wird Deinen Laserjob vorbereiten."

#: octoprint_mrbeam/static/js/tour_viewmodel.js:413
msgid ""
"Should our pre-configured material settings not really cut it (pun "
"intended), you can tweak them in the lower section of this screen."
msgstr ""
"Sollten unsere vorkonfigurierten Materialeinstellungen nicht wirklich "
"passen, kannst Du diese im unteren Bereich dieses Bildschirms anpassen."

#: octoprint_mrbeam/static/js/tour_viewmodel.js:429
msgid "Mr Beam is now preparing your laser job"
msgstr "Mr Beam bereitet jetzt Deinen Laserjob vor"

#: octoprint_mrbeam/static/js/tour_viewmodel.js:430
msgid "This takes a few seconds. Just relax."
msgstr "Dies dauert einige Sekunden. Du kannst Dich etwas zurücklehnen."

#: octoprint_mrbeam/static/js/tour_viewmodel.js:440
msgid ""
"Done! As soon as you click the start button on your Mr&nbsp;Beam&nbsp;II, "
"the magic will begin 🎉"
msgstr ""
"Fertig! Wenn Du jetzt auf den Start-Knopf an Deinem Mr&nbsp;Beam&nbsp;II "
"drückst, beginnt die Magie 🎉"

#: octoprint_mrbeam/static/js/tour_viewmodel.js:444
msgid "Thank you for doing this first laser job with us."
msgstr "Danke, dass Du diesen ersten Laserjob mit uns gemacht hast."

#: octoprint_mrbeam/static/js/tour_viewmodel.js:448
#, python-format
msgid ""
"For more in-depth information you can check our %(opening_tag)sKnowledge "
"Base%(closing_tag)s, where you will find a lot of articles about Mr Beam."
msgstr ""
"Für weitere Informationen kannst Du unsere %(opening_tag)sKnowledge "
"Base%(closing_tag)s besuchen, wo Du viele wissenswerte Artikel zu Mr Beam "
"findest."

#: octoprint_mrbeam/static/js/tour_viewmodel.js:463
#: octoprint_mrbeam/templates/wizard/firstrun_end.jinja2:4
msgid "Done!"
msgstr "Fertig!"

#: octoprint_mrbeam/static/js/tour_viewmodel.js:488
msgid "Working area has to be empty to start this tour."
msgstr "Die Arbeitsfläche muss leer sein, um diese Tour zu starten."

#: octoprint_mrbeam/static/js/tour_viewmodel.js:492
msgid "Click here to remove all designs from your working area."
msgstr "Klicke hier, um alle Designs von der Arbeitsfläche zu entfernen."

#: octoprint_mrbeam/static/js/tour_viewmodel.js:514
#: octoprint_mrbeam/templates/calibration/user/view_corner_calibration.jinja2:125
#: octoprint_mrbeam/templates/calibration/watterott/tab_corner_calibration.jinja2:100
#: octoprint_mrbeam/templates/settings/backlash_settings.jinja2:33
msgid "Next"
msgstr "Weiter"

#: octoprint_mrbeam/static/js/tour_viewmodel.js:518
<<<<<<< HEAD
#: octoprint_mrbeam/templates/laser_job_done.jinja2:81
=======
#: octoprint_mrbeam/templates/laser_job_done.jinja2:87
>>>>>>> 7c831482
msgid "Close"
msgstr "Schließen"

#: octoprint_mrbeam/static/js/user_notification_viewmodel.js:11
msgid "No laser head unit found"
msgstr "Keine Laserkopfeinheit gefunden"

#: octoprint_mrbeam/static/js/user_notification_viewmodel.js:12
msgid ""
"Laser head unit not found. Please make sure that the laser head unit is "
"connected correctly."
msgstr ""
"Keine Laserkopfeinheit gefunden. Bitte stellen Sie sicher, dass der "
"Laserkopf korrekt angeschlossen ist."

#: octoprint_mrbeam/static/js/user_notification_viewmodel.js:23
msgid "Bottom Plate Error"
msgstr "Bodenplattenfehler"

#: octoprint_mrbeam/static/js/user_notification_viewmodel.js:24
msgid ""
"The bottom plate is not closed correctly. Please make sure that the bottom "
"is correctly mounted as described in the Mr Beam user manual."
msgstr ""
"Die Bodenplatte ist nicht richtig geschlossen. Bitte stelle sicher, dass die "
"Bodenplatte korrekt montiert ist wie es in der Mr Beam-Betriebsanleitungen "
"beschrieben ist."

#: octoprint_mrbeam/static/js/user_notification_viewmodel.js:35
msgid "Hardware malfunction"
msgstr "Hardware-Funktionsstörung"

#: octoprint_mrbeam/static/js/user_notification_viewmodel.js:36
msgid "A possible hardware malfunction has been detected on this device. "
msgstr ""
"Eine mögliche Hardware-Funktionsstörung wurde auf diesem Gerät erkannt."

#: octoprint_mrbeam/static/js/user_notification_viewmodel.js:47
msgid "Camera busy"
msgstr "Kamera beschäftigt"

#: octoprint_mrbeam/static/js/user_notification_viewmodel.js:48
msgid "The camera was stopped recently, it will take a few seconds to restart."
msgstr ""
"Die Kamera wurde vor kurzem gestoppt, es wird einige Sekunden dauern, bis "
"sie wieder startet."

#: octoprint_mrbeam/static/js/user_notification_viewmodel.js:55
msgid "No update information"
msgstr "Keine Informationen für Updates"

#: octoprint_mrbeam/static/js/user_notification_viewmodel.js:56
msgid ""
"No information about available updates could be retrieved, please try again "
"later. Errorcode: E-1000"
msgstr ""
"Es konnten keine Informationen über updates ermittelt werden, probiere es "
"später noch einmal. Errorcode: E-1000"

#: octoprint_mrbeam/static/js/user_notification_viewmodel.js:63
#: octoprint_mrbeam/static/js/user_notification_viewmodel.js:71
msgid "Error during fetching update information"
msgstr "Fehler währen der Ermittlung von update Informationen"

#: octoprint_mrbeam/static/js/user_notification_viewmodel.js:64
msgid ""
"There was a error during fetching the update information Errorcode: E-1001"
msgstr ""
"Es gab einen Fehler währen der Ermittlung von update Informationen. "
"Errorcode: E-1001"

#: octoprint_mrbeam/static/js/user_notification_viewmodel.js:72
msgid ""
"There was a error during fetching the update information, please try again "
"later."
msgstr ""
"Es gab einen Fehler währen der Ermittlung von update Informationen, probiere "
"es später noch einmal."

#: octoprint_mrbeam/static/js/user_notification_viewmodel.js:79
msgid "Camera Error"
msgstr "Kamerafehler"

#: octoprint_mrbeam/static/js/user_notification_viewmodel.js:80
msgid ""
"The camera has had a small issue, please restart your Mr Beam if you need to "
"use the camera to continue with your work."
msgstr ""
"Die Kamera hatte ein Problem, bitte starte Deinen Mr Beam neu, um die Kamera "
"wieder zu nutzen."

#: octoprint_mrbeam/static/js/user_notification_viewmodel.js:91
msgid "Thank you"
msgstr "Danke"

#: octoprint_mrbeam/static/js/user_notification_viewmodel.js:92
msgid ""
"The last image from your camera was submitted to Mr Beam and is going to be "
"uploaded silently in the background."
msgstr ""
"Das letzte Bild der Kamera wurde an Mr Beam übermittelt und wird nun still "
"im Hintergrund hochgeladen."

#: octoprint_mrbeam/static/js/user_notification_viewmodel.js:98
msgid "Lens Calibration Over"
msgstr "Linsenkalibrierung abgeschlossen"

#: octoprint_mrbeam/static/js/user_notification_viewmodel.js:99
msgid "A new lens calibration file has been created and is now being used."
msgstr ""
"Eine neue Linsenkalibrierungs-Datei wurde erstellt und wird nun verwendet."

#: octoprint_mrbeam/static/js/user_notification_viewmodel.js:177
#, python-format
msgid ""
"For more information check out this %(opening_tag)sKnowledge Base "
"article%(closing_tag)s"
msgstr ""
"Weitere Informationen findest Du in diesem %(opening_tag)sKnowledge Base-"
"Artikel%(closing_tag)s"

#: octoprint_mrbeam/static/js/user_notification_viewmodel.js:194
#, python-format
msgid "Browse our %(opening_tag)sKnowledge Base%(closing_tag)s"
msgstr "Gehe zu unserer %(opening_tag)sKnowledge Base%(closing_tag)s"

#: octoprint_mrbeam/static/js/user_notification_viewmodel.js:214
msgid "Error:"
msgstr "Fehler:"

#: octoprint_mrbeam/static/js/wizard_acl.js:121
msgid "Failed to create user"
msgstr "Benutzer erstellen fehlgeschlagen"

#: octoprint_mrbeam/static/js/wizard_acl.js:123
#, python-format
msgid ""
"An error happened while creating user account.<br/><br/"
">%(opening_tag)sPlease click here to start over.%(closing_tag)s"
msgstr ""
"Beim Erstellen eines Benutzerkontos ist ein Fehler aufgetreten.<br/><br/"
">%(opening_tag)sBitte klicke hier, um es erneut zu versuchen.%(closing_tag)s"

#: octoprint_mrbeam/static/js/wizard_acl.js:178
msgid "You need to enter your valid e-mail address."
msgstr "Du musst eine gültige E-Mail-Adresse eingeben."

#: octoprint_mrbeam/static/js/wizard_acl.js:184
msgid "Invalid emtpy password"
msgstr "Ungültiges leeres Passwort"

#: octoprint_mrbeam/static/js/wizard_acl.js:185
msgid "You need to enter a valid password."
msgstr "Du musst ein gültiges Passwort eingeben."

#: octoprint_mrbeam/static/js/wizard_acl.js:189
#: octoprint_mrbeam/templates/wizard/wizard_acl.jinja2:32
msgid "Passwords do not match"
msgstr "Passwörter stimmen nicht überein"

#: octoprint_mrbeam/static/js/wizard_acl.js:190
msgid "Please retype your password."
msgstr "Bitte gib Dein Passwort erneut ein."

#: octoprint_mrbeam/static/js/wizard_analytics.js:45
msgid "You need to select an option"
msgstr "Du musst eine Option auswählen"

#: octoprint_mrbeam/static/js/wizard_analytics.js:47
#, python-format
msgid ""
"Please make a choice about analytics.%(br)sYou will be able to change it "
"later in the settings if you want."
msgstr ""
"Bitte entscheide Dich bezüglich Analytics.%(br)sDu kannst Deine Entscheidung "
"später in den Einstellungen ändern, wenn Du möchtest."

#: octoprint_mrbeam/static/js/wizard_analytics.js:81
#, python-format
msgid ""
"Unable to save your analytics state at the moment.%(br)sCheck connection to "
"Mr Beam and try again."
msgstr ""
"Deine Einstellung zu Analytics kann im Moment nicht gespeichert werden. "
"%(br)sPrüfe die Verbindung zu Mr Beam und versuche es erneut."

#: octoprint_mrbeam/static/js/wizard_gcode_deletion.js:43
#, python-format
msgid ""
"Unable to save your Gcode deletion state at the moment.%(br)sCheck "
"connection to Mr Beam and try again."
msgstr ""
"Dein GCode-Löschstatus kann im Moment nicht gespeichert werden.%(br)sBitte "
"prüfe die Verbindung zu Mr Beam und versuche es erneut."

#: octoprint_mrbeam/static/js/wizard_general.js:39
msgid "Let's go!"
msgstr "Auf geht's!"

#: octoprint_mrbeam/static/js/wizard_general.js:45
msgid "Welcome dialog"
msgstr "Welcome Dialog"

#: octoprint_mrbeam/static/js/wizard_general.js:49
msgid "What's New"
msgstr "Was gibt's Neues"

#: octoprint_mrbeam/static/js/wizard_general.js:53
msgid "What's New in Beta"
msgstr "Was gibt's Neues in Beta"

#: octoprint_mrbeam/static/js/working_area.js:153
msgid "Rectangle"
msgstr "Rechteck"

#: octoprint_mrbeam/static/js/working_area.js:154
msgid "Line"
msgstr "Linie"

#: octoprint_mrbeam/static/js/working_area.js:155
msgid "Circle"
msgstr "Kreis"

#: octoprint_mrbeam/static/js/working_area.js:156
msgid "Star"
msgstr "Stern"

#: octoprint_mrbeam/static/js/working_area.js:157
msgid "Heart"
msgstr "Herz"

#: octoprint_mrbeam/static/js/working_area.js:1403
msgid "Limited split result."
msgstr "Nur teilweise zerteiltes Ergebnis."

#: octoprint_mrbeam/static/js/working_area.js:1404
msgid ""
"Splitting this design would result in too many parts. Here are "
"${split_result.length} parts. You can split the last one again if necessary."
msgstr ""
"Das Zerteilen dieses Designs würde zu viele Teile ergeben. Hier sind "
"${split_result.length} Teile. Du kannst den letzten Teil bei Bedarf noch "
"einmal zerteilen."

#: octoprint_mrbeam/static/js/working_area.js:1415
msgid "No different line colors found."
msgstr "Keine unterschiedlichen Linienfarben gefunden."

#: octoprint_mrbeam/static/js/working_area.js:1418
msgid "No non-intersecting shapes found."
msgstr "Keine nicht-überlappenden Formen gefunden."

#: octoprint_mrbeam/static/js/working_area.js:1425
msgid "Looks like a single path."
msgstr "Sieht nach einem einzigen Pfad aus."

#: octoprint_mrbeam/static/js/working_area.js:1428
msgid "Element not splittable with this method."
msgstr "Element is nicht zerteilbar mit dieser Methode."

#: octoprint_mrbeam/static/js/working_area.js:1430
msgid "Can't split this design."
msgstr "Dieses Design kann nicht zerteilt werden."

#: octoprint_mrbeam/static/js/working_area.js:1970
#, python-format
msgid ""
"The SVG file contains unsupported elements: '%(elemName)s' These elements "
"got removed."
msgstr ""
"Die SVG-Datei enthält nicht unterstützte Elemente: %(elemName)s' Diese "
"Elemente wurden entfernt."

#: octoprint_mrbeam/static/js/working_area.js:1978
#, python-format
msgid "Unsupported elements in SVG: '%(elemName)s'"
msgstr "Nicht unterstützte Elemente in SVG: '%(elemName)s'"

#: octoprint_mrbeam/static/js/working_area.js:1991
#, python-format
msgid ""
"The SVG file contains text elements.%(br)sIf you want to laser just their "
"outlines,%(br)splease convert them to paths.%(br)sOtherwise they will be "
"engraved with infill."
msgstr ""
"Die SVG-Datei enthält Textelemente.%(br)sWenn Du nur ihre Umrisse lasern "
"willst,%(br)skonvertiere sie in Pfade.%(br)sAnsonsten werden sie mit Füllung "
"graviert."

#: octoprint_mrbeam/static/js/working_area.js:1998
msgid "Text elements found"
msgstr "Textelemente gefunden"

#: octoprint_mrbeam/static/js/working_area.js:2011
msgid ""
"The SVG file contained style elements with online references. Since online "
"references are not supported, we removed them. The image might look a bit "
"different now."
msgstr ""
"Die SVG-Datei enthielt Style-Elemente mit Online-Referenzen. Da Online-"
"Referenzen nicht unterstützt werden, haben wir sie entfernt. Das Bild könnte "
"jetzt etwas anders aussehen."

#: octoprint_mrbeam/static/js/working_area.js:2016
msgid "Style elements removed"
msgstr "Style-Elemente entfernt"

#: octoprint_mrbeam/static/js/working_area.js:2030
msgid ""
"The selected design file can not be handled. Please make sure it is a valid "
"design file."
msgstr ""
"Die ausgewählte Design-Datei kann nicht bearbeitet werden. Bitte stelle "
"sicher, dass es sich um eine gültige Design-Datei handelt."

#: octoprint_mrbeam/static/js/working_area.js:2036
msgid "File error."
msgstr "Dateifehler."

#: octoprint_mrbeam/static/js/working_area.js:2050
msgid "The selected design file does not have any content."
msgstr "Die ausgewählte Design-Datei hat keinen Inhalt."

#: octoprint_mrbeam/static/js/working_area.js:2056
msgid "Empty File."
msgstr "Leere Datei."

#: octoprint_mrbeam/static/js/working_area.js:2070
msgid "An unknown error occurred while processing this design file."
msgstr ""
"Ein bekannter Fehler ist während der Verarbeitung dieser Designdatei "
"aufgetreten."

#: octoprint_mrbeam/static/js/working_area.js:2078
msgid ""
"Please try reloading this browser window and try again. If this error "
"remains, contact the Mr Beam Support Team. Make sure you provide the error "
"message below together with the design file you're trying to process."
msgstr ""
"Bitte lade dieses Browserfenster neu und versuchen es dann noch einmal. Wenn "
"dieser Fehler bestehen bleibt, wende Dich bitte an das Mr Beam Support Team. "
"Bitte gib dabei auch die untenstehende Fehlermeldung an und lade auch die "
"Designdatei hoch, die Du gerade versuchst zu bearbeiten."

#: octoprint_mrbeam/static/js/calibration/calibration.js:120
#: octoprint_mrbeam/static/js/calibration/corner_calibration.js:124
#: octoprint_mrbeam/static/js/calibration/corner_calibration.js:367
#: octoprint_mrbeam/static/js/working_area.js:2085
#: octoprint_mrbeam/static/js/working_area.js:2090
msgid "Error"
msgstr "Fehler"

#: octoprint_mrbeam/static/js/calibration/calibration.js:73
msgid "Picture requested"
msgstr "Bild angefordert"

#: octoprint_mrbeam/static/js/calibration/calibration.js:86
msgid "Something went wrong. It's not you, it's us."
msgstr "Etwas ist schief gelaufen. Es liegt nicht an dir, sondern an uns."

#: octoprint_mrbeam/static/js/calibration/calibration.js:122
#, python-format
msgid ""
"Marker engraving failed: <br>%(errmsg)s<br>Error:<br/>%(code)s %(status)s - "
"%(errorThrown)s"
msgstr ""
"Gravur der Markierungen ist fehlgeschlagen.<br>%(errmsg)s<br>Fehler:<br/"
">%(code)s %(status)s - %(errorThrown)s"

#: octoprint_mrbeam/static/js/calibration/corner_calibration.js:319
msgid "Couldn't send calibration data."
msgstr "Es konnten keine Kalibrierdaten gesendet werden."

#: octoprint_mrbeam/static/js/calibration/corner_calibration.js:320
#: octoprint_mrbeam/static/js/calibration/lens_calibration.js:391
#: octoprint_mrbeam/static/js/calibration/lens_calibration.js:397
#: octoprint_mrbeam/static/js/calibration/lens_calibration.js:403
msgid "Please check your connection to the device."
msgstr "Bitte überprüfe deine Verbindung zu deinem Mr Beam."

#: octoprint_mrbeam/static/js/calibration/corner_calibration.js:332
msgid "Camera Calibrated."
msgstr "Kamera kalibriert."

#: octoprint_mrbeam/static/js/calibration/corner_calibration.js:333
msgid "Camera calibration was successful."
msgstr "Die Kamerakalibrierung war erfolgreich."

#: octoprint_mrbeam/static/js/calibration/corner_calibration.js:369
#, python-format
msgid ""
"Calibration failed.<br><br>Error:<br/>%(code)s %(status)s - %(errorThrown)s"
msgstr ""
"Kalibrierung fehlgeschlagen.<br><br>Fehler:<br/>%(code)s %(status)s - "
"%(errorThrown)s"

#: octoprint_mrbeam/static/js/calibration/lens_calibration.js:186
msgid "Calibration started"
msgstr "Kalibrierung gestartet"

#: octoprint_mrbeam/static/js/calibration/lens_calibration.js:187
msgid ""
"It shouldn't take long. Your device shows a green light when it is done."
msgstr ""
"Es sollte nicht lange dauern. Mr Beam zeigt ein grünes Licht, wenn es fertig "
"ist."

#: octoprint_mrbeam/static/js/calibration/lens_calibration.js:196
msgid "Couldn't start the lens calibration."
msgstr "Konnte die Linsenkalibrierung nicht starten."

#: octoprint_mrbeam/static/js/calibration/lens_calibration.js:197
msgid ""
"Is the machine on? Have you taken any pictures before starting the "
"calibration?"
msgstr ""
"Ist dein Mr Beam eingeschaltet? Hast Du vor Beginn der Kalibrierung Bilder "
"gemacht?"

#: octoprint_mrbeam/static/js/calibration/lens_calibration.js:225
msgid "Couldn't stop the lens calibration."
msgstr "Konnte die Linsenkalibrierung nicht stoppen."

#: octoprint_mrbeam/static/js/calibration/lens_calibration.js:226
msgid ""
"Please verify your connection to the device. Did you try canceling multiple "
"times?"
msgstr ""
"Bitte überprüfe die Verbindung zu Deinem Mr Beam. Hast du evtl. Mehrfach "
"versucht, die Kalibrierung abzubrechen?"

#: octoprint_mrbeam/static/js/calibration/lens_calibration.js:240
msgid "Lens Calibration stopped."
msgstr "Linsenkalibrierung gestoppt."

#: octoprint_mrbeam/static/js/calibration/lens_calibration.js:289
msgid "Reverted to factory settings."
msgstr "Auf Werkseinstellungen zurückgesetzt."

#: octoprint_mrbeam/static/js/calibration/lens_calibration.js:290
msgid "Your previous calibration has been deleted."
msgstr "Deine vorherige Kalibrierung wurde gelöscht."

#: octoprint_mrbeam/static/js/calibration/lens_calibration.js:299
msgid "Failed to revert to factory settings."
msgstr "Die Werkseinstellungen konnten nicht wiederhergestellt werden."

#: octoprint_mrbeam/static/js/calibration/lens_calibration.js:300
msgid "Information :\n"
msgstr "Informationen :\n"

#: octoprint_mrbeam/static/js/calibration/lens_calibration.js:390
msgid "Failed to save the latest image."
msgstr "Das letzte Bild konnte nicht gespeichert werden."

#: octoprint_mrbeam/static/js/calibration/lens_calibration.js:396
msgid "Failed to delete the latest image."
msgstr "Das letzte Bild konnte nicht gelöscht werden."

#: octoprint_mrbeam/static/js/calibration/lens_calibration.js:402
msgid "Failed to refresh the list of images."
msgstr "Die Liste der Bilder konnte nicht aktualisiert werden."

#: octoprint_mrbeam/static/js/calibration/lens_calibration.js:410
msgid "...and I have no clue why. Sorry."
msgstr "...und ich habe keine Ahnung, warum. Sorry."

#: octoprint_mrbeam/static/js/calibration/watterott/label_printer.js:25
msgid "Printed: "
msgstr "Gedruckt: "

#: octoprint_mrbeam/static/js/calibration/watterott/label_printer.js:34
msgid "Print Error"
msgstr "Druckfehler"

#: octoprint_mrbeam/static/js/settings/camera_settings.js:76
msgid "The lid is open"
msgstr "Der Deckel ist geöffnet"

#: octoprint_mrbeam/static/js/settings/camera_settings.js:77
msgid "The lid is closed: Please open the lid to start the camera"
msgstr ""
"Der Deckel ist geschlossen: Bitte öffne den Deckel, um die Kamera zu starten"

#: octoprint_mrbeam/static/js/settings/camera_settings.js:84
msgid ""
"Mr Beam is not homed: Please go to the working area and do a Homing Cycle"
msgstr ""
"Mr Beam ist nicht ge-homed: Bitte gehe in den Arbeitsbereich und machen Sie "
"einen Homing Cycle"

#: octoprint_mrbeam/static/js/settings/camera_settings.js:88
msgid ""
"Mr Beam is currently performing a laser job. The camera does not work during "
"a laser job"
msgstr ""
"Mr Beam ist gerade mit einem Laserjob beschäftigt. Die Kamera funktioniert "
"nicht während eines Laserjobs."

#: octoprint_mrbeam/static/js/settings/camera_settings.js:92
msgid "Mr Beam is in state Operational"
msgstr "Mr Beam ist im Status Operational"

#: octoprint_mrbeam/static/js/settings/camera_settings.js:94
msgid ""
"Mr Beam is not in state Operational: The camera does not work during a laser "
"job"
msgstr ""
"Mr Beam ist nicht im Status Operational: Die Kamera funktioniert nicht "
"während eines Laserjobs"

#: octoprint_mrbeam/static/js/settings/camera_settings.js:112
msgid "No markers found since camera did not launch"
msgstr "Keine Markierungen gefunden, da Kamera nicht gestartet wurde"

#: octoprint_mrbeam/static/js/settings/camera_settings.js:114
msgid "All 4 pink corner markers are recognized"
msgstr "Alle 4 pinken Markierungskreise wurden erkannt"

#: octoprint_mrbeam/static/js/settings/camera_settings.js:117
msgid "Not all pink corner markers are recognized. Missing markers: "
msgstr ""
"Nicht alle pinken Markierungskreise wurden erkannt. Fehlende Markierungen: "

#: octoprint_mrbeam/static/js/settings/camera_settings.js:170
msgid "Error while selecting the marker detection mode"
msgstr "Fehler bei der Auswahl des Markierungserkennungsmodus"

#: octoprint_mrbeam/static/js/settings/camera_settings.js:174
msgid "Unable to select the marker detection mode at the moment."
msgstr "Der Markierungserkennungsmodus kann derzeit nicht ausgewählt werden."

#: octoprint_mrbeam/static/js/settings/camera_settings.js:231
msgid "Failed to update the Lens Calibration Status."
msgstr "DerLinsenkalibrierungs-Status konnte nicht aktualisiert werden."

#: octoprint_mrbeam/static/js/settings/camera_settings.js:234
msgid "There is nothing to worry about, but here is some extra information :\n"
msgstr ""
"Es gibt keinen Grund zur Sorge, aber hier sind einige zusätzliche "
"Informationen:\n"

#: octoprint_mrbeam/static/js/settings/custom_material.js:32
msgid "Failed to load file"
msgstr "Datei konnte nicht geladen werden"

#: octoprint_mrbeam/static/js/settings/custom_material.js:34
msgid ""
"Unable to load custom material settings from given file. Please make sure "
"that it is a Mr Beam Custom Material Settings backup file."
msgstr ""
"Kann keine benutzerdefinierte Materialeinstellungen aus der angegebenen "
"Datei laden. Bitte stelle sicher, dass es sich um eine Sicherungsdatei der "
"Mr Beam benutzerdefinierten Materialeinstellungen handelt."

#: octoprint_mrbeam/templates/conversion_dialog.jinja2:3
#: octoprint_mrbeam/templates/conversion_dialog.jinja2:46
msgid "Material"
msgstr "Material"

# as in „custom material settings“
#: octoprint_mrbeam/templates/conversion_dialog.jinja2:4
msgid "(customized)"
msgstr "(benutzerdefiniert)"

#: octoprint_mrbeam/templates/conversion_dialog.jinja2:6
msgid "Preparing..."
msgstr "Vorbereitung..."

#: octoprint_mrbeam/templates/conversion_dialog.jinja2:14
msgid ""
"The below presets are only a guidance, you might need to adjust them to your "
"own material."
msgstr ""
"Die folgenden Voreinstellungen sind nur eine Orientierungshilfe; Du musst "
"sie möglicherweise an Dein eigenes Material anpassen."

#: octoprint_mrbeam/templates/conversion_dialog.jinja2:23
msgid "Manage materials"
msgstr "Materialien verwalten"

#: octoprint_mrbeam/templates/calibration/watterott/tab_done_print_labels.jinja2:3
#: octoprint_mrbeam/templates/conversion_dialog.jinja2:28
msgid "Done"
msgstr "Erledigt"

#: octoprint_mrbeam/templates/conversion_dialog.jinja2:34
#: octoprint_mrbeam/templates/conversion_dialog.jinja2:39
msgid "Learn how to save<br />custom material settings..."
msgstr ""
"Erfahre, wie Du Deine benutzerdefinierten<br />Materialeinstellungen "
"speichern kannst....."

#: octoprint_mrbeam/templates/conversion_dialog.jinja2:52
#: octoprint_mrbeam/templates/tab_designlib.jinja2:28
msgid "Search..."
msgstr "Suche..."

#: octoprint_mrbeam/templates/conversion_dialog.jinja2:75
msgid "Depending on the color the laser beam is reflected more or less."
msgstr "Je nach Farbe wird der Laserstrahl mehr oder weniger reflektiert."

#: octoprint_mrbeam/templates/conversion_dialog.jinja2:76
msgid "Select a color close to the material's color to improve the result."
msgstr ""
"Wähle eine Farbe ähnlich zur Farbe des Materials, um das Ergebnis zu "
"verbessern."

#: octoprint_mrbeam/templates/conversion_dialog.jinja2:77
#: octoprint_mrbeam/templates/conversion_dialog.jinja2:164
msgid "Color"
msgstr "Farbe"

#: octoprint_mrbeam/templates/conversion_dialog.jinja2:93
msgid "Set the thickness of the material."
msgstr "Stelle die Dicke des Materials ein."

#: octoprint_mrbeam/templates/conversion_dialog.jinja2:94
msgid ""
"When cutting the material it is important to tell Mr Beam the thickness so "
"that it can select the correct laser settings."
msgstr ""
"Beim Schneiden des Materials ist es wichtig, Mr Beam die Dicke mitzuteilen, "
"damit er die richtigen Lasereinstellungen wählen kann."

#: octoprint_mrbeam/templates/conversion_dialog.jinja2:95
#: octoprint_mrbeam/templates/conversion_dialog.jinja2:155
msgid "Thickness"
msgstr "Dicke"

#: octoprint_mrbeam/templates/conversion_dialog.jinja2:113
msgid "Save custom material setting"
msgstr "Materialeinstellung speichern"

#: octoprint_mrbeam/templates/conversion_dialog.jinja2:115
msgid "Save Custom Material Setting"
msgstr "Materialeinstellung speichern"

#: octoprint_mrbeam/templates/conversion_dialog.jinja2:119
msgid "Material Image"
msgstr "Materialbild"

#: octoprint_mrbeam/templates/conversion_dialog.jinja2:138
msgid "Material Name"
msgstr "Materialname"

#: octoprint_mrbeam/templates/conversion_dialog.jinja2:146
msgid "Description"
msgstr "Beschreibung"

#: octoprint_mrbeam/templates/conversion_dialog.jinja2:183
#: octoprint_mrbeam/templates/settings.jinja2:53
msgid "Save"
msgstr "Speichern"

#: octoprint_mrbeam/templates/conversion_dialog.jinja2:189
msgid "Reset to defaults"
msgstr "Auf Standard zurücksetzen"

#: octoprint_mrbeam/templates/conversion_dialog.jinja2:200
msgid "Info"
msgstr "Info"

# as in laser parameters
#: octoprint_mrbeam/templates/conversion_dialog.jinja2:214
msgid "Parameter assignment"
msgstr "Lasereinstellungen"

#: octoprint_mrbeam/templates/conversion_dialog.jinja2:220
#: octoprint_mrbeam/templates/conversion_dialog.jinja2:225
msgid "Help"
msgstr "Hilfe"

#: octoprint_mrbeam/templates/conversion_dialog.jinja2:241
msgid "Skip"
msgstr "Überspringen"

#: octoprint_mrbeam/templates/conversion_dialog.jinja2:242
msgid "Drag cut and engrave symbols on this row to skip them."
msgstr ""
"Ziehe Schneide- oder Graviersymbole auf diese Zeile, um sie zu überspringen."

# Sorry but the %(designType)s can only be %(laserJob)s, which is not supported for this material.
#: octoprint_mrbeam/templates/conversion_dialog.jinja2:263
msgid "Engrave"
msgstr "Gravieren"

#: octoprint_mrbeam/templates/conversion_dialog.jinja2:268
msgid "The intensity range used for engraving pixel graphics."
msgstr ""
"Der Intensitätsbereich, der für die Gravur von Pixelgrafiken verwendet wird."

#: octoprint_mrbeam/templates/conversion_dialog.jinja2:269
msgid "Bright/white pixels use the left (lower) value"
msgstr "Helle/weiße Pixel verwenden den linken (niedrigeren) Wert"

#: octoprint_mrbeam/templates/conversion_dialog.jinja2:270
msgid "Dark/black pixels use the right (higher) value."
msgstr "Dunkle/schwarze Pixel verwenden den rechten (höheren) Wert."

#: octoprint_mrbeam/templates/conversion_dialog.jinja2:271
msgid ""
"If you set both ends of the range to the same value, then the laser "
"intensity won't change no matter the pixel brightness."
msgstr ""
"Wenn Du beide Enden des Bereichs auf den gleichen Wert setzt, ändert sich "
"die Laserintensität nicht, unabhängig von der Pixelhelligkeit."

#: octoprint_mrbeam/templates/conversion_dialog.jinja2:272
msgid "Intensity range"
msgstr "Intensitätsbereich"

#: octoprint_mrbeam/templates/conversion_dialog.jinja2:289
msgid ""
"The movement velocity range used for engraving pixel graphics (50-3000 mm/"
"min)."
msgstr ""
"Der Geschwindigkeitsbereich, der für die Gravur von Pixelgrafiken verwendet "
"wird (50-3000 mm/min)."

#: octoprint_mrbeam/templates/conversion_dialog.jinja2:290
msgid "Bright/white pixels use the left (higher) value"
msgstr "Helle/weiße Pixel verwenden den linken (höheren) Wert"

#: octoprint_mrbeam/templates/conversion_dialog.jinja2:291
msgid "Dark/black pixels use the right (lower) value."
msgstr "Dunkel/schwarze Pixel verwenden den rechten (niedrigeren) Wert."

#: octoprint_mrbeam/templates/conversion_dialog.jinja2:292
msgid ""
"Equal values do not vary the laser velocity related to the pixel brightness."
msgstr ""
"Gleiche Werte variieren nicht die Lasergeschwindigkeit in Bezug auf die "
"Pixelhelligkeit."

#: octoprint_mrbeam/templates/conversion_dialog.jinja2:293
msgid "Speed range"
msgstr "Geschwindigkeitsbereich"

#: octoprint_mrbeam/templates/conversion_dialog.jinja2:304
#: octoprint_mrbeam/templates/conversion_dialog.jinja2:519
msgid "mm/min"
msgstr "mm/min"

#: octoprint_mrbeam/templates/conversion_dialog.jinja2:312
msgid "Map the color of a vector path to a grayscale value for engraving."
msgstr ""
"Ordnen die Farbe eines Vektorpfades einem Graustufenwert für die Gravur zu."

#: octoprint_mrbeam/templates/conversion_dialog.jinja2:313
msgid "Line color mapping"
msgstr "Zuordnung der Linienfarben"

#: octoprint_mrbeam/templates/conversion_dialog.jinja2:324
#: octoprint_mrbeam/templates/conversion_dialog.jinja2:527
msgid "The power of the air compressor."
msgstr "Die Stärkeeinstellung des Luftkompressors."

#: octoprint_mrbeam/templates/conversion_dialog.jinja2:325
#: octoprint_mrbeam/templates/conversion_dialog.jinja2:528
msgid ""
"Keep this value to the maximum for the best performance, unless you want to "
"lower it because your material is very light and it's blown away."
msgstr ""
"Die Standardeinstellung ist der Maximalwert. Behalte diese Einstellung bei, "
"es sei denn du bearbeitest besonders leichtes Material, dass durch den "
"Luftstrom weggeblasen würde."

#: octoprint_mrbeam/templates/conversion_dialog.jinja2:326
#: octoprint_mrbeam/templates/conversion_dialog.jinja2:529
msgid "Compressor"
msgstr "Kompressor"

#: octoprint_mrbeam/templates/conversion_dialog.jinja2:341
msgid ""
"Indicates the number of times the laser will run over the design to engrave "
"it. "
msgstr "Gibt an, wie oft der Laser über das Design fährt, um es zu gravieren. "

#: octoprint_mrbeam/templates/conversion_dialog.jinja2:342
msgid "Increase the number of passes if the material does not get engraved."
msgstr ""
"Erhöhe die Anzahl der Durchläufe, falls das Material nicht ganz graviert "
"wird."

#: octoprint_mrbeam/templates/conversion_dialog.jinja2:343
#: octoprint_mrbeam/templates/conversion_dialog.jinja2:551
msgid "Passes"
msgstr "Durchläufe"

#: octoprint_mrbeam/templates/conversion_dialog.jinja2:353
#: octoprint_mrbeam/templates/conversion_dialog.jinja2:570
msgid ""
"This is the time which Mr Beam pierces into the material without any "
"movement at the beginning of every new line or shape before it starts moving "
"the laser."
msgstr ""
"Dies ist die Zeit, die Mr Beam am Anfang jeder neuen Linie oder Form ohne "
"Bewegung in das Material einsticht, bevor er mit der Fahrt des Lasers "
"beginnt."

# pierce
#: octoprint_mrbeam/templates/conversion_dialog.jinja2:354
msgid ""
"For some materials Mr Beam needs more energy to do the first piercing of a "
"cut or engraving than it needs for the ongoing cutting/engraving."
msgstr ""
"Bei einigen Materialien benötigt Mr Beam mehr Energie für den ersten "
"Einstich eines Schnittes oder einer Gravur als für das laufende Schneiden/"
"Gravieren."

#: octoprint_mrbeam/templates/conversion_dialog.jinja2:355
#: octoprint_mrbeam/templates/conversion_dialog.jinja2:572
msgid ""
"If you experience that the laser does not cut or engrave first few "
"millimeters of each new line or shape, try to set a pierce time."
msgstr ""
"Wenn Du feststellst, dass der Laser die ersten Millimeter jeder neuen Linie "
"oder Form nicht schneidet oder graviert, versuche, eine Einstichzeit "
"einzustellen."

#: octoprint_mrbeam/templates/conversion_dialog.jinja2:356
#: octoprint_mrbeam/templates/conversion_dialog.jinja2:573
msgid "Try 100ms and adjust if needed."
msgstr "Versuche es mit 100ms und passe es bei Bedarf an."

#: octoprint_mrbeam/templates/conversion_dialog.jinja2:357
#: octoprint_mrbeam/templates/conversion_dialog.jinja2:574
msgid "Pierce time"
msgstr "Einstichzeit"

#: octoprint_mrbeam/templates/conversion_dialog.jinja2:361
#: octoprint_mrbeam/templates/conversion_dialog.jinja2:578
msgid "ms"
msgstr "ms"

#: octoprint_mrbeam/templates/conversion_dialog.jinja2:365
msgid ""
"Pixel / raster engravings are done line by line. This sets <b>the distance "
"between the single lines.</b>"
msgstr ""
"Pixel-/Rastergravuren werden zeilenweise durchgeführt. Hiermit wird <b>der "
"Abstand zwischen den einzelnen Linien eingestellt.</b>"

#: octoprint_mrbeam/templates/conversion_dialog.jinja2:366
msgid ""
"Smaller values allow finer engravings but require a more precise focus and "
"are slower."
msgstr ""
"Kleinere Werte ermöglichen feinere Gravuren, erfordern aber einen genaueren "
"Fokus und sind langsamer."

#: octoprint_mrbeam/templates/conversion_dialog.jinja2:367
msgid "Line distance"
msgstr "Linienabstand"

#: octoprint_mrbeam/templates/conversion_dialog.jinja2:376
#: octoprint_mrbeam/templates/conversion_dialog.jinja2:430
msgid "All engravings are processed line by line from bottom to top."
msgstr "Alle Gravuren werden zeilenweise von unten nach oben verarbeitet."

# In this specific sting you must not use quotes, use &quot; instead
#: octoprint_mrbeam/templates/conversion_dialog.jinja2:377
msgid ""
"The system may cluster objects and process them separately from each other "
"to <b>improve overall job duration by reducing 'empty rides'</b> where the "
"laser stays off."
msgstr ""
"Das System kann Objekte gruppieren und getrennt voneinander verarbeiten, um "
"die Gesamtauftragsdauer zu verbessern, indem es &quot;Leerfahrten&quot; "
"reduziert, bei denen der Laser ausgeschaltet bleibt."

# Kontext?
#: octoprint_mrbeam/templates/conversion_dialog.jinja2:379
msgid "Recommended (default):"
msgstr "Empfohlen (Voreinstellung):"

#: octoprint_mrbeam/templates/conversion_dialog.jinja2:380
msgid ""
"Clusters are processed successively and each cluster is processed line by "
"line."
msgstr ""
"Gruppen werden nacheinander verarbeitet während jede Gruppe in sich Zeile "
"für Zeile bearbeitet wird."

# In this specific sting you must not use quotes, use &quot; instead
#: octoprint_mrbeam/templates/conversion_dialog.jinja2:381
msgid ""
"This option reduces 'empty rides' moderately and <b>gives the best "
"precision</b>."
msgstr ""
"Diese Option verringert &quot;Leerfahrten&quot; angemessen und <b>hat die "
"höchste Präzision</b>."

#: octoprint_mrbeam/templates/conversion_dialog.jinja2:383
#: octoprint_mrbeam/templates/conversion_dialog.jinja2:441
msgid "Fast:"
msgstr "Schnell:"

# In this specific sting you must not use quotes, use &quot; instead
#: octoprint_mrbeam/templates/conversion_dialog.jinja2:384
msgid ""
"Aggressive clustering also of smaller objects to reduce 'empty rides' as "
"much as possible."
msgstr ""
"Aggressives Gruppieren auch kleinerer Objekte, um &quot;Leerfahrten&quot; so "
"weit wie möglich zu reduzieren."

# "dieser Modus" eingefügt --> ok?
#: octoprint_mrbeam/templates/conversion_dialog.jinja2:385
msgid ""
"The higher speed might compromise the precision of some engravings, but "
"<b>works well with text or clip-art design.</b>"
msgstr ""
"Es ist möglich, dass die höhere Geschwindigkeit die Genauigkeit einiger "
"Gravuren beeinträchtigt, aber dieser Modus<b>eignet sich gut für Text- oder "
"Clip-Art-Design.</b>"

#: octoprint_mrbeam/templates/conversion_dialog.jinja2:387
msgid "Basic:"
msgstr "Einfach:"

# In this specific sting you must not use quotes, use &quot; instead
#: octoprint_mrbeam/templates/conversion_dialog.jinja2:388
msgid ""
"No clustering at all, the engravings are processed line by line. In this "
"mode the laserhead may have a lot of 'empty rides' making it slower, but the "
"precision is not compromised."
msgstr ""
"Kein Gruppieren, die Gravuren werden Zeile für Zeile bearbeitet. In diesem "
"Modus kann der Laserkopf viele &quot;Leerfahrten&quot; haben. Das erhöht die "
"Gesamtdauer des Jobs, jedoch ist die Präzision am besten."

#: octoprint_mrbeam/templates/conversion_dialog.jinja2:389
msgid ""
"<b>Use this option as fallback</b> if you're experiencing issues with the "
"other options."
msgstr ""
"<b>Verwende diese Option als Fallback</b>, falls Du Probleme mit den anderen "
"Optionen haben solltest."

# Stimmen die  Stellen der <b>s im Deutschen noch?
#: octoprint_mrbeam/templates/conversion_dialog.jinja2:391
msgid "* Some designs, as photos or long texts, <b>always</b> use basic mode."
msgstr ""
"* Für einige Designs, wie Fotos oder lange Texte, <b>verwendest Du immer</b> "
"den Basismodus."

#: octoprint_mrbeam/templates/conversion_dialog.jinja2:392
msgid "Engraving time optimization mode"
msgstr "Gravurzeitoptimierung"

#: octoprint_mrbeam/templates/conversion_dialog.jinja2:400
msgid "Recommended"
msgstr "Empfohlen"

#: octoprint_mrbeam/templates/conversion_dialog.jinja2:409
msgid "Basic"
msgstr "Basic"

#: octoprint_mrbeam/templates/conversion_dialog.jinja2:415
#: octoprint_mrbeam/templates/tab_workingarea.jinja2:540
msgid "Image Preprocessing"
msgstr "Bildvorverarbeitung"

#: octoprint_mrbeam/templates/conversion_dialog.jinja2:417
msgid "Converts the image to solely black and white pixels."
msgstr ""
"Konvertiert das Bild in ausschließlich schwarz-weiße Pixel. (Keine "
"Graustufen)"

# Verwende das .... KONTEXT?
#: octoprint_mrbeam/templates/conversion_dialog.jinja2:418
msgid ""
"Use this if the laser effect on your material is not able to transfer "
"grayscales."
msgstr ""
"Empfohlen für Materialien, auf denen es nicht möglich ist Graustufen zu "
"lasern."

# Dithering in German
#: octoprint_mrbeam/templates/conversion_dialog.jinja2:419
#: octoprint_mrbeam/templates/conversion_dialog.jinja2:423
msgid "Dithering"
msgstr "Dithering"

#: octoprint_mrbeam/templates/conversion_dialog.jinja2:431
msgid ""
"When engraving from one line to an other, the caret will come to a "
"standstill for a short moment with minimal power."
msgstr ""
"Beim Gravieren von einer Linie zur anderen kommt der Laserkopf für einen "
"kurzen Moment mit minimaler Intensität zum Stillstand."

#: octoprint_mrbeam/templates/conversion_dialog.jinja2:432
msgid ""
"This can cause burnmarks on the left and right side of the engraving for "
"particularly sensitive materials such as synthetic leather or foam."
msgstr ""
"Dies kann bei besonders empfindlichen Materialien wie Kunstleder oder "
"Schaumstoff zu leichten Brandflecken auf der linken und rechten Seite der "
"Gravur führen."

# Kontext?
#: octoprint_mrbeam/templates/conversion_dialog.jinja2:434
msgid "Auto (default):"
msgstr "Auto (Voreinstellung):"

#: octoprint_mrbeam/templates/conversion_dialog.jinja2:435
msgid ""
"If the material is deemed sensitive, extra time will be spent to make sure "
"there is no undesired burn marks on the edges of the engraving."
msgstr ""
"Wenn das Material als empfindlich eingestuft wird, wird zusätzliche Zeit "
"aufgewendet, um sicherzustellen, dass sich keine unerwünschten Brandflecken "
"an den Rändern der Gravur befinden."

#: octoprint_mrbeam/templates/conversion_dialog.jinja2:436
msgid "Otherwise, it will engrave as fast as possible."
msgstr "Andernfalls wird so schnell wie möglich graviert."

#: octoprint_mrbeam/templates/conversion_dialog.jinja2:438
msgid "Careful:"
msgstr "Vorsichtig:"

#: octoprint_mrbeam/templates/conversion_dialog.jinja2:439
msgid ""
"Extra time will be spent when going from line to line to make sure there is "
"no undesired burn marks on the edges of the engraving."
msgstr ""
"Beim Übergang von Linie zu Linie wird zusätzliche Zeit aufgewendet, um "
"sicherzustellen, dass keine unerwünschten Brandflecken an den Rändern der "
"Gravur entstehen."

#: octoprint_mrbeam/templates/conversion_dialog.jinja2:442
msgid ""
"Do the least amount of movement from line to line, making it as fast as "
"possible."
msgstr ""
"So wenig zusätzliche Bewegung wie möglich von Linie zu Linie um die Gravur "
"so schnell wie möglich zu machen."

#: octoprint_mrbeam/templates/conversion_dialog.jinja2:443
msgid ""
"This can cause burnmarks on the left and right side of the engraving for "
"sensitive material."
msgstr ""
"Dies kann bei empfindlichem Material zu Brandflecken auf der linken und "
"rechten Seite der Gravur führen."

#: octoprint_mrbeam/templates/conversion_dialog.jinja2:447
msgid "Prevent unwanted burn marks"
msgstr "Unerwünschte Brandflecken verhindern"

#: octoprint_mrbeam/templates/conversion_dialog.jinja2:448
msgid ""
"This feature has been disabled as the burn marks issue has been resolved in "
"our Software"
msgstr ""
"Diese Funktion wurde entfernt, da das Problem mit dem neusten Softwareupdate "
"behoben wurde"

#: octoprint_mrbeam/templates/conversion_dialog.jinja2:456
msgid "Auto"
msgstr "Auto"

#: octoprint_mrbeam/templates/conversion_dialog.jinja2:462
msgid "Careful"
msgstr "Vorsichtig"

#: octoprint_mrbeam/templates/conversion_dialog.jinja2:468
msgid "Fast"
msgstr "Schnell"

#: octoprint_mrbeam/templates/conversion_dialog.jinja2:477
msgid "Sorry, there are no engraving settings for this material."
msgstr "Leider gibt es für dieses Material keine Gravureinstellungen."

#: octoprint_mrbeam/templates/conversion_dialog.jinja2:479
#: octoprint_mrbeam/templates/conversion_dialog.jinja2:586
msgid "I know what I am doing! Let me try my own."
msgstr "Ich weiß, was ich tue! Lass es mich selbst versuchen."

#: octoprint_mrbeam/templates/conversion_dialog.jinja2:498
msgid "Sets the intensity of the laser."
msgstr "Legt die Intensität des Lasers fest."

#: octoprint_mrbeam/templates/conversion_dialog.jinja2:498
msgid "The more intensity the deeper the effect on the material."
msgstr "Je mehr Intensität, desto tiefer die Wirkung auf das Material."

#: octoprint_mrbeam/templates/conversion_dialog.jinja2:499
msgid "Cutting needs higher intensities than engraving."
msgstr "Schneiden erfordert höhere Intensitäten als Gravieren."

#: octoprint_mrbeam/templates/conversion_dialog.jinja2:500
#: octoprint_mrbeam/templates/conversion_dialog.jinja2:515
msgid ""
"The effect in general is dependent from the material and its color and "
"surface."
msgstr ""
"Die Wirkung ist im Allgemeinen abhängig vom Material sowie von dessen Farbe "
"und Oberfläche."

#: octoprint_mrbeam/templates/conversion_dialog.jinja2:501
msgid "Intensity"
msgstr "Intensität"

#: octoprint_mrbeam/templates/conversion_dialog.jinja2:512
msgid "Sets the velocity of the laser head (50-3000 mm/min)."
msgstr "Legt die Geschwindigkeit des Laserkopfes fest (50-3000 mm/min)."

#: octoprint_mrbeam/templates/conversion_dialog.jinja2:513
msgid "The slower the movement the deeper the effect on the material."
msgstr "Je langsamer die Bewegung, desto tiefer die Wirkung auf das Material."

#: octoprint_mrbeam/templates/conversion_dialog.jinja2:514
msgid "Cutting needs slower movement than engraving."
msgstr "Schneiden erfordert eine niedrigere Geschwindigkeit als Gravieren."

#: octoprint_mrbeam/templates/conversion_dialog.jinja2:516
msgid "Speed"
msgstr "Geschwindigkeit"

#: octoprint_mrbeam/templates/conversion_dialog.jinja2:544
msgid ""
"Indicates the number of times the laser will run over the design to cut it. "
msgstr "Gibt an, wie oft der Laser über das Design läuft, um es zu schneiden."

#: octoprint_mrbeam/templates/conversion_dialog.jinja2:545
msgid "Increase the number of passes if the material does not get cut."
msgstr ""
"Erhöhe die Anzahl der Durchläufe, falls das Material nicht ganz "
"durchgeschnitten wird."

#: octoprint_mrbeam/templates/conversion_dialog.jinja2:547
msgid "Progressive cut (activate in advanced settings):"
msgstr "Progressiv (in den erweiterten Einstellungen):"

#: octoprint_mrbeam/templates/conversion_dialog.jinja2:548
msgid ""
"Slows down the laser head progressively in every cut.\n"
"                                            Depending on the design, this "
"might save time by making it possible to reduce passes, and can also reduce "
"burn marks."
msgstr ""
"Verlangsamt den Laserkopf progressiv bei jedem Schnitt .\n"
"Abhängig vom Design kann Zeit gespart werden weil weniger Durchläuft "
"benötigt werden. Auch Schmauchspuren lassen sich evtl. verringern."

#: octoprint_mrbeam/templates/conversion_dialog.jinja2:561
msgid "progressive"
msgstr "progressiv"

# pierce
#: octoprint_mrbeam/templates/conversion_dialog.jinja2:571
msgid ""
"For some materials Mr Beam needs more energy to do the first pierce of a cut "
"or engraving than it needs for the ongoing cutting/engraving."
msgstr ""
"Bei einigen Materialien benötigt Mr Beam mehr Energie für den ersten "
"Einstich eines Schnittes oder einer Gravur als für das laufende Schneiden/"
"Gravieren."

# Schneideeinstellungen oder Schnitteinstellungen?
#: octoprint_mrbeam/templates/conversion_dialog.jinja2:584
msgid "Sorry, there are no cutting settings for this material."
msgstr "Leider gibt es für dieses Material keine Schneideeinstellungen."

#: octoprint_mrbeam/templates/conversion_dialog.jinja2:596
msgid "+ Drag cut symbols here for another job +"
msgstr "+ Ziehe ein Schneidesymbol hierher um einen weiteren Block anzulegen +"

#: octoprint_mrbeam/templates/conversion_dialog.jinja2:611
msgid "Estimation:"
msgstr "Geschätzt:"

#: octoprint_mrbeam/templates/conversion_dialog.jinja2:632
msgid "show advanced settings"
msgstr "erweiterte Einstellungen anzeigen"

#: octoprint_mrbeam/templates/conversion_dialog.jinja2:637
#: octoprint_mrbeam/templates/review.jinja2:53
#: octoprint_mrbeam/templates/tab_designlib.jinja2:91
msgid "Back"
msgstr "Zurück"

#: octoprint_mrbeam/templates/conversion_dialog.jinja2:642
#: octoprint_mrbeam/templates/settings/camera_settings.jinja2:182
#: octoprint_mrbeam/templates/settings/camera_settings.jinja2:194
msgid "Start"
msgstr "Start"

#: octoprint_mrbeam/templates/conversion_dialog.jinja2:651
msgid "Settings to be adjusted"
msgstr "Einstellungen müssen noch angepasst werden"

# lettering =?
# Schriftzüge, Beschriftungen
#: octoprint_mrbeam/templates/conversion_dialog.jinja2:659
msgid "Learn how to cut out lettering"
msgstr "Lerne, wie man Beschriftungen ausschneidet"

#: octoprint_mrbeam/templates/conversion_dialog.jinja2:664
msgid "Ok"
msgstr "Ok"

#: octoprint_mrbeam/templates/conversion_dialog.jinja2:677
msgid "Did you focus your laserhead?"
msgstr "Hast Du den Laserkopf fokussiert?"

#: octoprint_mrbeam/templates/conversion_dialog.jinja2:681
msgid "Focus your laserhead before starting the job to get the best quality!"
msgstr "Fokussiere den Laserkopf, um ein gutes Ergebnis zu erzielen!"

#: octoprint_mrbeam/templates/conversion_dialog.jinja2:685
#: octoprint_mrbeam/templates/conversion_dialog.jinja2:688
msgid " Learn how to do this."
msgstr "Lerne wie das geht."

#: octoprint_mrbeam/templates/conversion_dialog.jinja2:693
msgid ""
"Reminder: Never remove any components while your Mr Beam is switched on! To "
"make sure your Mr Beam is turned off, take out the key and unplug the power "
"supply."
msgstr ""
"Zur Erinnerung: Entferne niemals Komponenten, während dein Mr Beam noch "
"aktiv ist! Um sicherzustellen, dass du ihn zuvor ausgeschaltet hast, zieh "
"den Schlüssel ab und trenne ihn von der Stromquelle."

#: octoprint_mrbeam/templates/conversion_dialog.jinja2:700
msgid "Don't remind me again"
msgstr "Erinnere mich nicht mehr"

# vergessen… passt
#: octoprint_mrbeam/templates/conversion_dialog.jinja2:704
msgid "I forgot"
msgstr "vergessen…"

# custom material?
# geht es hier nun wirklich um "eigenes Material" ?
# englische version evtl ändern
#: octoprint_mrbeam/templates/conversion_dialog.jinja2:706
msgid "Move over the material"
msgstr "Über das Material fahren"

#: octoprint_mrbeam/templates/conversion_dialog.jinja2:710
msgid "It's focused!"
msgstr "Fokussiert!"

#: octoprint_mrbeam/templates/hard_refresh_overlay.jinja2:3
msgid "A 'Hard Refresh' is needed after the last Software Update"
msgstr "Nach dem letzten Software-Update ist ein „Hard Refresh” erfoderlich"

#: octoprint_mrbeam/templates/hard_refresh_overlay.jinja2:9
msgid ""
"An update has been installed on this Mr Beam. To use the new functions, the "
"user interface must be completely reloaded."
msgstr ""
"Auf dem Mr Beam wurde ein Update installiert. Um die neuen Funktionen nutzen "
"zu können muss die Benutzeroberfläche komplett neu geladen werden."

#: octoprint_mrbeam/templates/hard_refresh_overlay.jinja2:10
msgid ""
"We call this a 'Hard Refresh'. To do this, press the three keys at the same "
"time, depending on your operating system, as shown in the graphic:"
msgstr ""
"Wir nennen das einen „Hard Refresh”. Drücke dafür gleichzeitig die drei "
"Tasten, passend zu deinem Betriebssystem, wie in der Grafik dargestellt."

#: octoprint_mrbeam/templates/hard_refresh_overlay.jinja2:13
msgid "Perform the 'Hard Refresh' using the keyboard shortcut"
msgstr "Führe den „Hard Refresh” durch mittels der Tastenkombination"

#: octoprint_mrbeam/templates/hard_refresh_overlay.jinja2:14
msgid "Close this Window"
msgstr "Schließe dieses Fenster"

#: octoprint_mrbeam/templates/hard_refresh_overlay.jinja2:19
msgid ""
"I completely reloaded the software ('Hard Refresh'). Do not show this window "
"again until the next update."
msgstr ""
"Ich habe die Software komplett neu geladen („Hard Refresh”). Dieses Fenster "
"bis zum nächsten Update nicht mehr anzeigen."

#: octoprint_mrbeam/templates/hard_refresh_overlay.jinja2:24
msgid "Windows | Ctrl + Shift + R"
msgstr "Windows | Strg + Shift + R"

#: octoprint_mrbeam/templates/hard_refresh_overlay.jinja2:26
msgid "Mac | Command + Shift + R"
msgstr "Mac | Command + Shift + R"

#: octoprint_mrbeam/templates/hard_refresh_overlay.jinja2:33
msgid "Close window"
msgstr "Fenster schließen"

#: octoprint_mrbeam/templates/homing_overlay.jinja2:50
msgid "Make sure your Mr Beam is empty."
msgstr "Stelle sicher, dass Dein Mr Beam leer ist."

#: octoprint_mrbeam/templates/homing_overlay.jinja2:51
msgid ""
"Then run a homing cycle so your Mr&nbsp;Beam can detect the position of the "
"laser head."
msgstr ""
"Führe dann einen Homing-Zyklus durch, damit Dein Mr&nbsp;Beam die Position "
"des Laserkopfs erkennen kann."

#: octoprint_mrbeam/templates/calibration/user/view_corner_calibration.jinja2:21
#: octoprint_mrbeam/templates/homing_overlay.jinja2:54
msgid "Homing Cycle"
msgstr "Homing-Zyklus"

#: octoprint_mrbeam/templates/laser_job_done.jinja2:5
msgid "Laser Job Finished!"
msgstr "Laser Job abgeschlossen!"

#: octoprint_mrbeam/templates/laser_job_done.jinja2:9
msgid "Share your work and inspire others!"
msgstr "Teile deine Arbeit und inspiriere andere!"

<<<<<<< HEAD
#: octoprint_mrbeam/templates/laser_job_done.jinja2:31
msgid "By the way - Did you know?"
msgstr "Übrigens - wusstest du schon?"

#: octoprint_mrbeam/templates/laser_job_done.jinja2:57
msgid "You need a working internet connection for this forwarding to work."
msgstr ""
"Du brauchst eine aktive Internetverbindung damit diese Weiterleitung "
"funktioniert. "

#: octoprint_mrbeam/templates/laser_job_done.jinja2:61
msgid "Browse the options"
msgstr "Stöbere durch die Optionen"

#: octoprint_mrbeam/templates/laser_job_done.jinja2:62
msgid "Restock Material"
msgstr "Material nachbestellen"

#: octoprint_mrbeam/templates/laser_job_done.jinja2:71
#: octoprint_mrbeam/templates/laser_job_done.jinja2:94
msgid "Laser job duration:"
msgstr "Dauer des Laserjobs:"

#: octoprint_mrbeam/templates/laser_job_done.jinja2:73
#: octoprint_mrbeam/templates/laser_job_done.jinja2:95
msgid "Estimated:"
msgstr "Geschätzt:"

#: octoprint_mrbeam/templates/laser_job_done.jinja2:79
msgid "Repeat Job"
msgstr "Job wiederholen"

#: octoprint_mrbeam/templates/laser_job_done.jinja2:88
msgid "Air Filter run-on"
msgstr "Air Filter Nachlauf"

#: octoprint_mrbeam/templates/laser_job_done.jinja2:93
=======
#: octoprint_mrbeam/templates/laser_job_done.jinja2:30
msgid "By the way - Did you know?"
msgstr "Übrigens - wusstest du schon?"

#: octoprint_mrbeam/templates/laser_job_done.jinja2:58
msgid "You can find a variety of laser materials on our website."
msgstr "Mehr Laser-Material kannst du auf unserer Webseite im Store finden."

#: octoprint_mrbeam/templates/laser_job_done.jinja2:59
msgid "Our Material Store has the same material available for purchase."
msgstr "Unser Material Store bietet das gleiche Material zum Kauf an."

#: octoprint_mrbeam/templates/laser_job_done.jinja2:60
msgid "We have similar materials for you in our Material Store."
msgstr "Wir haben ähnliche Materialien für dich in unserem Material Store."

#: octoprint_mrbeam/templates/laser_job_done.jinja2:63
msgid "You need a working internet connection for this forwarding to work."
msgstr ""
"Du brauchst eine aktive Internetverbindung damit diese Weiterleitung "
"funktioniert. "

#: octoprint_mrbeam/templates/laser_job_done.jinja2:67
msgid "Browse the options"
msgstr "Stöbere durch die Optionen"

#: octoprint_mrbeam/templates/laser_job_done.jinja2:68
msgid "Restock Material"
msgstr "Material nachbestellen"

#: octoprint_mrbeam/templates/laser_job_done.jinja2:77
#: octoprint_mrbeam/templates/laser_job_done.jinja2:100
msgid "Laser job duration:"
msgstr "Dauer des Laserjobs:"

#: octoprint_mrbeam/templates/laser_job_done.jinja2:79
#: octoprint_mrbeam/templates/laser_job_done.jinja2:101
msgid "Estimated:"
msgstr "Geschätzt:"

#: octoprint_mrbeam/templates/laser_job_done.jinja2:85
msgid "Repeat Job"
msgstr "Job wiederholen"

#: octoprint_mrbeam/templates/laser_job_done.jinja2:94
msgid "Air Filter run-on"
msgstr "Air Filter Nachlauf"

#: octoprint_mrbeam/templates/laser_job_done.jinja2:99
>>>>>>> 7c831482
msgid ""
"Please wait a few seconds until Mr Beam cleared most of the dust particles "
"out of the working area."
msgstr ""
"Bitte warte einige Sekunden, bis Mr Beam die meisten Staubpartikel aus dem "
"Arbeitsbereich entfernt hat."

<<<<<<< HEAD
#: octoprint_mrbeam/templates/laser_job_done.jinja2:99
=======
#: octoprint_mrbeam/templates/laser_job_done.jinja2:105
>>>>>>> 7c831482
msgid "Cancel Air Filter run-on"
msgstr "Air Filter-Nachlauf abbrechen"

#: octoprint_mrbeam/templates/laserhead_changed.jinja2:4
msgid "A new Laserhead has been detected"
msgstr "Ein neuer Laserkopf wurde erkannt"

#: octoprint_mrbeam/templates/laserhead_changed.jinja2:9
msgid ""
"Your new Mr Beam dreamcut [S] Laserhead has been successfully installed."
msgstr ""
"Dein neuer Mr Beam II dreamcut [S] Laserkopf wurde erfolgreich installiert."

#: octoprint_mrbeam/templates/laserhead_changed.jinja2:10
msgid "With this Laserhead you can work now even faster."
msgstr "Mit diesem Laserkopf kannst du jetzt noch schneller arbeiten."

#: octoprint_mrbeam/templates/laserhead_changed.jinja2:11
msgid ""
"This means that we also update the default material settings to the new "
"laserhead as long it is installed to provide you the best possible support. "
"However, we do not update your custom materials, this will need your "
"personal testing and finetuning."
msgstr ""
"Das bedeutet, dass alle vorgefertigten Materialeinstellungen automatisch an "
"den neuen Laserkopf angepasst wurden. So können wir dich bestmöglich bei der "
"erfolgreichen Umsetzung deiner Projekte unterstützen. Deine mit dem "
"Vorgängermodell gespeicherten, individuellen Materialeinstellungen werden "
"allerdings nicht automatisch aktualisiert. In diesem Fall ist eine manuelle "
"Anpassung der Parameter auf den neuen Laserkopf erforderlich."

#: octoprint_mrbeam/templates/laserhead_changed.jinja2:12
msgid ""
"Read about the changes you can expect with the new and improved MrBeam II "
"dreamcut [S] Laserhead."
msgstr ""
"Erfahre alles über die Vorteile und Neuerungen, die der schnellere Laserkopf "
"Mr Beam II dreamcut [S] mit sich bringt."

#: octoprint_mrbeam/templates/laserhead_changed.jinja2:12
msgid "https://support.mr-beam.org/en/support/solutions/articles/43000640531"
msgstr "https://support.mr-beam.org/de/support/solutions/articles/43000640531"

#: octoprint_mrbeam/templates/laserhead_changed.jinja2:12
msgid "Read more"
msgstr "Mehr Informationen"

#: octoprint_mrbeam/templates/laserhead_changed.jinja2:17
#: octoprint_mrbeam/templates/quick_shape.jinja2:152
#: octoprint_mrbeam/templates/quick_text.jinja2:75
#: octoprint_mrbeam/templates/review.jinja2:56
#: octoprint_mrbeam/templates/settings/backlash_settings.jinja2:48
msgid "OK"
msgstr "OK"

# image url. do not translate/change
#: octoprint_mrbeam/templates/lasersafety_genericbody.jinja2:17
msgid "img/MrBeam_Sicherheitshinweise_EN.png"
msgstr "img/MrBeam_Sicherheitshinweise_DE.png"

# URL - do not translate/modify
#: octoprint_mrbeam/templates/lasersafety_genericbody.jinja2:18
msgid "/plugin/mrbeam/static/docs/LaserSafetyOriginalText.pdf"
msgstr "/plugin/mrbeam/static/docs/LaserSafetyOriginalText.pdf"

# Laser Safety Notes!
#: octoprint_mrbeam/templates/lasersafety_genericbody.jinja2:21
msgid ""
"Heads up! Read the following, it is very important for your and other's "
"health!"
msgstr ""
"Achtung! Um ihre eigene als auch die Gesundheit Anderer beim Betrieb des Mr "
"Beam II zu schützen, lesen sie die folgenden Hinweise sorgfältig und "
"aufmerksam durch!"

# Laser Safety Notes!
#: octoprint_mrbeam/templates/lasersafety_genericbody.jinja2:24
msgid "Laser Classification:"
msgstr "Laser-Klassifizierung:"

#: octoprint_mrbeam/templates/lasersafety_genericbody.jinja2:27
msgid ""
"Your \"Mr Beam II\", \"Mr Beam II dreamcut ready\" or \"Mr Beam II "
"dreamcut\" lasercutter is a class 1 laser device according to IEC60825. "
msgstr ""
"Ihr \"Mr Beam II\", \"Mr Beam II dreamcut ready\" oder \"Mr Beam II "
"dreamcut\" Lasercutter ist gemäß IEC60825 ein Laserprodukt der Klasse 1."

# Laser Safety Notes!
#: octoprint_mrbeam/templates/lasersafety_genericbody.jinja2:28
msgid ""
"This means that no harmful laser light can leak out from the device during "
"an intended purpose operation. "
msgstr ""
"Das bedeutet, dass bei bestimmungsgemäßem Betrieb kein schädliches "
"Laserlicht aus dem Gerät austreten kann. "

#: octoprint_mrbeam/templates/lasersafety_genericbody.jinja2:29
msgid "This is ensured by a redundant security system. "
msgstr "Dies wird durch ein redundantes Sicherheitssystem gewährleistet."

#: octoprint_mrbeam/templates/lasersafety_genericbody.jinja2:30
msgid ""
"This security system must not be manipulated or circumvented at any time."
msgstr ""
"Dieses Sicherheitssystem darf keinesfalls manipuliert oder umgangen werden."

# Laser Safety Notes!
#: octoprint_mrbeam/templates/lasersafety_genericbody.jinja2:36
msgid "Safety Advisory:"
msgstr "Sicherheitshinweise:"

# Laser Safety Notes!
#: octoprint_mrbeam/templates/lasersafety_genericbody.jinja2:38
msgid ""
"Keep the safety housing and the safety lid <strong>always</strong> in "
"excellent condition."
msgstr ""
"Halten sie das Sicherheitsgehäuse und den Sicherheitsdeckel <strong>immer</"
"strong> in einwandfreiem Zustand."

# Laser Safety Notes!umgehe
#: octoprint_mrbeam/templates/lasersafety_genericbody.jinja2:39
msgid ""
"<strong>Never</strong> modify, disable or circumvent the safety housing, "
"safety lid, safety switches or any other safety related device on your "
"lasercutter."
msgstr ""
"Verändern, deaktivieren oder umgehen sie <strong>niemals</strong> das "
"Sicherheitsgehäuse, den Sicherheitsdeckel, die Sicherheitsschalter oder "
"andere sicherheitsrelevante Vorrichtungen an ihrem Lasercutter."

# Laser Safety Notes!
#: octoprint_mrbeam/templates/lasersafety_genericbody.jinja2:40
msgid ""
"Damaged or modified devices are not allowed to use. Ask a certified service "
"engineer to repair them immediately."
msgstr ""
"Beschädigte oder modifizierte Geräte dürfen nicht verwendet werden. Bitten "
"sie einen zertifizierten Servicetechniker, diese <strong>sofort</strong> zu "
"reparieren."

# Laser Safety Notes!
#: octoprint_mrbeam/templates/lasersafety_genericbody.jinja2:41
msgid "Be <strong>always</strong> responsible regarding yourself and others."
msgstr ""
"Handeln sie <strong>immer</strong> verantwortungsbewusst gegenüber sich "
"selbst und Anderen."

# Laser Safety Notes!
#: octoprint_mrbeam/templates/lasersafety_genericbody.jinja2:42
msgid "<strong>Never</strong> leave the device unattended during operation. "
msgstr ""
"Lassen sie das Gerät während des Betriebs <strong>niemals</strong> "
"unbeaufsichtigt. "

# Laser Safety Notes!
#: octoprint_mrbeam/templates/lasersafety_genericbody.jinja2:43
msgid "<strong>Never</strong> run the device without proper exhaust system."
msgstr ""
"Betreiben sie das Gerät <strong>niemals</strong> ohne geeignete "
"Abluftfilterung bzw. Abluftanlage."

# Laser Safety Notes!
#: octoprint_mrbeam/templates/lasersafety_genericbody.jinja2:44
msgid ""
"<strong>Always</strong> vent unfiltered fumes during operation to the "
"outside."
msgstr ""
"Während des Betriebs müssen ungefilterte Dämpfe <strong>immer</strong> aus "
"dem Raum ins Freie geführt werden."

# Laser Safety Notes!
#: octoprint_mrbeam/templates/lasersafety_genericbody.jinja2:45
msgid ""
"In closed rooms it is <strong>always</strong> necessary to filter the "
"exhausted air."
msgstr ""
"Während des Betriebs in geschlossenen Räumen muss die Abluft <strong>immer</"
"strong> geeignet gefiltert werden, bevor sie wieder in den Raum gelangt."

# Laser Safety Notes!
#: octoprint_mrbeam/templates/lasersafety_genericbody.jinja2:46
msgid ""
"<strong>Never</strong> put reflecting or mirroring or flammable materials "
"under the laser."
msgstr ""
"Legen sie <strong>niemals</strong> reflektierende, spiegelnde, leicht "
"entzündliche oder explosive Materialien in den Lasercutter."

# Laser Safety Notes!
#: octoprint_mrbeam/templates/lasersafety_genericbody.jinja2:47
msgid "<strong>Never</strong> put the machine on a flammable surface."
msgstr ""
"Stellen sie die Maschine <strong>niemals</strong> auf eine leicht "
"entzündliche oder explosive Unterlage."

# Laser Safety Notes!
#: octoprint_mrbeam/templates/lasersafety_genericbody.jinja2:48
msgid ""
"It must be operated <strong>only</strong> by persons who are aware of the "
"risks and dangers of the operation."
msgstr ""
"Das Gerät darf <strong>ausschließlich</strong> von Personen bedient werden, "
"die sich der Risiken und Gefahren des Betriebs bewusst sind."

# Laser Safety Notes!
#: octoprint_mrbeam/templates/lasersafety_genericbody.jinja2:49
msgid ""
"If not operated by yourself, introduce the operating person carefully and "
"responsibly."
msgstr ""
"Wenn sie dritten Personen Zugang zum Gerät ermöglichen, stellen sie eine "
"sorgfältige und verantwortungsbewusste Einweisung, inklusive aller hier "
"aufgeführten Hinweise sicher."

# Laser Safety Notes!
#: octoprint_mrbeam/templates/lasersafety_genericbody.jinja2:50
msgid ""
"If you are connecting the lasercutter to a network ensure that you properly "
"set up the network access as well as the machine's access control. "
msgstr ""
"Ist der Lasercutter an ein Netzwerk angeschlossen, stellen Sie sicher, dass "
"der Netzwerkzugang und das Gerät selbst ausreichend gegen Missbrauch durch "
"Dritte geschützt sind. "

# Laser Safety Notes!
#: octoprint_mrbeam/templates/lasersafety_genericbody.jinja2:51
msgid ""
"Do NOT underestimate the risk of an unsecured access from the internet to "
"your lasercutter."
msgstr ""
"Unterschätzen sie <strong>nicht</strong> das Risiko eines ungesicherten "
"Zugangs aus dem Internet zu ihrem Laserschneider. Nutzen sie dazu auch den "
"Schlüsselschalter, um das Gerät bei Nichtbetrieb stromlos zu schalten."

#: octoprint_mrbeam/templates/lasersafety_genericbody.jinja2:55
#, python-format
msgid ""
"Disclaimer: Versions in other languages are a translation of the "
"%(open)soriginal German%(close)s for information purposes only. In case of "
"discrepancy, the German original will prevail."
msgstr ""
"Anmerkung: Versionen in anderen Sprachen sind eine Übersetzung des "
"%(open)sdeutschen Originals%(close)s und nur zu Informationszwecken. Im "
"Falle einer Abweichung gilt das deutsche Original."

# Laser Safety Notes!
#: octoprint_mrbeam/templates/lasersafety_genericbody.jinja2:59
msgid "By proceeding you are agreeing, that"
msgstr "Um Fortzufahren stimmen sie bitte folgenden Punkten zu"

# Laser Safety Notes!
#: octoprint_mrbeam/templates/lasersafety_genericbody.jinja2:65
msgid "I understand that laser light is potentially dangerous. "
msgstr "Ich verstehe, dass Laserlicht potenziell gefährlich ist. "

# Laser Safety Notes!
#: octoprint_mrbeam/templates/lasersafety_genericbody.jinja2:66
msgid ""
"I know that I am legally responsible for the use and also the improper use "
"of my laser cutter."
msgstr ""
"Ich weiß, dass ich rechtlich für den sachgemäßen als auch für den "
"unsachgemäßen Gebrauch meines Lasercutters verantwortlich bin."

# Laser Safety Notes!
#: octoprint_mrbeam/templates/lasersafety_genericbody.jinja2:73
msgid ""
"This lasercutter is protecting you from laser light with a safety housing, a "
"safety lid, safety electronic circuits, exhaust system and other safety "
"devices. "
msgstr ""
"Dieser Lasercutter schützt Deine Gesundheit mit einem Sicherheitsgehäuse, "
"einem Sicherheitsdeckel, Sicherheitselektronik, einem Abgassystem und "
"weiteren Sicherheitsvorrichtungen. "

# Laser Safety Notes!
#: octoprint_mrbeam/templates/lasersafety_genericbody.jinja2:74
msgid ""
"I understand that modifying, circumventing or disabling any safety related "
"device will result in insufficient protection."
msgstr ""
"Ich verstehe, dass das Ändern, Umgehen oder Deaktivieren von "
"sicherheitsrelevanten Vorrichtungen zu einem unzureichenden Schutz führt."

# Laser Safety Notes!
#: octoprint_mrbeam/templates/lasersafety_genericbody.jinja2:81
msgid ""
"I understand that I am are responsible to keep this lasercutter and all "
"attached safety devices in excellent condition."
msgstr ""
"Ich verstehe, dass ich dafür verantwortlich bin, meinen Lasercutter und alle "
"angebrachten Sicherheitsvorrichtungen in einwandfreiem Zustand zu halten."

# Laser Safety Notes!
#: octoprint_mrbeam/templates/lasersafety_genericbody.jinja2:82
msgid ""
"This may require regular inspections and immediate repairs if necessary."
msgstr ""
"Ich kümmere mich um regelmäßige Inspektionen und Wartung. Gegebenenfalls "
"leite ich eine sofortige Reparatur ein."

# Laser Safety Notes!
#: octoprint_mrbeam/templates/lasersafety_genericbody.jinja2:89
msgid "I will never leave my lasercutter unattended during operation."
msgstr ""
"Ich werde meinen Lasercutter während des Betriebs nie unbeaufsichtigt lassen."

# Laser Safety Notes!
#: octoprint_mrbeam/templates/lasersafety_genericbody.jinja2:96
msgid ""
"I am legally responsible to grant access to my laser cutter only to "
"introduced and authorized personnel."
msgstr ""
"Ich bin juristisch dafür verantwortlich, den Zugang zu meinem Lasercutter "
"nur eingewiesenen und autorisierten Personen zu gewähren."

# Laser Safety Notes!
#: octoprint_mrbeam/templates/lasersafety_genericbody.jinja2:103
msgid ""
"I have connected the lasercutter to a trustful network and ensured that only "
"authorized and introduced personnel can access it."
msgstr ""
"Ich habe den Laserschneider an ein vertrauensvolles Netzwerk angeschlossen "
"und sichergestellt, dass nur autorisierte und eingeführte Personen darauf "
"zugreifen können."

# Laser Safety Notes!
#: octoprint_mrbeam/templates/lasersafety_genericbody.jinja2:104
msgid ""
"When not using the lasercutter, I will always turn off the power and pull "
"off the key."
msgstr ""
"Wenn ich den Lasercutter nicht benutze, werde ich immer den Strom "
"ausschalten und den Schlüssel abziehen."

# Laser Safety Notes!
#: octoprint_mrbeam/templates/lasersafety_genericbody.jinja2:110
msgid ""
"If you have any concerns about laser safety or if you do not agree with the "
"conditions above don't use this software to operate any machine emitting "
"laser light."
msgstr ""
"Sollten sie Bedenken bezüglich der Lasersicherheit haben oder mit den obigen "
"Bedingungen nicht einverstanden sein, verwenden sie diese Software nicht."

# Laser Safety Notes!
#: octoprint_mrbeam/templates/lasersafety_genericbody.jinja2:114
msgid "Thank you for reading."
msgstr "Vielen Dank für Deine Aufmerksamkeit."

# Laser Safety Notes!
#: octoprint_mrbeam/templates/lasersafety_genericbody.jinja2:120
msgid "Remind me on every login."
msgstr "Erinnere mich bei jedem Login."

# Laser Safety Notes!
#: octoprint_mrbeam/templates/lasersafety_genericbody.jinja2:122
msgid "Internet connection required to take effect."
msgstr ""
"Eine Internetverbindung ist erforderlich, damit diese Einstellung übernommen "
"wird."

# Laser Safety Notes!
#: octoprint_mrbeam/templates/lasersafety_genericbody.jinja2:124
msgid ""
"If you decide to not be reminded on every login, we need to store your "
"agreement on our servers."
msgstr ""
"Wenn sie sich entscheiden, nicht bei jedem Login erinnert zu werden, müssen "
"wir ihre Zustimmung auf unseren Servern speichern."

# Laser Safety Notes!
#: octoprint_mrbeam/templates/lasersafety_genericbody.jinja2:125
msgid "This includes your login email address and technical device data."
msgstr "Dazu gehören ihre Login-Emailadresse und die technischen Gerätedaten."

# Laser Safety Notes!
#: octoprint_mrbeam/templates/lasersafety_genericbody.jinja2:127
#, python-format
msgid "Check our %(open)sprivacy statement%(close)s for details."
msgstr ""
"Weitere Informationen finden sie in unserer "
"%(open)sDatenschutzerklärung%(close)s."

#: octoprint_mrbeam/templates/lasersafety_standalone.jinja2:4
#: octoprint_mrbeam/templates/mrbeam_ui_index.jinja2:97
#: octoprint_mrbeam/templates/wizard/wizard_lasersafety.jinja2:3
msgid "Laser Safety"
msgstr "Lasersicherheit"

# Laser Safety Notes!
#: octoprint_mrbeam/templates/lasersafety_standalone.jinja2:14
msgid "I do fully understand and agree!"
msgstr "Ich verstehe und stimme zu!"

#: octoprint_mrbeam/templates/loading_overlay.jinja2:191
msgid "beamOS is starting..."
msgstr "beamOS startet..."

#: octoprint_mrbeam/templates/loading_overlay.jinja2:204
msgid ""
"Not loading?<br />Try a full reload by pressing <strong>command + shift + r</"
"strong>"
msgstr ""
"Lädt nicht?<br />Versuche einen vollständigen Reload, indem Du <strong>Cmd + "
"Feststelltaste + r</strong> drückst."

#: octoprint_mrbeam/templates/loading_overlay.jinja2:207
msgid ""
"Not loading?<br />Try a full reload by pressing <strong>Ctrl + SHIFT + R</"
"strong>"
msgstr ""
"Läd nicht?<br />Versuche einen vollständigen Reload, indem Du <strong>Ctrl + "
"UMSCHALT + R</strong> drückst."

#: octoprint_mrbeam/templates/loading_overlay.jinja2:210
msgid "Not loading?<br />Try to reload the page."
msgstr "Läd nicht?<br />Versuche die Seite neu zu laden."

#: octoprint_mrbeam/templates/loading_overlay.jinja2:213
msgid "Something went wrong"
msgstr "Etwas ist schief gelaufen"

# Serial number
#: octoprint_mrbeam/templates/loading_overlay.jinja2:222
#: octoprint_mrbeam/templates/tab_workingarea.jinja2:970
msgid "Serial"
msgstr "Seriennummer"

#: octoprint_mrbeam/templates/loading_overlay.jinja2:223
#: octoprint_mrbeam/templates/loginscreen_viewmodel.jinja2:13
#: octoprint_mrbeam/templates/tab_workingarea.jinja2:971
msgid "Mr Beam Name"
msgstr "Mr Beam Name"

#: octoprint_mrbeam/templates/loginscreen_viewmodel.jinja2:5
#: octoprint_mrbeam/templates/loginscreen_viewmodel.jinja2:51
msgid "Login"
msgstr "Anmelden"

#: octoprint_mrbeam/templates/loginscreen_viewmodel.jinja2:26
#: octoprint_mrbeam/templates/loginscreen_viewmodel.jinja2:28
#: octoprint_mrbeam/templates/wizard/wizard_acl.jinja2:26
msgid "Password"
msgstr "Passwort"

#: octoprint_mrbeam/templates/loginscreen_viewmodel.jinja2:34
msgid "Remember me"
msgstr "Angemeldet bleiben"

#: octoprint_mrbeam/templates/loginscreen_viewmodel.jinja2:39
#: octoprint_mrbeam/templates/loginscreen_viewmodel.jinja2:43
#, python-format
msgid "Forgot your password? Contact %(tag_open)sMr Beam Support%(tag_close)s."
msgstr ""
"Passwort vergessen? Kontaktiere %(tag_open)sMr Beam Support%(tag_close)s."

#: octoprint_mrbeam/templates/loginscreen_viewmodel.jinja2:57
msgid "Access Control"
msgstr "Zugriffskontrolle"

#: octoprint_mrbeam/templates/loginscreen_viewmodel.jinja2:58
msgid ""
"For security reasons, you can only use your Mr Beam after logging in with a "
"user account."
msgstr ""
"Aus Sicherheitsgründen kannst Du Deinen Mr Beam nur nach Anmeldung mit einem "
"Benutzerkonto nutzen."

#: octoprint_mrbeam/templates/loginscreen_viewmodel.jinja2:59
#: octoprint_mrbeam/templates/loginscreen_viewmodel.jinja2:65
msgid "Please remember your access data!"
msgstr "Bitte merke dir Deine Zugangsdaten gut!"

#: octoprint_mrbeam/templates/loginscreen_viewmodel.jinja2:60
#: octoprint_mrbeam/templates/loginscreen_viewmodel.jinja2:66
#, python-format
msgid ""
"If you forget your access information, you'll need to contact the Mr Beam "
"Support Team to reset your device.\n"
"        You can find more about this in our %(tag_open)sKnowledge "
"Base%(tag_close)s."
msgstr ""
"Solltest Du Deine Zugangsdaten einmal vergessen haben, kannst Du das Mr Beam "
"Support Team kontaktieren um Dein Gerät zurückzusetzen. Mehr dazu findest Du "
"in der %(tag_open)sKnowledge Base%(tag_close)s."

#: octoprint_mrbeam/templates/mrbeam_doc_translation_placeholders.jinja2:2
msgid "Quickstart Guide"
msgstr "Quickstart Guide"

#: octoprint_mrbeam/templates/mrbeam_doc_translation_placeholders.jinja2:3
msgid "User Manual"
msgstr "Betriebsanleitung"

#: octoprint_mrbeam/templates/mrbeam_ui_index.jinja2:43
msgid "Mr Beam Logo"
msgstr "Mr Beam Logo"

#: octoprint_mrbeam/templates/mrbeam_ui_index.jinja2:51
msgid "working area"
msgstr "arbeitsbereich"

#: octoprint_mrbeam/templates/mrbeam_ui_index.jinja2:53
msgid "design library"
msgstr "designbibliothek"

# tab title
#: octoprint_mrbeam/templates/mrbeam_ui_index.jinja2:54
msgid "design store"
msgstr "design-store"

#: octoprint_mrbeam/templates/mrbeam_ui_index.jinja2:56
msgid "material store"
msgstr "material-store"

# tab headline (old mr beam I)
#: octoprint_mrbeam/templates/mrbeam_ui_index.jinja2:59
msgid "focus"
msgstr "fokus"

#: octoprint_mrbeam/templates/mrbeam_ui_index.jinja2:63
msgid "terminal"
msgstr "terminal"

#: octoprint_mrbeam/templates/mrbeam_ui_index.jinja2:95
#: octoprint_mrbeam/templates/settings/camera_settings.jinja2:111
msgid "Settings"
msgstr "Einstellungen"

#: octoprint_mrbeam/templates/mrbeam_ui_index.jinja2:100
msgid "Fullscreen"
msgstr "Vollbild"

#: octoprint_mrbeam/templates/mrbeam_ui_index.jinja2:101
msgid "Exit Fullscreen"
msgstr "Vollbild verlassen"

#: octoprint_mrbeam/templates/mrbeam_ui_index.jinja2:108
#: octoprint_mrbeam/templates/support_standalone.jinja2:5
msgid "Support"
msgstr "Support"

# feststehender Begriff
#: octoprint_mrbeam/templates/mrbeam_ui_index.jinja2:110
msgid "Find my Mr Beam"
msgstr "Find my Mr Beam"

#: octoprint_mrbeam/templates/mrbeam_ui_index.jinja2:153
msgid "Version"
msgstr "Version"

#: octoprint_mrbeam/templates/mrbeam_ui_index.jinja2:156
msgid "Homepage"
msgstr "Startseite"

#: octoprint_mrbeam/templates/mrbeam_ui_index.jinja2:157
msgid "Sourcecode"
msgstr "Sourcecode"

#: octoprint_mrbeam/templates/mrbeam_ui_index.jinja2:158
msgid "Documentation"
msgstr "Dokumentation"

#: octoprint_mrbeam/templates/mrbeam_ui_index.jinja2:159
msgid "Bugs and Requests"
msgstr "Fehler und Anfragen"

#: octoprint_mrbeam/templates/quick_shape.jinja2:4
msgid "Quick Shape"
msgstr "Quick Form"

#: octoprint_mrbeam/templates/quick_shape.jinja2:34
#: octoprint_mrbeam/templates/quick_shape.jinja2:78
msgid "Corners"
msgstr "Ecken"

#: octoprint_mrbeam/templates/quick_shape.jinja2:84
msgid "Sharpness"
msgstr "Schärfe"

#: octoprint_mrbeam/templates/quick_shape.jinja2:121
#: octoprint_mrbeam/templates/quick_text.jinja2:19
msgid "Line Color"
msgstr "Linienfarbe"

#: octoprint_mrbeam/templates/quick_shape.jinja2:136
#: octoprint_mrbeam/templates/quick_text.jinja2:32
msgid "Fill Color"
msgstr "Füllfarbe"

#: octoprint_mrbeam/templates/quick_text.jinja2:8
msgid "QuickText..."
msgstr "QuickText..."

#: octoprint_mrbeam/templates/quick_text.jinja2:11
msgid "Previous Font"
msgstr "Vorherige Schriftart"

#: octoprint_mrbeam/templates/quick_text.jinja2:11
#: octoprint_mrbeam/templates/quick_text.jinja2:13
msgid "Aa"
msgstr "Aa"

#: octoprint_mrbeam/templates/quick_text.jinja2:13
msgid "Next Font"
msgstr "Nächste Schriftart"

#: octoprint_mrbeam/templates/quick_text.jinja2:46
msgid "Baseline"
msgstr "Grundlinie"

#: octoprint_mrbeam/templates/quick_text.jinja2:63
msgid "outside"
msgstr "außerhalb"

#: octoprint_mrbeam/templates/quick_text.jinja2:65
msgid "inside"
msgstr "innenhalb"

#: octoprint_mrbeam/templates/ready_to_laser.jinja2:6
msgid "Ready To Laser?"
msgstr "Bereit zum Lasern?"

#: octoprint_mrbeam/templates/ready_to_laser.jinja2:7
#: octoprint_mrbeam/templates/tab_workingarea.jinja2:62
msgid "Pause"
msgstr "Pause"

#: octoprint_mrbeam/templates/ready_to_laser.jinja2:13
msgid "Can not detect air filter system. Is it plugged in?"
msgstr "Kann das Air Filter System nicht erkennen. Ist es angeschlossen?"

#: octoprint_mrbeam/templates/ready_to_laser.jinja2:14
msgid "Please close the lid completely before we can proceed."
msgstr "Bitte schließe den Deckel vollständig, bevor wir fortfahren können."

#: octoprint_mrbeam/templates/ready_to_laser.jinja2:15
msgid "Everything is ready to go."
msgstr "Alles ist startklar."

#: octoprint_mrbeam/templates/ready_to_laser.jinja2:16
msgid "Estimated duration"
msgstr "Geschätzte Dauer"

#: octoprint_mrbeam/templates/ready_to_laser.jinja2:21
msgid "cancel"
msgstr "abbrechen"

#: octoprint_mrbeam/templates/ready_to_laser.jinja2:22
#: octoprint_mrbeam/templates/ready_to_laser.jinja2:54
msgid "Cancel Laser Job"
msgstr "Laserjob abbrechen"

#: octoprint_mrbeam/templates/ready_to_laser.jinja2:23
msgid "Plug in air filter system"
msgstr "Air Filter System anschließen"

#: octoprint_mrbeam/templates/ready_to_laser.jinja2:24
#: octoprint_mrbeam/templates/ready_to_laser.jinja2:55
msgid "Close the lid"
msgstr "Schließe den Deckel"

#: octoprint_mrbeam/templates/ready_to_laser.jinja2:26
msgid "Press the button to start"
msgstr "Drücke den Startknopf, um zu starten"

#: octoprint_mrbeam/templates/ready_to_laser.jinja2:29
msgid "Press the button to continue"
msgstr "Drücke den Startknopf, um fortzufahren"

#: octoprint_mrbeam/templates/ready_to_laser.jinja2:38
msgid "Cooling"
msgstr "Abkühlen"

#: octoprint_mrbeam/templates/ready_to_laser.jinja2:43
msgid ""
"Mr Beam is pausing for a cooling break. The laser job will resume as soon as "
"possible."
msgstr ""
"Mr Beam macht eine Kühlpause. Der Laserjob wird so bald wie möglich "
"fortgesetzt."

#: octoprint_mrbeam/templates/ready_to_laser.jinja2:44
msgid ""
"If cooling pauses occur regularly, please clean your laser head. If you have "
"just cleaned the laser head, please check if it is reassembled correctly."
msgstr ""
"Sollten die Kühlpausen häufiger auftreten, reinige bitte deinen Laserkopf. "
"Falls du den Laserkopf gerade gereinigt hast, überprüfe, ob dieser wieder "
"richtig zusammengebaut ist."

#: octoprint_mrbeam/templates/ready_to_laser.jinja2:46
#: octoprint_mrbeam/templates/ready_to_laser.jinja2:49
#, python-format
msgid ""
"For more information, please have a look at our article on "
"%(opening_tag)scooling pauses%(closing_tag)s."
msgstr ""
"Weitere Informationen findest Du in diesem %(opening_tag)sKnowledge Base-"
"Artikel%(closing_tag)s"

#: octoprint_mrbeam/templates/ready_to_laser.jinja2:56
msgid "Please wait"
msgstr "Bitte warten"

#: octoprint_mrbeam/templates/review.jinja2:5
msgid "How likely are you to recommend Mr Beam to a friend or colleague?"
msgstr ""
"Wie wahrscheinlich ist es, dass Du Mr Beam an einen Freund oder Kollegen "
"weiterempfehlst?"

#: octoprint_mrbeam/templates/review.jinja2:8
msgid "Not at all likely"
msgstr "Überhaupt nicht wahrscheinlich"

#: octoprint_mrbeam/templates/review.jinja2:19
msgid "Extremely likely"
msgstr "Sehr wahrscheinlich"

# Laser Safety Notes!
#: octoprint_mrbeam/templates/review.jinja2:23
#: octoprint_mrbeam/templates/review.jinja2:36
#: octoprint_mrbeam/templates/review.jinja2:44
msgid "Thank you for your response."
msgstr "Vielen Dank für deine Antwort."

#: octoprint_mrbeam/templates/review.jinja2:26
msgid "Help us by explaining your score..."
msgstr "Hilf uns mit einer Erklärung zu deiner Bewertung…"

#: octoprint_mrbeam/templates/review.jinja2:30
msgid "Phone or email: (optional)"
msgstr "Telefon oder E-Mail: (optional)"

#: octoprint_mrbeam/templates/review.jinja2:31
msgid "If it's ok to contact you about your feedback."
msgstr "Wenn es Ok ist, dich zu deinem Feedback zu kontaktieren."

#: octoprint_mrbeam/templates/review.jinja2:37
#, python-format
msgid ""
"Positive reviews from awesome customers like you help others to feel "
"confident about choosing Mr Beam too. <br />Could you take 60 seconds to go "
"to the %(opening_tag)sMr Beam Store%(closing_tag)s and share your happy "
"experiences?"
msgstr ""
"Positive Bewertungen von großartigen Kunden wie dir helfen anderen, sich "
"ebenfalls für Mr Beam zu entscheiden. <br />Bitte nimm dir 60 Sekunden Zeit, "
"um auf %(opening_tag)sMr Beam Store%(closing_tag)s zu gehen und dort deine "
"guten Erfahrungen zu teilen!"

#: octoprint_mrbeam/templates/review.jinja2:40
msgid "We will be forever grateful. Thank you in advance for helping us out!"
msgstr "Vielen lieben Dank im Voraus für deine Unterstützung!"

#: octoprint_mrbeam/templates/review.jinja2:41
#: octoprint_mrbeam/templates/review.jinja2:49
msgid "Your Mr Beam team"
msgstr "Dein Mr Beam Team"

#: octoprint_mrbeam/templates/review.jinja2:45
msgid "Did you know:"
msgstr "Wusstest du schon:"

#: octoprint_mrbeam/templates/review.jinja2:46
msgid ""
"We have a great online support portal with lots of helpful articles to help "
"out with common problems. There you can also find tips on what materials to "
"use or how to create designs and more. And of course you can reach our "
"friendly support team at any time by writing us a ticket."
msgstr ""
"Wir haben ein super Online-Support-Portal mit vielen hilfreichen Artikeln, "
"die bei häufigen Problemen weiterhelfen. Dort findest du auch Tipps, welche "
"Materialien du verwenden solltest oder wie du Designs erstellen kannst und "
"mehr. Und natürlich kannst du auch unser freundliches Support-Team jederzeit "
"erreichen, indem du uns ein Ticket schreibst."

# Settings > About Screen
#: octoprint_mrbeam/templates/review.jinja2:47
msgid "Go to the Mr Beam Support Portal"
msgstr "Zum Mr Beam Support Portal"

#: octoprint_mrbeam/templates/review.jinja2:54
msgid "Don't ask me again"
msgstr "Frage mich nicht mehr"

# Terminal GCode Reference
#: octoprint_mrbeam/templates/review.jinja2:55
#: octoprint_mrbeam/templates/tab_terminal.jinja2:149
#: octoprint_mrbeam/templates/tab_workingarea.jinja2:236
msgid "Send"
msgstr "Senden"

#: octoprint_mrbeam/templates/settings.jinja2:5
msgid "OctoPrint Settings"
msgstr "OctoPrint Einstellungen"

# don’t change the link
#: octoprint_mrbeam/templates/software_channel_selector.jinja2:2
msgid "https://mr-beam.org/software-update-stick/"
msgstr "https://mr-beam.org/software-update-stick/"

# Settings > About Screen
#: octoprint_mrbeam/templates/software_channel_selector.jinja2:5
msgid "Software Channel"
msgstr "Software-Kanal"

# Settings > About Screen
#: octoprint_mrbeam/templates/software_channel_selector.jinja2:9
msgid "Stable Channel"
msgstr "Stabiler Kanal"

#: octoprint_mrbeam/templates/software_channel_selector.jinja2:10
msgid ""
"Use the most stable software for your Mr&nbsp;Beam. You will only get "
"notified about officially released and well tested software updates."
msgstr ""
"Verwende die stabilste Software für Deinen Mr&nbsp;Beam. Du wirst nur über "
"offiziell freigegebene und gut getestete Software-Updates benachrichtigt."

#: octoprint_mrbeam/templates/software_channel_selector.jinja2:11
#, python-format
msgid ""
"You can also download the latest STABLE software update via "
"%(opening_tag)sthis link%(closing_tag)s and update your Mr&nbsp;Beam per USB "
"stick."
msgstr ""
"Du kannst auch das neueste STABLE-Software-Update unter "
"%(opening_tag)sdiesem Link%(closing_tag)s herunterladen und Deinen Mr&nbsp;"
"Beam per USB-Stick aktualisieren."

# Settings > About Screen
#: octoprint_mrbeam/templates/software_channel_selector.jinja2:17
msgid "Beta Channel"
msgstr "Beta-Kanal"

#: octoprint_mrbeam/templates/software_channel_selector.jinja2:18
msgid ""
"Get the latest Mr&nbsp;Beam development! In this channel you can try the "
"newest features even before they are officially released, with more frequent "
"updates. Use this if you are curious, you can always switch back to the "
"stable channel if you experience errors."
msgstr ""
"Teste die neueste Mr&nbsp;Beam Entwicklung! In diesem Kanal kannst Du die "
"neuesten Funktionen ausprobieren, noch bevor sie offiziell veröffentlicht "
"werden. Es gibt öfters Updates. Wähle diesen Kanal, wenn Du neugierig bist - "
"Du kannst jederzeit zum Stabilen Kanal zurückkehren, wenn Du auf Probleme "
"stößt."

#: octoprint_mrbeam/templates/software_channel_selector.jinja2:20
#, python-format
msgid "Find out %(link_open)swhat's new in the beta channel.%(link_close)s"
msgstr "Was gibt es %(link_open)sNeues im Beta-Kanal%(link_close)s?"

#: octoprint_mrbeam/templates/support_genericbody.jinja2:21
#, python-format
msgid ""
"Check our %(a_strong_open)sYoutube channel%(a_strong_close)s to find "
"tutorials and practical tips for you."
msgstr ""
"Besuche unseren %(a_strong_open)sYouTube-Kanal%(a_strong_close)s, um Dir "
"Video-Tutorials und mehr anzuschauen."

#: octoprint_mrbeam/templates/support_genericbody.jinja2:23
#, python-format
msgid ""
"Do you want to know what to do if you need help? Visit our "
"%(a_strong_open)sKnowledge Base%(a_strong_close)s"
msgstr ""
"Und was ist, wenn Du einmal etwas Hilfe brauchst? Besuche unsere "
"%(a_strong_open)sKnowledge Base%(a_strong_close)s"

#: octoprint_mrbeam/templates/support_genericbody.jinja2:26
#, python-format
msgid ""
"Let's take a %(a_strong_open)sguided tour%(a_strong_close)s together to get "
"your first laser job done."
msgstr ""
"Mache eine %(a_strong_open)sgeführte Tour%(a_strong_close)s, um Deinen "
"ersten Laserjob zu meistern."

#: octoprint_mrbeam/templates/tab_designlib.jinja2:15
msgid "selected"
msgstr "ausgewählt"

#: octoprint_mrbeam/templates/tab_designlib.jinja2:17
msgid "Total size"
msgstr "Gesamtgröße"

#: octoprint_mrbeam/templates/tab_designlib.jinja2:21
msgid "Delete Selection"
msgstr "Auswahl löschen"

#: octoprint_mrbeam/templates/tab_designlib.jinja2:22
msgid "Unselect all"
msgstr "Alles abwählen"

#: octoprint_mrbeam/templates/tab_designlib.jinja2:32
msgid "Sort"
msgstr "Sortieren"

# Settings > About Screen
#: octoprint_mrbeam/templates/settings/about_settings.jinja2:13
#: octoprint_mrbeam/templates/tab_designlib.jinja2:35
msgid "Name"
msgstr "Name"

#: octoprint_mrbeam/templates/tab_designlib.jinja2:35
#: octoprint_mrbeam/templates/wizard/wizard_wifi.jinja2:38
msgid "ascending"
msgstr "aufsteigend"

#: octoprint_mrbeam/templates/tab_designlib.jinja2:39
msgid "Upload date"
msgstr "Hochladedatum"

#: octoprint_mrbeam/templates/tab_designlib.jinja2:39
#: octoprint_mrbeam/templates/tab_designlib.jinja2:43
#: octoprint_mrbeam/templates/wizard/wizard_wifi.jinja2:38
msgid "descending"
msgstr "absteigend"

#: octoprint_mrbeam/templates/tab_designlib.jinja2:43
msgid "File size"
msgstr "Dateigröße"

#: octoprint_mrbeam/templates/tab_designlib.jinja2:46
msgid "Filter"
msgstr "Filter"

#: octoprint_mrbeam/templates/tab_designlib.jinja2:49
msgid "Design files"
msgstr "Design-Dateien"

#: octoprint_mrbeam/templates/tab_designlib.jinja2:53
msgid "GCode files"
msgstr "GCode-Dateien"

#: octoprint_mrbeam/templates/tab_designlib.jinja2:57
msgid "Recent jobs"
msgstr "Letzte Jobs"

#: octoprint_mrbeam/templates/tab_designlib.jinja2:61
msgid "Free"
msgstr "Kostenlos"

#: octoprint_mrbeam/templates/tab_designlib.jinja2:68
msgid "Upload"
msgstr "Hochladen"

#: octoprint_mrbeam/templates/tab_designlib.jinja2:73
msgid "Photo"
msgstr "Foto"

#: octoprint_mrbeam/templates/tab_designlib.jinja2:80
msgid "Hint: You can also drag and drop files on this page to upload them."
msgstr ""
"Hinweis: Du kannst auch Dateien auf dieser Seite per Drag & Drop hochladen."

#: octoprint_mrbeam/templates/tab_designlib.jinja2:93
msgid "Currently in"
msgstr "Derzeit in"

#: octoprint_mrbeam/templates/tab_designlib.jinja2:98
msgid "Add Folder"
msgstr "Ordner hinzufügen"

#: octoprint_mrbeam/templates/tab_designlib.jinja2:129
#: octoprint_mrbeam/templates/tab_designlib.jinja2:161
#: octoprint_mrbeam/templates/tab_designlib.jinja2:193
#: octoprint_mrbeam/templates/tab_designlib.jinja2:220
#: octoprint_mrbeam/templates/tab_designlib.jinja2:252
msgid "Download"
msgstr "Download"

#: octoprint_mrbeam/templates/tab_designlib.jinja2:132
#: octoprint_mrbeam/templates/tab_designlib.jinja2:164
#: octoprint_mrbeam/templates/tab_designlib.jinja2:196
#: octoprint_mrbeam/templates/tab_designlib.jinja2:223
#: octoprint_mrbeam/templates/tab_designlib.jinja2:255
#: octoprint_mrbeam/templates/tab_designlib.jinja2:286
#: octoprint_mrbeam/templates/tab_workingarea.jinja2:336
#: octoprint_mrbeam/templates/tab_workingarea.jinja2:355
#: octoprint_mrbeam/templates/tab_workingarea.jinja2:462
#: octoprint_mrbeam/templates/tab_workingarea.jinja2:661
#: octoprint_mrbeam/templates/tab_workingarea.jinja2:749
msgid "Remove"
msgstr "Entfernen"

#: octoprint_mrbeam/templates/tab_designlib.jinja2:135
#: octoprint_mrbeam/templates/tab_designlib.jinja2:167
#: octoprint_mrbeam/templates/tab_designlib.jinja2:226
#: octoprint_mrbeam/templates/tab_designlib.jinja2:258
msgid "Uploaded"
msgstr "Hochgeladen"

#: octoprint_mrbeam/templates/tab_designlib.jinja2:136
#: octoprint_mrbeam/templates/tab_designlib.jinja2:168
#: octoprint_mrbeam/templates/tab_designlib.jinja2:200
#: octoprint_mrbeam/templates/tab_designlib.jinja2:227
#: octoprint_mrbeam/templates/tab_designlib.jinja2:259
msgid "Size"
msgstr "Größe"

#: octoprint_mrbeam/templates/tab_designlib.jinja2:199
msgid "Created at"
msgstr "Erstellt am"

#: octoprint_mrbeam/templates/tab_designlib.jinja2:291
msgid "Internal"
msgstr "Intern"

#: octoprint_mrbeam/templates/tab_messages.jinja2:6
msgid "Messages From Mr Beam"
msgstr "Nachrichten von Mr Beam"

#: octoprint_mrbeam/templates/tab_messages.jinja2:20
msgid "No Messages selected"
msgstr "Keine Nachricht ausgewählt"

# Filters fmessages in the terminal
#: octoprint_mrbeam/templates/tab_terminal.jinja2:9
msgid "Terminal filters"
msgstr "Terminal-Filter"

# Terminal GCode Reference
#: octoprint_mrbeam/templates/tab_terminal.jinja2:26
msgid "GCode reference"
msgstr "GCode-Referenz"

# Terminal GCode Reference
#: octoprint_mrbeam/templates/tab_terminal.jinja2:34
msgid "rapid position move"
msgstr "schnelle Positionsbewegung"

# Terminal GCode Reference
#: octoprint_mrbeam/templates/tab_terminal.jinja2:35
#: octoprint_mrbeam/templates/tab_terminal.jinja2:53
#: octoprint_mrbeam/templates/tab_terminal.jinja2:59
#: octoprint_mrbeam/templates/tab_terminal.jinja2:65
#: octoprint_mrbeam/templates/tab_terminal.jinja2:77
#: octoprint_mrbeam/templates/tab_terminal.jinja2:83
#: octoprint_mrbeam/templates/tab_terminal.jinja2:101
#: octoprint_mrbeam/templates/tab_terminal.jinja2:107
#: octoprint_mrbeam/templates/tab_terminal.jinja2:113
#: octoprint_mrbeam/templates/tab_terminal.jinja2:119
#: octoprint_mrbeam/templates/tab_terminal.jinja2:125
#: octoprint_mrbeam/templates/tab_terminal.jinja2:131
#: octoprint_mrbeam/templates/tab_terminal.jinja2:137
msgid "parameters:"
msgstr "Parameter:"

# Terminal GCode Reference
#: octoprint_mrbeam/templates/tab_terminal.jinja2:36
#: octoprint_mrbeam/templates/tab_terminal.jinja2:42
#: octoprint_mrbeam/templates/tab_terminal.jinja2:48
#: octoprint_mrbeam/templates/tab_terminal.jinja2:54
#: octoprint_mrbeam/templates/tab_terminal.jinja2:60
#: octoprint_mrbeam/templates/tab_terminal.jinja2:66
#: octoprint_mrbeam/templates/tab_terminal.jinja2:72
#: octoprint_mrbeam/templates/tab_terminal.jinja2:78
#: octoprint_mrbeam/templates/tab_terminal.jinja2:84
#: octoprint_mrbeam/templates/tab_terminal.jinja2:102
#: octoprint_mrbeam/templates/tab_terminal.jinja2:108
#: octoprint_mrbeam/templates/tab_terminal.jinja2:114
#: octoprint_mrbeam/templates/tab_terminal.jinja2:120
#: octoprint_mrbeam/templates/tab_terminal.jinja2:126
#: octoprint_mrbeam/templates/tab_terminal.jinja2:132
#: octoprint_mrbeam/templates/tab_terminal.jinja2:138
msgid "example:"
msgstr "Beispiel:"

# Terminal GCode Reference
#: octoprint_mrbeam/templates/tab_terminal.jinja2:40
msgid "set feedrate for"
msgstr "Geschwindigkeit einstellen für"

# Terminal GCode Reference
#: octoprint_mrbeam/templates/tab_terminal.jinja2:41
msgid "parameters: value"
msgstr "Parameter: Wert"

#: octoprint_mrbeam/templates/tab_terminal.jinja2:46
msgid "set laser intensity for"
msgstr "Legt die Intensität des Lasers fest."

# Terminal GCode Reference
#: octoprint_mrbeam/templates/tab_terminal.jinja2:47
msgid "parameters: value 0-1300"
msgstr "Parameter: Wert 0-1300"

# work move=?
# Arbeitsschritt
# Arbeitszug
# Arbeitsbewegung
#: octoprint_mrbeam/templates/tab_terminal.jinja2:52
msgid "work move, line"
msgstr "Arbeitsbewegung, Linie"

# work move=?
# Arbeitsschritt
# Arbeitszug
# Arbeitsbewegung
#: octoprint_mrbeam/templates/tab_terminal.jinja2:58
msgid "work move, arc clockwise"
msgstr "Arbeitsbewegung, Bogen im Uhrzeigersinn"

# work move=?
# Arbeitsschritt
# Arbeitszug
# Arbeitsbewegung
#: octoprint_mrbeam/templates/tab_terminal.jinja2:64
msgid "work move, arc counterclockwise"
msgstr "Arbeitsbewegung, Bogen gegen den Uhrzeigersinn"

#: octoprint_mrbeam/templates/tab_terminal.jinja2:70
msgid "dwell, pasue"
msgstr "Verweilen, Pause"

# Terminal GCode Reference
#: octoprint_mrbeam/templates/tab_terminal.jinja2:71
msgid "parameters: value in seconds"
msgstr "Parameter: Wert in Sekunden"

# Terminal GCode Reference
#: octoprint_mrbeam/templates/tab_terminal.jinja2:76
msgid "laser on"
msgstr "Laser an"

# Terminal GCode Reference
#: octoprint_mrbeam/templates/tab_terminal.jinja2:82
msgid "laser off"
msgstr "Laser aus"

#: octoprint_mrbeam/templates/tab_terminal.jinja2:100
msgid "compressor state (dreamcut only)"
msgstr "Kompressor-Status (nur dreamcut)"

# Terminal GCode Reference
#: octoprint_mrbeam/templates/tab_terminal.jinja2:106
msgid "machine off"
msgstr "Gerät aus"

# Terminal GCode Reference
#: octoprint_mrbeam/templates/tab_terminal.jinja2:112
msgid "absolute coordinate mode"
msgstr "absoluter Koordinatenmodus"

# Terminal GCode Reference
#: octoprint_mrbeam/templates/tab_terminal.jinja2:118
msgid "relative coordinate mode"
msgstr "relativer Koordinatenmodus"

# Terminal GCode Reference
#: octoprint_mrbeam/templates/tab_terminal.jinja2:124
msgid "set coordinate origin"
msgstr "Koordinatenursprung setzen"

# Terminal GCode Reference
#: octoprint_mrbeam/templates/tab_terminal.jinja2:130
msgid "set units to inches"
msgstr "Einheiten auf Zoll einstellen"

# Terminal GCode Reference
#: octoprint_mrbeam/templates/tab_terminal.jinja2:136
msgid "set units to millimeters"
msgstr "Einheiten auf Millimeter einstellen"

#: octoprint_mrbeam/templates/tab_workingarea.jinja2:9
msgid "State"
msgstr "Status"

# Settings > About Screen
#: octoprint_mrbeam/templates/tab_workingarea.jinja2:10
msgid "Mr Beam's current state"
msgstr "Status Deines Mr Beams"

#: octoprint_mrbeam/templates/tab_workingarea.jinja2:13
msgid "Your current Internet connection state"
msgstr "Dein aktueller Internet-Verbindungsstatus"

#: octoprint_mrbeam/templates/tab_workingarea.jinja2:15
msgid "Online"
msgstr "Online"

#: octoprint_mrbeam/templates/tab_workingarea.jinja2:16
msgid "Offline"
msgstr "Offline"

#: octoprint_mrbeam/templates/tab_workingarea.jinja2:26
#: octoprint_mrbeam/templates/tab_workingarea.jinja2:314
msgid "File"
msgstr "Datei"

#: octoprint_mrbeam/templates/tab_workingarea.jinja2:27
msgid "Timelapse"
msgstr "Zeitraffer"

#: octoprint_mrbeam/templates/tab_workingarea.jinja2:28
msgid "Approx. Total Job Time"
msgstr "Ungefähre Gesamtauftragsdauer"

#: octoprint_mrbeam/templates/tab_workingarea.jinja2:33
msgid "Laser Time:"
msgstr "Laserdauer:"

#: octoprint_mrbeam/templates/tab_workingarea.jinja2:42
msgid "Processed"
msgstr "Verarbeitet"

#: octoprint_mrbeam/templates/tab_workingarea.jinja2:47
msgid "Print Time"
msgstr "Druckzeit"

#: octoprint_mrbeam/templates/tab_workingarea.jinja2:48
msgid "Print Time Left"
msgstr "Druckzeit links"

#: octoprint_mrbeam/templates/tab_workingarea.jinja2:57
msgid "Laser"
msgstr "Laser"

#: octoprint_mrbeam/templates/tab_workingarea.jinja2:63
msgid "Paused"
msgstr "Pausiert"

#: octoprint_mrbeam/templates/tab_workingarea.jinja2:75
msgid "Firmware update in progress"
msgstr "Firmware-Aktualisierung läuft"

#: octoprint_mrbeam/templates/tab_workingarea.jinja2:80
msgid "Do not power off the machine during the flashing process."
msgstr "Schalte das Gerät während des Aktualisierungsprozess nicht aus."

#: octoprint_mrbeam/templates/tab_workingarea.jinja2:85
msgid "Position"
msgstr "Position"

#: octoprint_mrbeam/templates/tab_workingarea.jinja2:96
msgid "XY-Axes"
msgstr "XY-Achsen"

#: octoprint_mrbeam/templates/tab_workingarea.jinja2:112
msgid "Z-Axis"
msgstr "Z-Achse"

#: octoprint_mrbeam/templates/tab_workingarea.jinja2:126
msgid "Jog distance:"
msgstr "Jog-Distanz:"

#: octoprint_mrbeam/templates/tab_workingarea.jinja2:146
msgid "Object Height"
msgstr "Objekt-Höhe"

#: octoprint_mrbeam/templates/tab_workingarea.jinja2:154
msgid ""
"Set the height of the surface above the bottom for the camera preview to be "
"accurate:"
msgstr ""
"Stelle die Höhe der Oberfläche über dem Boden ein, damit die Kameravorschau "
"genau ist:"

#: octoprint_mrbeam/templates/tab_workingarea.jinja2:174
msgid "Preview"
msgstr "Vorschau"

#: octoprint_mrbeam/templates/tab_workingarea.jinja2:188
msgid "Preview not accurate:"
msgstr "Vorschau nicht genau:"

#: octoprint_mrbeam/templates/tab_workingarea.jinja2:189
msgid ""
"The preview camera image might not be completely accurate.\n"
"                                                                Make sure "
"that all four markers are visible."
msgstr ""
"Das Vorschau-Kamerabild ist möglicherweise nicht ganz genau.\n"
"                                                                Stelle "
"sicher, dass alle vier Markierungen sichtbar sind."

#: octoprint_mrbeam/templates/tab_workingarea.jinja2:192
msgid "More info"
msgstr "Mehr Info"

#: octoprint_mrbeam/templates/tab_workingarea.jinja2:194
#: octoprint_mrbeam/templates/tab_workingarea.jinja2:201
msgid "Help Mr&nbsp;Beam to improve the camera"
msgstr "Hilf uns, Mr&nbsp;Beam zu verbessern"

#: octoprint_mrbeam/templates/tab_workingarea.jinja2:205
msgid "Send the current image to Mr Beam Lasers for review."
msgstr "Sende das aktuelle Bild zur Überprüfung an Mr Beam Lasers."

#: octoprint_mrbeam/templates/tab_workingarea.jinja2:206
msgid ""
"This helps us to improve the camera system to work better in even more "
"difficult conditions."
msgstr ""
"Dies hilft uns, das Kamerasystem zu verbessern damit es sogar unter weniger "
"günstigen Bedingungen besser funktioniert."

#: octoprint_mrbeam/templates/tab_workingarea.jinja2:212
msgid "Mr Beam Lasers might store your image in it's camera training data set."
msgstr ""
"Mr Beam Lasers kann Dein Bild in ihrem Kamera-Training-Datensatz speichern."

#: octoprint_mrbeam/templates/tab_workingarea.jinja2:213
msgid ""
"Please understand that Mr Beam Lasers can not send you any response "
"regarding this image."
msgstr ""
"Bitte habe Verständnis, dass Mr Beam Lasers Dir keine Rückmeldung zu diesem "
"Bild geben kann."

#: octoprint_mrbeam/templates/tab_workingarea.jinja2:214
msgid "Mr Beam Lasers will not publish the image nor sell it to third parties."
msgstr ""
"Mr Beam Lasers wird das Bild weder veröffentlichen noch an Dritte verkaufen."

# URL - do not translate/modify
#: octoprint_mrbeam/templates/settings/about_settings.jinja2:84
#: octoprint_mrbeam/templates/settings/analytics_settings.jinja2:10
#: octoprint_mrbeam/templates/tab_workingarea.jinja2:215
#: octoprint_mrbeam/templates/wizard/wizard_analytics.jinja2:9
msgid "/plugin/mrbeam/static/docs/MrBeamAnalytics-PrivacyPolicy_en.pdf"
msgstr "/plugin/mrbeam/static/docs/MrBeamAnalytics-PrivacyPolicy_de.pdf"

#: octoprint_mrbeam/templates/tab_workingarea.jinja2:216
#, python-format
msgid ""
"Your image is sent within the context of Mr Beam Analytics. (See "
"%(open)sprivacy policy%(close)s.)"
msgstr ""
"Dein Bild wird im Rahmen der Mr Beam Analytics gesendet. "
"(%(open)sDatenschutzbestimmungen%(close)s)"

#: octoprint_mrbeam/templates/tab_workingarea.jinja2:217
msgid ""
"The upload of your image to Mr Beam's servers will happen in the background. "
"If you're not online, the image will be uploaded next time you're online."
msgstr ""
"Das Hochladen des Bildes auf die Server von Mr Beam Lasers erfolgt im "
"Hintergrund. Wenn Du gerade nicht online bist, wird das Bild hochgeladen, "
"wenn Du wieder online bist."

#: octoprint_mrbeam/templates/tab_workingarea.jinja2:221
msgid "We appreciate your support. Thank you!"
msgstr "Wir wissen Deine Unterstützung sehr zu schätzen. Vielen Dank!"

# Settings > About Screen
#: octoprint_mrbeam/templates/tab_workingarea.jinja2:225
msgid "Activate Mr Beam Analytics:"
msgstr "Aktiviere Mr Beam Analytics:"

#: octoprint_mrbeam/templates/tab_workingarea.jinja2:227
msgid ""
"This functionality is part of Mr&nbsp;Beam Analytics which needs to be "
"enabled to use this functionality."
msgstr ""
"Diese Funktionalität ist Teil von Mr&nbsp;Beam Analytics. Zur Nutzung muß "
"diese Funktionalität aktiviert werden."

#: octoprint_mrbeam/templates/tab_workingarea.jinja2:228
#, python-format
msgid "Please go to %(open)sMr&nbsp;Beam Analytics%(close)s to enable it."
msgstr ""
"Bitte gehe zu %(open)sMr&nbsp;Beam Analytics%(close)s, um diese "
"Funktionalität zu aktivieren."

#: octoprint_mrbeam/templates/tab_workingarea.jinja2:243
msgid "Low"
msgstr "Niedrig"

#: octoprint_mrbeam/templates/tab_workingarea.jinja2:243
msgid "Picture Quality"
msgstr "Bildqualität"

#: octoprint_mrbeam/templates/tab_workingarea.jinja2:245
msgid ""
"- Open the lid and keep your hands off the working area for a few seconds to "
"receive a higher resolution image"
msgstr ""
"- Öffne den Deckel und verändere für ein paar Sekunden nichts im "
"Arbeitsbereich, um ein Bild mit höherer Auflösung zu erhalten"

# Image adjustment sliders
#: octoprint_mrbeam/templates/settings/leds_settings.jinja2:6
#: octoprint_mrbeam/templates/tab_workingarea.jinja2:250
msgid "Brightness"
msgstr "Helligkeit"

#: octoprint_mrbeam/templates/tab_workingarea.jinja2:260
msgid "Zoom"
msgstr "Zoom"

#: octoprint_mrbeam/templates/tab_workingarea.jinja2:275
msgid "Scroll to zoom"
msgstr "Scrolle zum zoomen"

#: octoprint_mrbeam/templates/tab_workingarea.jinja2:286
msgid "Serial Port"
msgstr "Serielle Schnittstelle"

#: octoprint_mrbeam/templates/tab_workingarea.jinja2:288
msgid "Baudrate"
msgstr "Baudrate"

#: octoprint_mrbeam/templates/tab_workingarea.jinja2:291
msgid "Save connection settings"
msgstr "Verbindungseinstellungen speichern"

#: octoprint_mrbeam/templates/tab_workingarea.jinja2:294
msgid "Auto-connect on server startup"
msgstr "Automatische Verbindung beim Start des Servers"

#: octoprint_mrbeam/templates/tab_workingarea.jinja2:296
#: octoprint_mrbeam/templates/wizard/wizard_wifi.jinja2:54
msgid "Connect"
msgstr "Verbinden"

#: octoprint_mrbeam/templates/tab_workingarea.jinja2:308
msgid "Designs"
msgstr "Designs"

#: octoprint_mrbeam/templates/tab_workingarea.jinja2:309
msgid "Clear all"
msgstr "Zurücksetzen"

#: octoprint_mrbeam/templates/tab_workingarea.jinja2:315
msgid "Text"
msgstr "Text"

#: octoprint_mrbeam/templates/tab_workingarea.jinja2:316
msgid "Shape"
msgstr "Form"

#: octoprint_mrbeam/templates/tab_workingarea.jinja2:353
#: octoprint_mrbeam/templates/tab_workingarea.jinja2:460
#: octoprint_mrbeam/templates/tab_workingarea.jinja2:658
#: octoprint_mrbeam/templates/tab_workingarea.jinja2:746
msgid "Reset Transform"
msgstr "Transformieren zurücksetzen"

#: octoprint_mrbeam/templates/tab_workingarea.jinja2:354
#: octoprint_mrbeam/templates/tab_workingarea.jinja2:461
#: octoprint_mrbeam/templates/tab_workingarea.jinja2:660
#: octoprint_mrbeam/templates/tab_workingarea.jinja2:748
msgid "Transform"
msgstr "Transformieren"

#: octoprint_mrbeam/templates/tab_workingarea.jinja2:359
#: octoprint_mrbeam/templates/tab_workingarea.jinja2:466
#: octoprint_mrbeam/templates/tab_workingarea.jinja2:665
#: octoprint_mrbeam/templates/tab_workingarea.jinja2:753
msgid "translation"
msgstr "Übersetzung"

#: octoprint_mrbeam/templates/tab_workingarea.jinja2:364
#: octoprint_mrbeam/templates/tab_workingarea.jinja2:471
#: octoprint_mrbeam/templates/tab_workingarea.jinja2:671
#: octoprint_mrbeam/templates/tab_workingarea.jinja2:758
msgid "rotation"
msgstr "Rotation"

#: octoprint_mrbeam/templates/tab_workingarea.jinja2:377
#: octoprint_mrbeam/templates/tab_workingarea.jinja2:484
#: octoprint_mrbeam/templates/tab_workingarea.jinja2:684
#: octoprint_mrbeam/templates/tab_workingarea.jinja2:772
msgid "horizontal"
msgstr "horizontal"

#: octoprint_mrbeam/templates/tab_workingarea.jinja2:390
#: octoprint_mrbeam/templates/tab_workingarea.jinja2:497
#: octoprint_mrbeam/templates/tab_workingarea.jinja2:697
#: octoprint_mrbeam/templates/tab_workingarea.jinja2:785
msgid "proportional"
msgstr "proportional"

#: octoprint_mrbeam/templates/tab_workingarea.jinja2:391
#: octoprint_mrbeam/templates/tab_workingarea.jinja2:498
#: octoprint_mrbeam/templates/tab_workingarea.jinja2:698
#: octoprint_mrbeam/templates/tab_workingarea.jinja2:786
msgid "unproportional"
msgstr "unproportional"

#: octoprint_mrbeam/templates/tab_workingarea.jinja2:394
#: octoprint_mrbeam/templates/tab_workingarea.jinja2:501
#: octoprint_mrbeam/templates/tab_workingarea.jinja2:701
#: octoprint_mrbeam/templates/tab_workingarea.jinja2:789
msgid "vertical"
msgstr "vertikal"

#: octoprint_mrbeam/templates/tab_workingarea.jinja2:409
#: octoprint_mrbeam/templates/tab_workingarea.jinja2:516
#: octoprint_mrbeam/templates/tab_workingarea.jinja2:716
#: octoprint_mrbeam/templates/tab_workingarea.jinja2:804
#, python-format
msgid "%%"
msgstr "%%"

#: octoprint_mrbeam/templates/tab_workingarea.jinja2:412
#: octoprint_mrbeam/templates/tab_workingarea.jinja2:519
#: octoprint_mrbeam/templates/tab_workingarea.jinja2:719
#: octoprint_mrbeam/templates/tab_workingarea.jinja2:809
msgid "multiply"
msgstr "multiplizieren"

#: octoprint_mrbeam/templates/tab_workingarea.jinja2:418
#: octoprint_mrbeam/templates/tab_workingarea.jinja2:421
#: octoprint_mrbeam/templates/tab_workingarea.jinja2:524
#: octoprint_mrbeam/templates/tab_workingarea.jinja2:527
#: octoprint_mrbeam/templates/tab_workingarea.jinja2:724
#: octoprint_mrbeam/templates/tab_workingarea.jinja2:727
#: octoprint_mrbeam/templates/tab_workingarea.jinja2:814
#: octoprint_mrbeam/templates/tab_workingarea.jinja2:817
msgid "duplicate"
msgstr "duplizieren"

#: octoprint_mrbeam/templates/tab_workingarea.jinja2:428
msgid "split"
msgstr "zerteilten"

#: octoprint_mrbeam/templates/tab_workingarea.jinja2:431
msgid "by stroke color"
msgstr "Nach Linienfarbe"

#: octoprint_mrbeam/templates/tab_workingarea.jinja2:434
msgid "into shapes (keep overlapping)"
msgstr "in Formen (Überlappungen erhaltend)"

#: octoprint_mrbeam/templates/tab_workingarea.jinja2:437
msgid "vertically"
msgstr "vertikal"

#: octoprint_mrbeam/templates/tab_workingarea.jinja2:440
msgid "horizontally"
msgstr "horizontal"

#: octoprint_mrbeam/templates/tab_workingarea.jinja2:447
#: octoprint_mrbeam/templates/tab_workingarea.jinja2:642
#: octoprint_mrbeam/templates/tab_workingarea.jinja2:730
#: octoprint_mrbeam/templates/tab_workingarea.jinja2:820
msgid "exceeds working area"
msgstr "überschreitet den Arbeitsbereich"

#: octoprint_mrbeam/templates/tab_workingarea.jinja2:448
#: octoprint_mrbeam/templates/tab_workingarea.jinja2:643
#: octoprint_mrbeam/templates/tab_workingarea.jinja2:731
#: octoprint_mrbeam/templates/tab_workingarea.jinja2:821
msgid "Design exceeds the working area."
msgstr "Das Design überschreitet den Arbeitsbereich."

#: octoprint_mrbeam/templates/tab_workingarea.jinja2:449
#: octoprint_mrbeam/templates/tab_workingarea.jinja2:645
#: octoprint_mrbeam/templates/tab_workingarea.jinja2:732
#: octoprint_mrbeam/templates/tab_workingarea.jinja2:822
msgid "Make it fit"
msgstr "Anpassen"

# Image adjustment sliders
#: octoprint_mrbeam/templates/tab_workingarea.jinja2:552
msgid "contrast"
msgstr "Kontrast"

# Image adjustment sliders
#: octoprint_mrbeam/templates/tab_workingarea.jinja2:563
msgid "brightness"
msgstr "Helligkeit"

# Image adjustment sliders
#: octoprint_mrbeam/templates/tab_workingarea.jinja2:575
msgid "sharpen"
msgstr "Schärfe"

# Image adjustment sliders
#: octoprint_mrbeam/templates/tab_workingarea.jinja2:586
msgid "gamma"
msgstr "Gamma"

#: octoprint_mrbeam/templates/tab_workingarea.jinja2:614
msgid "crop"
msgstr "zuschneiden"

#: octoprint_mrbeam/templates/tab_workingarea.jinja2:659
#: octoprint_mrbeam/templates/tab_workingarea.jinja2:747
msgid "Edit"
msgstr "Bearbeiten"

#: octoprint_mrbeam/templates/tab_workingarea.jinja2:904
#: octoprint_mrbeam/templates/tab_workingarea.jinja2:907
#: octoprint_mrbeam/templates/tab_workingarea.jinja2:910
#: octoprint_mrbeam/templates/tab_workingarea.jinja2:913
msgid ""
"The system can not find the pink marker in the device in this corner of the "
"workin area. Please make sure that it is visible for the camera."
msgstr ""
"Das System kann die pinke Markierung im Gerät in dieser Ecke des "
"Arbeitsbereichs nicht finden. Bitte stelle sicher, dass sie für die Kamera "
"sichtbar ist."

#: octoprint_mrbeam/templates/take_photo.jinja2:4
msgid "Please smile"
msgstr "Bitte lächeln"

#: octoprint_mrbeam/templates/calibration/user/view_corner_calibration.jinja2:7
#: octoprint_mrbeam/templates/calibration/watterott/calibration_tool.jinja2:49
#: octoprint_mrbeam/templates/settings/camera_settings.jinja2:177
msgid "Corner Calibration"
msgstr "Eckenkalibrierung"

#: octoprint_mrbeam/templates/calibration/user/view_corner_calibration.jinja2:10
#: octoprint_mrbeam/templates/settings/camera_settings.jinja2:179
msgid ""
"The corner calibration uses the pink markers to calibrate the camera. Use "
"this in case one of the markers has been changed or if there is a large "
"deviation between the screen position and the laser result."
msgstr ""
"Die Eckenkalibrierung benötigt die pinken Markierungen zur Kalibrierung der "
"Kamera. Verwende diese Option, wenn eine der Markierungen geändert wurde "
"oder wenn es eine größere Abweichung zwischen der Bildschirmposition und dem "
"Laserergebnis gibt."

#: octoprint_mrbeam/templates/calibration/user/view_corner_calibration.jinja2:11
#: octoprint_mrbeam/templates/calibration/user/view_lens_calibration.jinja2:22
msgid "Steps"
msgstr "Schritte"

#: octoprint_mrbeam/templates/calibration/user/view_corner_calibration.jinja2:13
msgid ""
"Put some pieces of flat material like cardboard in each corner of your Mr "
"Beam work area:"
msgstr ""
"Lege einige Stücke flaches Material wie z.B. Karton in jede Ecke des Mr Beam "
"Arbeitsbereichs:"

#: octoprint_mrbeam/templates/calibration/user/view_corner_calibration.jinja2:18
msgid "Focus the laserhead onto the material."
msgstr "Fokussiere den Laserkopf auf das Materials."

#: octoprint_mrbeam/templates/calibration/user/view_corner_calibration.jinja2:20
msgid "Home the laserhead."
msgstr "Home den Laserkopf"

#: octoprint_mrbeam/templates/calibration/user/view_corner_calibration.jinja2:23
msgid ""
"Engrave the calibrations markers on your material by clicking on this button:"
msgstr ""
"Klicke auf diese Schaltfläche um die Kalibrierungsmarkierungen auf das "
"Material zu gravieren."

#: octoprint_mrbeam/templates/calibration/user/view_corner_calibration.jinja2:26
msgid "Engrave Calibration Markers"
msgstr "Kalibriermarkierungen gravieren"

#: octoprint_mrbeam/templates/calibration/user/view_corner_calibration.jinja2:29
msgid "Please perform a homing cycle first"
msgstr "Bitte führe zuerst einen Homing-Zyklus durch"

#: octoprint_mrbeam/templates/calibration/user/view_corner_calibration.jinja2:32
msgid ""
"Wait until the engraving is finished and Mr Beam Status Lights are green. "
"Open the safety lid again and be carefult NOT to touch the engraved "
"material. The camera will now take a picture of the engraving."
msgstr ""
"Warte, bis die Gravur beendet ist und die Mr Beam Status Lights grün "
"leuchten. Öffne den Sicherheitsdeckel wieder OHNE dabei das gravierte "
"Material zu berühren. Die Kamera wird nun ein Bild der Gravur aufnehmen."

#: octoprint_mrbeam/templates/calibration/user/view_corner_calibration.jinja2:33
msgid ""
"Start the calibration by clicking on the button, and then follow these steps:"
msgstr ""
"Um die Kalibrierung zu starten, klicke auf diese Schaltfläche und befolge "
"die diese Schritte:"

#: octoprint_mrbeam/templates/calibration/user/view_corner_calibration.jinja2:35
msgid "Click on the arrow head of the marker in the magnified picture."
msgstr "Klicke auf die Pfeilspitze des Markers im vergrößerten Bild."

#: octoprint_mrbeam/templates/calibration/user/view_corner_calibration.jinja2:36
msgid ""
"Click on \"next\" to continue with the other markers as the picture changes."
msgstr "Klicke auf \"weiter\", um mit den anderen Markierungen fortzufahren."

#: octoprint_mrbeam/templates/calibration/user/view_corner_calibration.jinja2:37
msgid ""
"Once all arrowheads are marked the calibration is finished and can be saved."
msgstr ""
"Sobald alle Pfeilspitzen markiert sind, ist die Kalibrierung abgeschlossen "
"und kann gespeichert werden."

#: octoprint_mrbeam/templates/calibration/user/view_corner_calibration.jinja2:40
#: octoprint_mrbeam/templates/calibration/user/view_lens_calibration.jinja2:75
msgid "Start Calibration"
msgstr "Kalibrierung starten"

#: octoprint_mrbeam/templates/calibration/user/view_corner_calibration.jinja2:79
msgid "refresh"
msgstr "aktualisiere"

#: octoprint_mrbeam/templates/calibration/user/view_corner_calibration.jinja2:94
#: octoprint_mrbeam/templates/calibration/watterott/tab_corner_calibration.jinja2:40
msgid "detecting"
msgstr "Erkennung"

#: octoprint_mrbeam/templates/calibration/user/view_corner_calibration.jinja2:96
#: octoprint_mrbeam/templates/calibration/watterott/tab_corner_calibration.jinja2:42
msgid "Download this image"
msgstr "Dieses Bild herunterladen"

#: octoprint_mrbeam/templates/calibration/user/view_corner_calibration.jinja2:122
#: octoprint_mrbeam/templates/calibration/watterott/tab_corner_calibration.jinja2:99
msgid "Previous"
msgstr "Zurück"

#: octoprint_mrbeam/templates/calibration/user/view_corner_calibration.jinja2:128
#: octoprint_mrbeam/templates/calibration/user/view_lens_calibration.jinja2:115
#: octoprint_mrbeam/templates/calibration/watterott/tab_corner_calibration.jinja2:102
msgid "Save Calibration"
msgstr "Kalibrierung speichern"

#: octoprint_mrbeam/templates/calibration/user/view_lens_calibration.jinja2:7
#: octoprint_mrbeam/templates/calibration/watterott/calibration_tool.jinja2:43
#: octoprint_mrbeam/templates/settings/camera_settings.jinja2:186
msgid "Lens Calibration"
msgstr "Linsenkalibrierung"

#: octoprint_mrbeam/templates/calibration/user/view_lens_calibration.jinja2:10
msgid ""
"The lens calibration removes the fish-eye effect of the camera. Use this if "
"you are dissatisfied with the precision of the camera and a new corner "
"calibration does not make it better."
msgstr ""
"Die Linsenkalibrierung entfernt einen Fischaugen-Effekt der Kamera. Verwende "
"dies, wenn Du mit der Präzision der Kamera unzufrieden bist und eine neue "
"Eckenkalibrierung sie nicht besser macht."

#: octoprint_mrbeam/templates/calibration/user/view_lens_calibration.jinja2:11
#: octoprint_mrbeam/templates/calibration/user/view_lens_calibration.jinja2:14
#, python-format
msgid ""
"To evaluate if you need a new calibration, and to test the quality of your "
"current lens calibration please follow the instructions shown in our "
"Knowledge Base article %(opening_tag)sTest your camera "
"calibration%(closing_tag)s."
msgstr ""
"Um zu beurteilen, ob eine Linsenkalibrierung durchgeführt werden sollte oder "
"um die Qualität der aktuellen Linsenkalibrierung zu testen, folge bitte den "
"Anweisungen in unserem Knowledge Base-Artikel "
"%(opening_tag)sLinsenkalibrierung%(closing_tag)s."

#: octoprint_mrbeam/templates/calibration/user/view_lens_calibration.jinja2:18
msgid ""
"If you do a new lens calibration and later want to go back to the default "
"calibration, you can reset the lens calibration to factory settings here:"
msgstr ""
"Wenn Du eine eigene Linsenkalibrierung durchführst und später zur "
"Werkseinstellung zurückkehren möchten, kannst Du die Linsenkalibrierung hier "
"auf die Werkseinstellungen zurücksetzen:"

#: octoprint_mrbeam/templates/calibration/user/view_lens_calibration.jinja2:19
msgid "Reset lens calibration"
msgstr "Linsenkalibrierung zurücksetzen"

#: octoprint_mrbeam/templates/calibration/user/view_lens_calibration.jinja2:24
#, python-format
msgid ""
"Download and print %(opening_tag)sthis chessboard%(closing_tag)s. If you "
"print it on a regular sheet of paper, then please make sure to keep it flat "
"against another surface, sticking it to a flat piece of wood or a thin foam "
"board."
msgstr ""
"Lade %(opening_tag)sdiese Schachbrett-Grafik%(closing_tag)s herunter und "
"drucke sie aus. Wenn du das Schachbrett auf ein normales Blatt Papier "
"druckst, solltest du das Blatt auf einen Karton, Holz oder eine "
"Schaumstoffplatte kleben, damit es sich nicht vorwölben kann."

#: octoprint_mrbeam/templates/calibration/user/view_lens_calibration.jinja2:28
msgid ""
"Place it somewhere inside the working area of your Mr Beam, aligned "
"horizontally."
msgstr ""
"Platziere es irgendwo innerhalb des Arbeitsbereichs Deines Mr Beam, "
"horizontal ausgerichtet."

#: octoprint_mrbeam/templates/calibration/user/view_lens_calibration.jinja2:32
msgid ""
"Start the calibration by clicking on the button at the bottom of this page."
msgstr ""
"Starte die Kalibrierung, indem Sie auf die Schaltfläche unten auf dieser "
"Seite klicken."

#: octoprint_mrbeam/templates/calibration/user/view_lens_calibration.jinja2:34
msgid ""
"Keep the lid open and press the button on your Mr Beam shortly to take a "
"picture of the chessboard: the Status Lights will flash in blue."
msgstr ""
"Lass den Deckel offen und drücke kurz auf den Button an Deinem Mr Beam, um "
"ein Foto vom Schachbrett zu machen: die Status Lights blinken blau."

#: octoprint_mrbeam/templates/calibration/user/view_lens_calibration.jinja2:35
msgid "Wait for the blue flashing to stop."
msgstr "Warte, bis das blaue Blinken aufhört."

#: octoprint_mrbeam/templates/calibration/user/view_lens_calibration.jinja2:36
msgid "Move the chessboard to a new position and take another picture."
msgstr ""
"Bewege das Schachbrett an eine andere Stelle des Arbeitsbereiches und mache "
"ein weiteres Bild."

#: octoprint_mrbeam/templates/calibration/user/view_lens_calibration.jinja2:37
msgid ""
"Meanwhile, you can check if the previous pictures have a green check on "
"them. If they show a red cross or takes too long, delete it and take a new "
"picture. 3 minutes should be more than enough for the system to detect the "
"chessboard."
msgstr ""
"In der Zwischenzeit prüfe, ob auf den vorherigen Bildern ein grüner Haken "
"angezeigt wird. Wenn lange kein grüner Haken erscheint oder ein rotes Kreuz "
"angezeigt wird, solltest du das Bild löschen und ein neues Bild aufnehmen. "
"Es sollte nicht länger als 3 Minuten dauern, bis ein grüner Haken erscheint."

#: octoprint_mrbeam/templates/calibration/user/view_lens_calibration.jinja2:38
msgid ""
"Proceed by taking 9 to 20 pictures, trying to cover up most of the working "
"area. Successfully covered areas will appear green on the working area icon."
msgstr ""
"Insgesamt solltest du 9 bis 20 Bilder machen. Bitte achte darauf, den "
"größten Teil des Arbeitsbereichs abzudecken. Erfolgreich abgedeckte Bereiche "
"werden auf dem Arbeitsbereichs-Symbol grün angezeigt."

#: octoprint_mrbeam/templates/calibration/user/view_lens_calibration.jinja2:41
msgid ""
"While the software is processing a picture, you can already proceed with "
"taking all the pictures you need - as long as you wait for the blue flash to "
"stop between each shot."
msgstr ""
"Während die Software ein Bild verarbeitet, kannst Du bereits weitere Bilder "
"aufnehmen - aber warte immer ab, bis das blaue Blinken aufgehört hat."

#: octoprint_mrbeam/templates/calibration/user/view_lens_calibration.jinja2:42
#: octoprint_mrbeam/templates/calibration/user/view_lens_calibration.jinja2:45
#, python-format
msgid ""
"If you need a more detailed step-by-step instruction, have a look at our "
"%(opening_tag)sKnowledge Base article%(closing_tag)s."
msgstr ""
"Eine detailliertere Schritt-für-Schritt-Anleitung findest du in "
"%(opening_tag)sdiesem Knowledge Base-Artikel%(closing_tag)s"

# as in laser parameters
#: octoprint_mrbeam/templates/calibration/watterott/calibration_tool.jinja2:41
msgid "Camera Alignment"
msgstr "Kameraausrichtung"

#: octoprint_mrbeam/templates/calibration/watterott/calibration_tool.jinja2:54
msgid "Quality Check"
msgstr "Qualitäts-Check"

#: octoprint_mrbeam/templates/calibration/watterott/calibration_tool.jinja2:55
msgid "Labels"
msgstr "Labels"

#: octoprint_mrbeam/templates/calibration/watterott/calibration_tool.jinja2:56
#: octoprint_mrbeam/templates/settings/debug_settings.jinja2:5
msgid "Debug"
msgstr "Debug"

#: octoprint_mrbeam/templates/calibration/watterott/tab_calibration_qa.jinja2:36
#: octoprint_mrbeam/templates/calibration/watterott/tab_camera_alignment.jinja2:34
#: octoprint_mrbeam/templates/calibration/watterott/tab_corner_calibration.jinja2:58
#: octoprint_mrbeam/templates/calibration/watterott/tab_lens_calibration.jinja2:96
msgid "Checklist"
msgstr "Checkliste"

#: octoprint_mrbeam/templates/calibration/watterott/tab_calibration_qa.jinja2:38
msgid "The engraved rectangle is inside the green outline"
msgstr "Das grüne Rechteck befindet sich auf dem gravierten Rechteck"

#: octoprint_mrbeam/templates/calibration/watterott/tab_calibration_qa.jinja2:39
msgid ""
"engraved rectangle egdes are straight and parallel to the green rectangle "
"edges"
msgstr ""
"Die gravierten Rechteckkanten sind gerade und parallel zu den grünen "
"Rechteckkanten"

# as in laser parameters
#: octoprint_mrbeam/templates/calibration/watterott/tab_camera_alignment.jinja2:1
msgid "Camera alignment"
msgstr "Kameraausrichtung"

#: octoprint_mrbeam/templates/calibration/watterott/tab_camera_alignment.jinja2:9
#: octoprint_mrbeam/templates/calibration/watterott/tab_corner_calibration.jinja2:33
msgid "Refresh picture"
msgstr "Bild aktualisieren"

#: octoprint_mrbeam/templates/calibration/watterott/tab_camera_alignment.jinja2:22
msgid "Wait for a camera image"
msgstr "Warten auf ein Kamerabild"

#: octoprint_mrbeam/templates/calibration/watterott/tab_camera_alignment.jinja2:24
msgid "Is the lid open?"
msgstr "Ist der Deckel offen?"

#: octoprint_mrbeam/templates/calibration/watterott/tab_camera_alignment.jinja2:25
msgid "Red camera light visible?"
msgstr "Rotes Kameralicht sichtbar?"

#: octoprint_mrbeam/templates/calibration/watterott/tab_camera_alignment.jinja2:36
msgid "4 markers are visible."
msgstr "4 Markierungen sind sichtbar."

#: octoprint_mrbeam/templates/calibration/watterott/tab_camera_alignment.jinja2:37
msgid "Full working area visible."
msgstr "Arbeitsbereich ist vollständig sichtbar."

#: octoprint_mrbeam/templates/calibration/watterott/tab_camera_alignment.jinja2:38
msgid "Some space below the workinng area visible."
msgstr "Etwas Platz unterhalb des Arbeitsbereichs ist sichtbar."

#: octoprint_mrbeam/templates/calibration/watterott/tab_camera_alignment.jinja2:39
msgid "Laserhead is not covering a marker."
msgstr "Der Laserkopf verdeckt keine Markierung."

#: octoprint_mrbeam/templates/calibration/watterott/tab_corner_calibration.jinja2:50
msgid "Start Corner Calibration"
msgstr "Eckenkalibrierung starten"

#: octoprint_mrbeam/templates/calibration/watterott/tab_corner_calibration.jinja2:55
msgid "Loading image..."
msgstr "Bild laden..."

#: octoprint_mrbeam/templates/calibration/watterott/tab_corner_calibration.jinja2:60
msgid "The 4 arrows are aligned with the blue crosses"
msgstr "Die 4 Pfeile sind mit den blauen Kreuze ausgerichtet"

#: octoprint_mrbeam/templates/calibration/watterott/tab_done_print_labels.jinja2:7
msgid "Print Labels"
msgstr "Label drucken"

#: octoprint_mrbeam/templates/calibration/watterott/tab_done_print_labels.jinja2:10
msgid "Device Label"
msgstr "Geräte-Label"

#: octoprint_mrbeam/templates/calibration/watterott/tab_done_print_labels.jinja2:12
msgid "Box Label"
msgstr "Schachtel-Label"

#: octoprint_mrbeam/templates/calibration/watterott/tab_done_print_labels.jinja2:14
msgid "EAN Labels"
msgstr "EAN Labels"

#: octoprint_mrbeam/templates/calibration/watterott/tab_lens_calibration.jinja2:4
msgid "Start Lens Calibration"
msgstr "Linsenkalibrierung starten"

#: octoprint_mrbeam/templates/calibration/watterott/tab_lens_calibration.jinja2:51
msgid "Check result"
msgstr "Ergebnis prüfen"

#: octoprint_mrbeam/templates/calibration/watterott/tab_lens_calibration.jinja2:98
msgid "4 markers are within the green rectangle"
msgstr "4 Markierungen sind innerhalb des grünen Rechtecks"

#: octoprint_mrbeam/templates/calibration/watterott/tab_lens_calibration.jinja2:99
msgid "No black pixels are in the green rectangle"
msgstr "Keine schwarzen Pixel befinden sich im grünen Rechteck"

#: octoprint_mrbeam/templates/settings/about_settings.jinja2:2
msgid "About This Mr Beam"
msgstr "Über diesen Mr Beam"

# don’t change the link
#: octoprint_mrbeam/templates/settings/about_settings.jinja2:5
msgid "https://mr-beam.org/en/downloads/"
msgstr "https://mr-beam.org/downloads/"

#: octoprint_mrbeam/templates/settings/about_settings.jinja2:14
#: octoprint_mrbeam/templates/settings/about_settings.jinja2:19
msgid "Serial number"
msgstr "Seriennummer"

# Settings > About Screen
#: octoprint_mrbeam/templates/settings/about_settings.jinja2:16
msgid "Laser head"
msgstr "Laserkopf"

#: octoprint_mrbeam/templates/settings/about_settings.jinja2:22
msgid "Model"
msgstr "Modell"

#: octoprint_mrbeam/templates/settings/about_settings.jinja2:28
msgid "Network interfaces"
msgstr "Netzwerk-Schnittstellen"

# Settings > About Screen
#: octoprint_mrbeam/templates/settings/about_settings.jinja2:44
msgid "Mr Beam Plugin"
msgstr "Mr Beam Plugin"

# do not translate
# Settings > About Screen
#: octoprint_mrbeam/templates/settings/about_settings.jinja2:46
msgid "Image fingerprint"
msgstr "Image-Fingerprint"

# Settings > About Screen
#: octoprint_mrbeam/templates/settings/about_settings.jinja2:47
msgid "Software channel"
msgstr "Software-Channel"

# do not translate
# Settings > About Screen
#: octoprint_mrbeam/templates/settings/about_settings.jinja2:48
msgid "Environment"
msgstr "Environment"

# do not translate
# Settings > About Screen
#: octoprint_mrbeam/templates/settings/about_settings.jinja2:49
msgid "grbl"
msgstr "grbl"

# Settings > About Screen
#: octoprint_mrbeam/templates/settings/about_settings.jinja2:67
msgid "Documentation, Support and Privacy"
msgstr "Dokumentation, Support und Datenschutz"

# Settings > About Screen
#: octoprint_mrbeam/templates/settings/about_settings.jinja2:76
msgid "get the latest versions"
msgstr "Bekomme die neuesten Versionen"

# Settings > About Screen
#: octoprint_mrbeam/templates/settings/about_settings.jinja2:76
msgid "online"
msgstr "online"

# Settings > About Screen
#: octoprint_mrbeam/templates/settings/about_settings.jinja2:80
msgid "Online Support Portal"
msgstr "Online Support Portal"

# Settings > About Screen
#: octoprint_mrbeam/templates/settings/about_settings.jinja2:81
msgid "Privacy Policies"
msgstr "Datenschutzbestimmungen"

# don’t change the link
#: octoprint_mrbeam/templates/settings/about_settings.jinja2:82
#: octoprint_mrbeam/templates/settings/maintenance_settings.jinja2:17
#: octoprint_mrbeam/templates/settings/maintenance_settings.jinja2:44
#: octoprint_mrbeam/templates/settings/maintenance_settings.jinja2:72
msgid "https://www.mr-beam.org/en"
msgstr "https://www.mr-beam.org"

# Settings > About Screen
#: octoprint_mrbeam/templates/settings/about_settings.jinja2:82
msgid "Mr Beam Web Site"
msgstr "Mr Beam Website"

# Settings > About Screen
#: octoprint_mrbeam/templates/settings/about_settings.jinja2:83
#: octoprint_mrbeam/templates/settings/about_settings.jinja2:106
msgid "find.mr-beam service"
msgstr "find.mr-beam Service"

# Settings > About Screen
#: octoprint_mrbeam/templates/settings/about_settings.jinja2:84
msgid "Mr Beam Analytics"
msgstr "Mr Beam Analytics"

# Settings > About Screen
#: octoprint_mrbeam/templates/settings/about_settings.jinja2:92
msgid "Links"
msgstr "Links"

# Settings > About Screen
#: octoprint_mrbeam/templates/settings/about_settings.jinja2:95
msgid "Website"
msgstr "Webseite"

# Settings > About Screen
#: octoprint_mrbeam/templates/settings/about_settings.jinja2:96
msgid "Social media"
msgstr "Soziale Medien"

#: octoprint_mrbeam/templates/settings/about_settings.jinja2:105
msgid "Official user group"
msgstr "Offizielle User-Group"

#: octoprint_mrbeam/templates/settings/about_settings.jinja2:105
msgid "on Facebook"
msgstr "auf Facebook"

#: octoprint_mrbeam/templates/settings/about_settings.jinja2:105
msgid "German"
msgstr "Deutsch"

# Settings > About Screen
#: octoprint_mrbeam/templates/settings/about_settings.jinja2:107
msgid "Online resources"
msgstr "Online-Ressourcen"

# Settings > About Screen
#: octoprint_mrbeam/templates/settings/about_settings.jinja2:107
msgid "Mr Beam Downloads"
msgstr "Mr Beam Downloads"

# Settings > About Screen
#: octoprint_mrbeam/templates/settings/about_settings.jinja2:108
msgid "Source code"
msgstr "Quellcode"

#: octoprint_mrbeam/templates/settings/analytics_settings.jinja2:9
#: octoprint_mrbeam/templates/wizard/wizard_analytics.jinja2:8
msgid "Analytics"
msgstr "Analytics"

#: octoprint_mrbeam/templates/settings/analytics_settings.jinja2:16
#: octoprint_mrbeam/templates/wizard/wizard_analytics.jinja2:14
msgid "Help us improve Mr Beam!"
msgstr "Hilf uns, Mr Beam zu verbessern!"

# Settings switch
#: octoprint_mrbeam/templates/settings/analytics_settings.jinja2:20
msgid "Enable analytics"
msgstr "Analytics aktivieren"

#: octoprint_mrbeam/templates/settings/analytics_settings.jinja2:23
msgid ""
"In order to improve your experience with the Mr Beam,<br/>we would like to "
"gather some analytics data on the device operations."
msgstr ""
"Um Deine User-Experience mit Mr Beam zu verbessern,<br/>würden wir gerne ein "
"paar Analysedaten über den Betrieb und die Nutzung des Gerätes sammeln."

#: octoprint_mrbeam/templates/settings/analytics_settings.jinja2:24
#: octoprint_mrbeam/templates/wizard/wizard_analytics.jinja2:16
msgid "No information will be shared with external sources."
msgstr "Diese Daten werden wir nicht mit Dritten teilen."

#: octoprint_mrbeam/templates/settings/analytics_settings.jinja2:34
#: octoprint_mrbeam/templates/wizard/wizard_analytics.jinja2:34
msgid "More information about what data we use"
msgstr "Mehr Informationen welche Daten wir nutzen"

#: octoprint_mrbeam/templates/settings/analytics_settings.jinja2:40
#: octoprint_mrbeam/templates/wizard/wizard_analytics.jinja2:40
msgid "Data we would <b>save</b>:"
msgstr "Diese Daten würden wir <b>speichern</b>:"

#: octoprint_mrbeam/templates/settings/analytics_settings.jinja2:42
#: octoprint_mrbeam/templates/wizard/wizard_analytics.jinja2:42
msgid "Job data like duration, materials or parameters."
msgstr "Job-Daten wie Dauer, Materialien oder Paramteter."

#: octoprint_mrbeam/templates/settings/analytics_settings.jinja2:43
#: octoprint_mrbeam/templates/wizard/wizard_analytics.jinja2:43
msgid ""
"Mr Beam device data like serial number, local IP addresses and version "
"numbers."
msgstr ""
"Mr Beam Gerätedaten wie Seriennummer, lokale IP Adresse und Versionsnummern."

#: octoprint_mrbeam/templates/settings/analytics_settings.jinja2:44
#: octoprint_mrbeam/templates/wizard/wizard_analytics.jinja2:44
msgid "More technical data, including error reports."
msgstr "Weitere technische Daten z.B. Fehlerberichte."

#: octoprint_mrbeam/templates/settings/analytics_settings.jinja2:46
#: octoprint_mrbeam/templates/wizard/wizard_analytics.jinja2:46
msgid "Data we will <b>not save</b>:"
msgstr "Diese Daten speichern wir <b>nicht </b>:"

#: octoprint_mrbeam/templates/settings/analytics_settings.jinja2:48
#: octoprint_mrbeam/templates/wizard/wizard_analytics.jinja2:48
msgid "Your designs, its content or file names."
msgstr "Deine Designs, deren Inhalt oder Dateinamen."

#: octoprint_mrbeam/templates/settings/analytics_settings.jinja2:49
#: octoprint_mrbeam/templates/wizard/wizard_analytics.jinja2:49
msgid "Usernames, email addresses or passwords."
msgstr "Nutzernamen, Emailadressen oder Passwörter."

#: octoprint_mrbeam/templates/settings/analytics_settings.jinja2:50
#: octoprint_mrbeam/templates/wizard/wizard_analytics.jinja2:50
msgid "Camera pictures (except if explicitly and actively sent by you.)"
msgstr ""
"Kamerabilder (ausser wenn sie von Dir explizit und aktiv gesendet werden.)"

# vorheriger Vorschlag für „Locaton“:
# „Ortsdaten“….
# > Standortdaten
#: octoprint_mrbeam/templates/settings/analytics_settings.jinja2:51
#: octoprint_mrbeam/templates/wizard/wizard_analytics.jinja2:51
msgid "Location or public IP addresses."
msgstr "Standortdaten oder öffentliche IP Adressen."

#: octoprint_mrbeam/templates/settings/analytics_settings.jinja2:59
#: octoprint_mrbeam/templates/wizard/wizard_analytics.jinja2:62
#, python-format
msgid ""
"Want more detailed information? You can check our %(open)sprivacy "
"policy%(close)s."
msgstr ""
"Für mehr Informationen, lies unsere %(open)sDatenschutz-Richtlinie%(close)s."

#: octoprint_mrbeam/templates/settings/backlash_settings.jinja2:2
msgid "Precision Calibration"
msgstr "Feinjustierung"

#: octoprint_mrbeam/templates/settings/backlash_settings.jinja2:8
msgid ""
"This calibration is for optimizing the alignment of the single lines of an "
"engraving.\n"
"                    It improves the engraving quality especially on fine "
"structures like small text.\n"
"                    The calibration procedure takes approximately 15 minutes "
"and requires to engrave a piece \n"
"                    of cardboard with minimum 25mm width and 100mm height."
"<br/>\n"
"                    To get the best calibration result your Mr Beam "
"lasercutter should be clean and well maintained."
msgstr ""
"Diese Feinjustierung dient zur Optimierung der Ausrichtung der einzelnen "
"Linien einer Gravur.\n"
"                    Sie verbessert die Gravurqualität insbesondere bei "
"feinen Strukturen wie z.B. kleinem Text.\n"
"                    Der Justierungsvorgang dauert etwa 15 Minuten und "
"erfordert die Gravur eines Stücks \n"
"                    aus Karton mit mindestens 25 mm Breite und 100 mm Höhe."
"<br/>\n"
"                    Um das beste Justierungsergebnis zu erzielen, sollte "
"Dein Mr Beam-Lasercutter sauber und gut gewartet sein."

#: octoprint_mrbeam/templates/settings/backlash_settings.jinja2:15
#, python-format
msgid ""
"For maintenance tips check the %(manual_opening_tag)suser "
"manual%(link_closing_tag)s, our %(kb_opening_tag)sknowledge "
"base%(link_closing_tag)s and our %(yt_opening_tag)sYoutube "
"channel%(link_closing_tag)s."
msgstr ""
"Wartungstipps findest Du in der "
"%(manual_opening_tag)sBetriebsanleitung%(link_closing_tag)s, unserer "
"%(kb_opening_tag)sKnowledge-Base%(link_closing_tag)s und unserem "
"%(yt_opening_tag)sYoutube-Kanal%(link_closing_tag)s."

# Engraving headlin in laser paramters dialog
#: octoprint_mrbeam/templates/settings/backlash_settings.jinja2:26
msgid "Engrave a Test Pattern"
msgstr "Gravieren des Testmusters"

#: octoprint_mrbeam/templates/settings/backlash_settings.jinja2:29
msgid "Place your cardboard in the center of the working area."
msgstr "Platziere den Karton in der Mitte des Arbeitsbereichs."

#: octoprint_mrbeam/templates/settings/backlash_settings.jinja2:30
msgid "Focus the laserhead to the height of the cardboard."
msgstr "Fokussiere den Laserkopf auf die Höhe des Kartons."

# Settings > About Screen
#: octoprint_mrbeam/templates/settings/backlash_settings.jinja2:31
msgid "Start the test engraving"
msgstr "Starte die Testgravur"

#: octoprint_mrbeam/templates/settings/backlash_settings.jinja2:37
msgid "Find the most precise line"
msgstr "Die präziseste Linie finden"

#: octoprint_mrbeam/templates/settings/backlash_settings.jinja2:40
msgid "Look up the sharpest line on the engraving."
msgstr "Identifiziere die schärfste Linie auf der Gravur."

#: octoprint_mrbeam/templates/settings/backlash_settings.jinja2:42
msgid "Enter the line's number (including sign) here: "
msgstr "Gebe hier die Zeilennummer (einschließlich Vorzeichen) ein: "

#: octoprint_mrbeam/templates/settings/camera_settings.jinja2:4
msgid "Camera"
msgstr "Kamera"

#: octoprint_mrbeam/templates/settings/camera_settings.jinja2:9
msgid "Status"
msgstr "Status"

#: octoprint_mrbeam/templates/settings/camera_settings.jinja2:12
msgid ""
"The camera is not able to take new pictures. Please check the following:"
msgstr ""
"Die Kamera kann keine neuen Bilder aufnehmen. Bitte überprüfe die folgenden "
"Punkte:"

#: octoprint_mrbeam/templates/settings/camera_settings.jinja2:27
#: octoprint_mrbeam/templates/settings/camera_settings.jinja2:30
#, python-format
msgid "More about markers %(opening_tag)shere%(closing_tag)s."
msgstr "Mehr über die Markierungen %(opening_tag)shier%(closing_tag)s."

#: octoprint_mrbeam/templates/settings/camera_settings.jinja2:66
msgid "Processed Camera Picture"
msgstr "Verarbeitetes Kamerabild"

#: octoprint_mrbeam/templates/settings/camera_settings.jinja2:67
msgid "Raw Camera Picture"
msgstr "Rohes Kamerabild"

#: octoprint_mrbeam/templates/settings/camera_settings.jinja2:70
msgid "as you see it in the working area of Mr Beam software"
msgstr "wie Du es im Arbeitsbereich der Mr Beam-Software siehst"

#: octoprint_mrbeam/templates/settings/camera_settings.jinja2:72
msgid ""
"actual camera picture, before it is adjusted in the software by fixing the "
"perspective, angle and colour"
msgstr ""
"tatsächliches Kamerabild, bevor Perspektive, Winkel und Farbe durch die "
"Software korrigiert wurden."

#: octoprint_mrbeam/templates/settings/camera_settings.jinja2:73
msgid "Don't worry if this image is rotated a bit - that's normal."
msgstr ""
"Mache dir keine Sorgen, wenn das Bild ein wenig gedreht ist - das ist normal."

#: octoprint_mrbeam/templates/settings/camera_settings.jinja2:80
#: octoprint_mrbeam/templates/settings/camera_settings.jinja2:87
msgid "Do you have problems with the camera?"
msgstr "Hast Du Probleme mit der Kamera?"

#: octoprint_mrbeam/templates/settings/camera_settings.jinja2:81
#: octoprint_mrbeam/templates/settings/camera_settings.jinja2:88
#, python-format
msgid ""
"Please check out our %(opening_tag)stroubleshooting guide%(closing_tag)s."
msgstr ""
"Finde Lösungen in unserem %(opening_tag)sTroubleshooting-"
"Leitfaden%(closing_tag)s."

#: octoprint_mrbeam/templates/settings/camera_settings.jinja2:95
msgid ""
"You can use the download button on the images to save your camera picture "
"and provide it to the support team, if necessary."
msgstr ""
"Du kannst den Download-Button auf den Bildern verwenden, um das Kamerabild "
"zu speichern und ggf. dem Support-Team zur Verfügung zu stellen."

#: octoprint_mrbeam/templates/settings/camera_settings.jinja2:112
msgid "Marker detection"
msgstr "Markierungs-Erkennung"

#: octoprint_mrbeam/templates/settings/camera_settings.jinja2:114
#, python-format
msgid ""
"Select one of the two marker detection modes: "
"%(strong_open)sreliable%(strong_close)s to always get an image or "
"%(strong_open)saccurate%(strong_close)s to only get precise images."
msgstr ""
"Wähle einen der beiden Markierungs-Erkennungsmodi aus: "
"%(strong_open)szuverlässig%(strong_close)s, um immer ein Bild zu erhalten, "
"oder %(strong_open)sakkurat%(strong_close)s, um nur präzise Bilder zu "
"erhalten."

#: octoprint_mrbeam/templates/settings/camera_settings.jinja2:119
msgid ""
"You can change the marker detection mode depending the desired behavior of "
"the camera."
msgstr ""
"Du kannst den Markierungs-Erkennungsmodus je nach dem gewünschten Verhalten "
"der Kamera ändern."

#: octoprint_mrbeam/templates/settings/camera_settings.jinja2:121
msgid "Reliable:"
msgstr "Zuverlässig:"

#: octoprint_mrbeam/templates/settings/camera_settings.jinja2:122
msgid ""
"The system remembers the markers's position from the last time it found them."
msgstr ""
"Das System merkt sich die Position der Markierungen vom letzten Mal, als es "
"sie gefunden hat."

#: octoprint_mrbeam/templates/settings/camera_settings.jinja2:123
msgid "This might lead to lower precision."
msgstr "Dies kann zu einer geringeren Präzision führen."

#: octoprint_mrbeam/templates/settings/camera_settings.jinja2:125
msgid "Accurate:"
msgstr "Akkurat:"

#: octoprint_mrbeam/templates/settings/camera_settings.jinja2:126
msgid ""
"This option lets you choose if you only want to see pictures where all of "
"the markers were detected."
msgstr ""
"Mit dieser Option kannst Du wählen, ob Du nur Bilder sehen möchtest, auf "
"denen alle Markierungen erkannt wurden."

#: octoprint_mrbeam/templates/settings/camera_settings.jinja2:127
msgid ""
"All the pink markers need to be visible and detected when you open the lid. "
"After being detected, you might cover them."
msgstr ""
"Alle pinken Markierungen müssen beim Öffnen des Deckels sichtbar und "
"erkennbar sein. Wenn sie einmal erkannt wurden, kannst du sie auch verdecken."

#: octoprint_mrbeam/templates/settings/camera_settings.jinja2:133
msgid "Reliable"
msgstr "Zuverlässig"

#: octoprint_mrbeam/templates/settings/camera_settings.jinja2:136
msgid "Accurate"
msgstr "Akkurat"

#: octoprint_mrbeam/templates/settings/camera_settings.jinja2:142
msgid "Camera calibration"
msgstr "Kamerakalibrierung"

#: octoprint_mrbeam/templates/settings/camera_settings.jinja2:144
#, python-format
msgid ""
"Your Mr Beam's camera is factory calibrated by default, so there is "
"%(open_strong)snormally no need to calibrate the camera%(close_strong)s."
msgstr ""
"Die Kamera Deines Mr Beams ist standardmäßig schon ab Werk kalibriert ist, "
"so dass im Normalfall %(open_strong)skeine Kamerakalibrierung durchgeführt "
"werden muss.%(close_strong)s"

#: octoprint_mrbeam/templates/settings/camera_settings.jinja2:149
#, python-format
msgid ""
"A new calibration of the camera is %(open_strong)sonly necessary "
"if%(close_strong)s:"
msgstr ""
"Eine Neu-Kalibrierung der Kamera ist %(open_strong)snur notwendig, wenn:"
"%(close_strong)s"

#: octoprint_mrbeam/templates/settings/camera_settings.jinja2:155
msgid ""
"One of the pink markings has been changed. (For example, if the mark was "
"peeled off and glued in again.)"
msgstr ""
"eine der pinken Markierungen verändert wurde. (z.B. wenn die Markierung "
"abgelöst und erneut eingeklebt wurde.)"

#: octoprint_mrbeam/templates/settings/camera_settings.jinja2:158
#, python-format
msgid ""
"You notice a %(open_strong)sdeviation larger than 5mm%(close_strong)s "
"between the processed camera picture (as you see it in the software working "
"area) and the laser result."
msgstr ""
"Du eine %(open_strong)sgrößere Abweichung als 5mm%(close_strong)s der Design-"
"Position zwischen der Bildschirmposition auf dem angepassten "
"(Schwarzweißbild) und dem Laser-Ergebnis feststellst."

#: octoprint_mrbeam/templates/settings/camera_settings.jinja2:165
#: octoprint_mrbeam/templates/settings/camera_settings.jinja2:169
#, python-format
msgid ""
"For more information, please have a look at our article on "
"%(opening_tag)scamera calibration%(closing_tag)s."
msgstr ""
"Für weitere Informationen empfehlen wir unseren Artikel zur "
"%(opening_tag)sKamerakalibrierung%(closing_tag)s."

#: octoprint_mrbeam/templates/settings/camera_settings.jinja2:188
msgid ""
"The lens calibration is made to remove the fish-eye effect from the picture. "
"Only do this if you think that your camera precision is bad, specially in "
"the center."
msgstr ""
"Die Linsenkalibrierung wird durchgeführt, um einen Fischaugen-Effekt aus dem "
"Bild zu entfernen. Wir empfehlen eine Linsenkalibrierung nur vorzunehmen, "
"wenn die Präzision der Kamera vorallem in der Mitte nicht gut ist."

#: octoprint_mrbeam/templates/settings/camera_settings.jinja2:190
msgid "You need to make a corner calibration first"
msgstr "Bitte mache zuerst eine Eckkalibrierung."

#: octoprint_mrbeam/templates/settings/custom_material_settings.jinja2:2
msgid "Custom Material Settings"
msgstr "Benutzerdefinierte Materialeinstellungen"

#: octoprint_mrbeam/templates/settings/custom_material_settings.jinja2:7
#: octoprint_mrbeam/templates/settings/custom_material_settings.jinja2:12
#, python-format
msgid ""
"To learn how to create, use, and manage custom material settings, read this "
"%(opening_tag)sKnowledge Base article%(closing_tag)s."
msgstr ""
"Um zu erfahren, wie Du benutzerdefinierte Materialeinstellungen erstellen, "
"verwenden und verwalten kannst, lies diesen %(opening_tag)sKnowledge Base-"
"Artikel%(closing_tag)s."

#: octoprint_mrbeam/templates/settings/custom_material_settings.jinja2:19
msgid "Backup"
msgstr "Backup"

#: octoprint_mrbeam/templates/settings/custom_material_settings.jinja2:22
msgid "Download all custom material settings as file: "
msgstr ""
"Lade alle benutzerdefinierten Materialeinstellungen in einer Datei herunter: "

#: octoprint_mrbeam/templates/settings/custom_material_settings.jinja2:31
msgid "Restore"
msgstr "Wiederherstellen"

#: octoprint_mrbeam/templates/settings/custom_material_settings.jinja2:34
msgid "Restore your custom material settings from a backup file."
msgstr ""
"Stelle Deine benutzerdefinierten Materialeinstellungen aus einer "
"Sicherungsdatei wieder her."

#: octoprint_mrbeam/templates/settings/custom_material_settings.jinja2:35
msgid "Warning"
msgstr "Warnung"

#: octoprint_mrbeam/templates/settings/custom_material_settings.jinja2:35
msgid "All existing custom material settings will be overwritten!"
msgstr ""
"Alle bestehenden benutzerdefinierten Materialeinstellungen werden "
"überschrieben!"

#: octoprint_mrbeam/templates/settings/debug_settings.jinja2:9
msgid "Camera Marker Recognition"
msgstr "Erkennung der Kameramarkierungen"

#: octoprint_mrbeam/templates/settings/debug_settings.jinja2:12
msgid "Min requried pixel"
msgstr "Min. erforderliche Pixel"

#: octoprint_mrbeam/templates/settings/debug_settings.jinja2:16
msgid "Default value: 350 pixel"
msgstr "Standardwert: 350 Pixel"

#: octoprint_mrbeam/templates/settings/debug_settings.jinja2:17
msgid ""
"Lower this value if the camera can not recognize the pink markers within the "
"working area. If set too low, the system might recognize other objects of "
"similar color instead of the circles which will result in very poor preview "
"precision."
msgstr ""
"Verringere diesen Wert, wenn die Kamera die pinken Markierungen innerhalb "
"des Arbeitsbereichs nicht erkennen kann. Wenn dieser Wert zu niedrig "
"eingestellt ist, kann es vorkommen, dass das System statt der Kreise andere "
"Objekte mit ähnlicher Farbe erkennt, was zu einer sehr schlechten "
"Genauigkeit der Vorschau führt."

#: octoprint_mrbeam/templates/settings/debug_settings.jinja2:22
msgid "Working Area"
msgstr "Arbeitsbereich"

# Settings switch
#: octoprint_mrbeam/templates/settings/debug_settings.jinja2:28
msgid "Enable Clipping"
msgstr "Clipping aktivieren"

#: octoprint_mrbeam/templates/settings/debug_settings.jinja2:29
msgid "Only disable if you're experiencing problems."
msgstr "Nur deaktivieren, wenn Du Probleme hast."

#: octoprint_mrbeam/templates/settings/debug_settings.jinja2:30
msgid ""
"Designs exceeding the working area are clipped if enabled. When disabled you "
"might experience 'machine limit hit' errors during laserjobs. Since we had "
"some bugs with the clipping algorithm in the past, here is an option to "
"disable it completely."
msgstr ""
"Designs, die den Arbeitsbereich überschreiten, werden, falls aktiviert, "
"abgeschnitten. Wenn deaktiviert, kann es während der Laserjobs zu Fehlern im "
"Zusammenhang mit der Maschinenbegrenzung kommen. Da wir in der Vergangenheit "
"einige Fehler mit dem Clipping-Algorithmus hatten, gibt es hier eine Option, "
"um ihn vollständig zu deaktivieren."

#: octoprint_mrbeam/templates/settings/debug_settings.jinja2:38
msgid "Terminal"
msgstr "Terminal"

# Settings switch
#: octoprint_mrbeam/templates/settings/debug_settings.jinja2:44
msgid "Enable terminal"
msgstr "Terminal aktivieren"

#: octoprint_mrbeam/templates/settings/debug_settings.jinja2:45
msgid ""
"Requires full page reload: <strong>Shift + F5</strong> (Windows and Linux) "
"or <strong>Ctrl + Shift + r</strong> (Mac)"
msgstr ""
"Erfordert ein Neuladen der gesamten Seite: <strong>Shift + F5</strong> "
"(Windows und Linux) oder <strong>Ctrl + Shift + r</strong> (Mac)"

# Settings switch
# Checksummen is ok
#: octoprint_mrbeam/templates/settings/debug_settings.jinja2:54
msgid "Show checksums"
msgstr "Zeige Checksummen"

#: octoprint_mrbeam/templates/settings/debug_settings.jinja2:55
msgid "Show gcode command checksums in terminal. Takes effect immediately."
msgstr ""
"Zeigt die Checksummen der gcode Befehle im Terminal an. Wird sofort wirksam."

#: octoprint_mrbeam/templates/settings/debug_settings.jinja2:64
msgid "Device State"
msgstr "Gerätestatus"

#: octoprint_mrbeam/templates/settings/file_settings.jinja2:6
msgid "File import settings"
msgstr "Dateiimport Einstellungen"

#: octoprint_mrbeam/templates/settings/file_settings.jinja2:9
msgid "SVG dpi"
msgstr "SVG dpi"

#: octoprint_mrbeam/templates/settings/file_settings.jinja2:13
msgid ""
"In case beamOS can't recognize what dpi value your graphic program uses, "
"this value will be the fallback. Files from Illustrator or Inkscape or Corel "
"Draw tend to work fine regardless of this value."
msgstr ""
"Falls beamOS nicht erkennen kann, welchen dpi-Wert Dein Grafikprogramm "
"verwendet, wird dieser Wert als Fallback verwendet. Dateien aus Illustrator, "
"Inkscape oder Corel Draw funktionieren unabhängig von diesem Wert "
"einwandfrei."

#: octoprint_mrbeam/templates/settings/file_settings.jinja2:18
msgid "DXF Default Scale Factor"
msgstr "DXF Standard-Skalierungsfaktor"

#: octoprint_mrbeam/templates/settings/file_settings.jinja2:22
msgid ""
"Set default scale factor for DXF files (AutoCAD). Set to >1 (like 10) to "
"magnify graphic, set between 0 and 1 (like 0.1) to decrease its size."
msgstr ""
"Stellt den Standard-Skalierungsfaktor für DXF-Dateien (AutoCAD) ein. Stelle "
">1 (z.B.: 10) ein, um die Grafik zu vergrößern; stelle zwischen 0 und 1 (z."
"B.: 0.1) ein, um die Größe zu verkleinern."

#: octoprint_mrbeam/templates/settings/file_settings.jinja2:23
msgid ""
"Here are some suggestions depending on the program you use to create your "
"DXF files: Illustrator: 1, Vector Works: 10, ArchiCAD: 1000"
msgstr ""
"Hier sind einige Vorschläge, je nachdem, mit welchem Programm Du Deine DXF-"
"Dateien erstellst: Illustrator: 1, Vector Works: 10, ArchiCAD: 1000"

#: octoprint_mrbeam/templates/settings/file_settings.jinja2:28
#: octoprint_mrbeam/templates/wizard/wizard_beta_news_0.jinja2:3
#: octoprint_mrbeam/templates/wizard/wizard_whatsnew_2.jinja2:1
msgid "GCode auto-deletion"
msgstr "Automatisches GCode-Löschen"

#: octoprint_mrbeam/templates/settings/file_settings.jinja2:32
#: octoprint_mrbeam/templates/wizard/wizard_beta_news_0.jinja2:10
#: octoprint_mrbeam/templates/wizard/wizard_whatsnew_2.jinja2:6
msgid ""
"Every time you run a laser job, a GCode file is automatically created. We "
"recommend to enable the auto-deletion of GCode files so that your Mr Beam "
"doesn't get too loaded and it can work faster. With this enabled, only the "
"last 25 GCode files will be stored."
msgstr ""
"Jedes Mal, wenn du einen Laserauftrag ausführst, wird automatisch eine GCode-"
"Datei erstellt. Wir empfehlen, das automatische Löschen von GCode-Dateien zu "
"aktivieren, damit dein Mr Beam nicht zu voll wird und schneller arbeiten "
"kann. Wenn diese Option aktiviert ist, werden nur die letzten 25 GCode-"
"Dateien gespeichert."

#: octoprint_mrbeam/templates/settings/file_settings.jinja2:33
#: octoprint_mrbeam/templates/wizard/wizard_beta_news_0.jinja2:11
#: octoprint_mrbeam/templates/wizard/wizard_whatsnew_2.jinja2:7
msgid ""
"You can alternativelly delete the GCode files manually in the Design Library."
msgstr ""
"Du kannst die GCode-Dateien auch manuell in der Design-Bibliothek löschen."

#: octoprint_mrbeam/templates/settings/file_settings.jinja2:36
#: octoprint_mrbeam/templates/wizard/wizard_beta_news_0.jinja2:14
#: octoprint_mrbeam/templates/wizard/wizard_whatsnew_2.jinja2:10
msgid "Delete GCode files automatically"
msgstr "GCode-Dateien automatisch löschen"

#: octoprint_mrbeam/templates/settings/file_settings.jinja2:36
#: octoprint_mrbeam/templates/wizard/wizard_beta_news_0.jinja2:14
#: octoprint_mrbeam/templates/wizard/wizard_whatsnew_2.jinja2:10
msgid "recommended"
msgstr "empfohlen"

#: octoprint_mrbeam/templates/settings/leds_settings.jinja2:2
msgid "Mr Beam Lights"
msgstr "Mr Beam Lights"

#: octoprint_mrbeam/templates/settings/leds_settings.jinja2:12
msgid "Adjust the overall brightness of Mr Beam Lights."
msgstr "Passe die Gesamthelligkeit der Mr Beam Lights an."

#: octoprint_mrbeam/templates/settings/leds_settings.jinja2:16
msgid "Animation speed"
msgstr "Animationsgeschwindigkeit"

#: octoprint_mrbeam/templates/settings/leds_settings.jinja2:22
msgid "Adjust the animation speed of Mr Beam Lights."
msgstr "Passe die Animationsgeschwindigkeit der Mr Beam Lights an."

#: octoprint_mrbeam/templates/settings/maintenance_settings.jinja2:2
msgid "Maintenance"
msgstr "Wartung"

#: octoprint_mrbeam/templates/settings/maintenance_settings.jinja2:12
msgid "Air Filter: Pre-filter"
msgstr "Air Filter: Vorfilter"

#: octoprint_mrbeam/templates/settings/maintenance_settings.jinja2:14
msgid ""
"The pre filter filters all coarse particles from the exhaust air. Regular "
"changing improves the air flow and preserves the main filter.*"
msgstr ""
"Der Vorfilter filtert alle groben Partikel aus der Abluft. Ein regelmäßiger "
"Wechsel verbessert den Luftdurchsatz und schont den Hauptfilter. *"

#: octoprint_mrbeam/templates/settings/maintenance_settings.jinja2:20
#: octoprint_mrbeam/templates/settings/maintenance_settings.jinja2:47
#: octoprint_mrbeam/templates/settings/maintenance_settings.jinja2:75
msgid "Buy now"
msgstr "Jetzt kaufen"

#: octoprint_mrbeam/templates/settings/maintenance_settings.jinja2:30
#: octoprint_mrbeam/templates/settings/maintenance_settings.jinja2:57
#: octoprint_mrbeam/templates/settings/maintenance_settings.jinja2:90
#: octoprint_mrbeam/templates/settings/maintenance_settings.jinja2:117
msgid "used"
msgstr "verbraucht"

#: octoprint_mrbeam/templates/settings/maintenance_settings.jinja2:33
#: octoprint_mrbeam/templates/settings/maintenance_settings.jinja2:60
#: octoprint_mrbeam/templates/settings/maintenance_settings.jinja2:93
#: octoprint_mrbeam/templates/settings/maintenance_settings.jinja2:120
msgid "Reset"
msgstr "Zurücksetzen"

#: octoprint_mrbeam/templates/settings/maintenance_settings.jinja2:39
msgid "Air Filter: Main filter"
msgstr "Air Filter: Hauptfilter"

#: octoprint_mrbeam/templates/settings/maintenance_settings.jinja2:41
msgid ""
"The main filter is a combined hepa and activated carbon filter. It filters "
"both tiny particles and odours from the exhaust air.*"
msgstr ""
"Der Hauptfilter ist ein kombinierter Hepa- und Aktivkohlefilter. Er filtert "
"sowohl winzig kleine Partikel, als auch die Gerüche aus der Abluft. *"

# Settings > About Screen
#: octoprint_mrbeam/templates/settings/maintenance_settings.jinja2:66
msgid "Laser head cleaning"
msgstr "Laserkopf-Reinigung"

#: octoprint_mrbeam/templates/settings/maintenance_settings.jinja2:69
msgid ""
"Clean the laser head regularly to maintain its full performance. You can "
"either do it yourself or you can send it to us and we clean it for you!"
msgstr ""
"Um seine volle Leistung zu erhalten muss dieser regelmäßig gereinigt werden. "
"Das kannst du entweder selber durchführen oder du schickst ihn zu uns und "
"wir reinigen ihn für dich!"

#: octoprint_mrbeam/templates/settings/maintenance_settings.jinja2:80
msgid "How to clean a laser head"
msgstr "So reinigst Du einen Laserkopf"

#: octoprint_mrbeam/templates/settings/maintenance_settings.jinja2:99
msgid "Mechanics"
msgstr "Mechanik"

#: octoprint_mrbeam/templates/settings/maintenance_settings.jinja2:101
msgid ""
"The gantry should always be clean. Oil it regularly with an acid-free oil."
msgstr ""
"Die Linearführungen sollten immer sauber sein und regelmäßig mit einem "
"säurefreien Öl geölt werden."

#: octoprint_mrbeam/templates/settings/maintenance_settings.jinja2:107
msgid "Caring of the mechanical parts"
msgstr "Pflege der mechanischen Teile"

#: octoprint_mrbeam/templates/settings/maintenance_settings.jinja2:124
msgid ""
"*Users without a Mr Beam Air Filter System can safely ignore and reset this "
"counter."
msgstr ""
"* Benutzer ohne Mr. Beam Air Filter System können diesen Zähler ignorieren "
"und zurücksetzen."

#: octoprint_mrbeam/templates/settings/maintenance_settings.jinja2:132
#, python-format
msgid ""
"The hour counter for the following component will now be reset: "
"%(component_to_reset)s."
msgstr ""
"Der Stundenzähler für folgende Komponente wird zurückgesetzt: "
"%(component_to_reset)s."

#: octoprint_mrbeam/templates/settings/maintenance_settings.jinja2:133
msgid "Please notice that there is no way to undo this operation"
msgstr "Dies kann nicht rückgängig gemacht werden"

#: octoprint_mrbeam/templates/settings/reminders_settings.jinja2:2
msgid "Reminders"
msgstr "Erinnerungen"

#: octoprint_mrbeam/templates/settings/reminders_settings.jinja2:7
msgid "Focus Reminder"
msgstr "Fokus-Erinnerung"

#: octoprint_mrbeam/templates/settings/reminders_settings.jinja2:9
msgid ""
"This reminder will show before being able to start a laser job, so if you "
"forgot to focus your\n"
"                    laserhead you will have the chance to do it and later "
"start the job.\n"
"                    You can disable this reminder in the moment you see it, "
"or in this settings anytime."
msgstr ""
"Diese Erinnerung wird angezeigt, bevor ein Laserjob gestartet wird. Wenn Du "
"vergessen hast, den Laserkopf zu fokussieren, hast Du hier noch die Chance "
"ihn zu fokussieren und den Job später zu starten. Du kannst diese Erinnerung "
"im Erinnerungsbildschirm oder hier deaktivieren."

# Settings switch
#: octoprint_mrbeam/templates/settings/reminders_settings.jinja2:14
msgid "Activate focus reminder"
msgstr "Fokus-Erinnerung aktivieren"

#: octoprint_mrbeam/templates/tab/tab_designstore.jinja2:25
msgid "The Mr&nbsp;Beam Design Store is not reachable"
msgstr "Der Mr&nbsp;Beam Design-Store ist nicht erreichbar"

#: octoprint_mrbeam/templates/tab/tab_designstore.jinja2:26
#: octoprint_mrbeam/templates/tab/tab_materialstore.jinja2:24
msgid ""
"In order to use our store it is necessary that your Mr&nbsp;Beam is "
"connected to the internet."
msgstr ""
"Um unseren Store nutzen zu können, muß Dein Mr&nbsp;Beam mit dem Internet "
"verbunden sein."

#: octoprint_mrbeam/templates/tab/tab_designstore.jinja2:27
#: octoprint_mrbeam/templates/tab/tab_materialstore.jinja2:25
msgid ""
"Please connect your Mr&nbsp;Beam to your router with a cable, or via WiFi."
msgstr ""
"Bitte verbinde Deinen Mr&nbsp;Beam mit einem Kabel oder über WiFi mit Deinem "
"Router."

#: octoprint_mrbeam/templates/tab/tab_designstore.jinja2:30
#: octoprint_mrbeam/templates/tab/tab_materialstore.jinja2:28
#: octoprint_mrbeam/templates/wizard/wizard_wifi.jinja2:61
msgid "Refresh"
msgstr "Aktualisieren"

#: octoprint_mrbeam/templates/tab/tab_materialstore.jinja2:23
msgid "The Mr&nbsp;Beam Material Store is not reachable"
msgstr "Der Mr&nbsp;Beam Material Store ist nicht erreichbar"

#: octoprint_mrbeam/templates/wizard/firstrun_end.jinja2:7
#, python-format
msgid ""
"%(strong_open)sWhat's next?%(strong_close)s Check out our different "
"resources to get the best out of your Mr Beam:"
msgstr ""
"%(strong_open)sWie gehts weiter?%(strong_close)s Hier findest Du "
"verschiedene Informationen, Tipps und Hilfe, um das Beste aus Deinem Mr Beam "
"herauszuholen:"

#: octoprint_mrbeam/templates/wizard/firstrun_start.jinja2:3
msgid "Welcome to the Mr Beam community!"
msgstr "Willkommen in der Mr Beam Community!"

#: octoprint_mrbeam/templates/wizard/firstrun_start.jinja2:4
msgid ""
"\n"
"<p>\n"
"    This dialog will get your Mr Beam ready in just a couple of minutes."
"<br>\n"
"    Afterwards you can take a tour that will guide you through your first "
"laser job.\n"
"</p>\n"
msgstr ""
"\n"
"<p>\n"
"    Mit diesem Dialog machst Du Deinen Mr Beam in wenigen Minuten startklar."
"<br>\n"
"    Anschließend kannst Du eine Tour machen, die Dich durch Deinen ersten "
"Laserjob führt.\n"
"</p>\n"

#: octoprint_mrbeam/templates/wizard/wizard_acl.jinja2:4
msgid "Set up your user account"
msgstr "Richte Dein Benutzerkonto ein"

#: octoprint_mrbeam/templates/wizard/wizard_acl.jinja2:6
msgid ""
"\n"
"    <p>\n"
"        Write your e-mail address and password. <strong>Please don't forget "
"your access information.</strong>\n"
"    </p>\n"
"    <p>\n"
"        For security reasons, you can only use your Mr Beam after logging in "
"with a user account.\n"
"        If you forget your access information, you will need to contact the "
"Mr Beam Support Team to reset your device.\n"
"    </p>\n"
"    <small class=\"muted\">\n"
"        In the settings you can create additional user accounts, e.g. for "
"family members, colleagues or friends.\n"
"    </small>\n"
msgstr ""
"\n"
"    <p>\n"
"        Gib Deine E-Mail-Adresse und Dein Passwort ein. <strong>Bitte "
"vergiss diese Zugangsdaten nicht.</strong>\n"
"    </p>\n"
"    <p>\n"
"        Aus Sicherheitsgründen kannst Du Deinen Mr Beam II nur nach "
"Anmeldung mit einem Benutzerkonto nutzen.\n"
"        Solltest Du Deine Zugangsdaten einmal vergessen haben, musst Du das "
"Mr Beam Support Team kontaktieren um Dein Gerät zurückzusetzen.\n"
"    </p>\n"
"    <small class=\"muted\">\n"
"        In den Einstellungen kannst Du weitere Nutzerkonten anlegen z.B. für "
"Familienmitglieder, Kollegen oder Freunde.\n"
"    </small>\n"

#: octoprint_mrbeam/templates/wizard/wizard_acl.jinja2:30
msgid "Confirm Password"
msgstr "Passwort bestätigen"

#: octoprint_mrbeam/templates/wizard/wizard_analytics.jinja2:15
msgid ""
"In order to improve the experience with your Mr Beam, we would like to "
"gather some analytics data on the device operations."
msgstr ""
"Um Deine User-Experience mit Mr Beam zu verbessern, würden wir gerne ein "
"paar Analysedaten über den Betrieb und die Nutzung des Gerätes sammeln."

#: octoprint_mrbeam/templates/wizard/wizard_analytics.jinja2:22
msgid "Yes, I want to support Mr Beam and agree to share the analytics data."
msgstr ""
"Ja, ich möchte Mr Beam unterstützen und stimme zu, Analysedaten zu teilen."

#: octoprint_mrbeam/templates/wizard/wizard_analytics.jinja2:24
msgid "No, I’d rather not share the analytics data."
msgstr "Nein, ich möchte lieber keine Analysedaten teilen."

#: octoprint_mrbeam/templates/wizard/wizard_analytics.jinja2:59
msgid ""
"You can change you choice any time in the menu \"Settings > Analytics\"."
msgstr "Du kannst Deine Auswahl jederzeit im Menü “Einstellungen > Analytics”"

#: octoprint_mrbeam/templates/wizard/wizard_whatsnew_0.jinja2:3
msgid "The new Mr Beam Design Store"
msgstr "Der neue Mr Beam Design-Store"

#: octoprint_mrbeam/templates/wizard/wizard_whatsnew_0.jinja2:18
msgid "Buy beautiful designs, integrated in your Mr&nbsp;Beam software"
msgstr ""
"Kaufe schöne Designs, die in deine Mr&nbsp;Beam Software integriert sind"

#: octoprint_mrbeam/templates/wizard/wizard_whatsnew_0.jinja2:22
msgid "Create wonderful objects"
msgstr "Erstelle tolle Objekte"

#: octoprint_mrbeam/templates/wizard/wizard_whatsnew_0.jinja2:31
#, python-format
msgid ""
"For more information about the Design Store, visit our %(tag_open)sKnowledge "
"Base%(tag_close)s."
msgstr ""
"Für mehr Informationen über unseren Design-Store, besuche unsere "
"%(tag_open)sKnowledge Base%(tag_close)s."

#: octoprint_mrbeam/templates/wizard/wizard_whatsnew_1.jinja2:1
msgid "New Toolset Features"
msgstr "Neue Funktionen für den Arbeitsbereich"

#: octoprint_mrbeam/templates/wizard/wizard_whatsnew_1.jinja2:4
msgid "We revised our working  area toolset:"
msgstr "Wir haben unseren Werkzeugsatz für den Arbeitsbereich überarbeitet:"

#: octoprint_mrbeam/templates/wizard/wizard_whatsnew_1.jinja2:6
msgid "Select multiple designs at once and move or transform them together."
msgstr ""
"Wähle mehrere Designs auf einmal aus und verschiebe oder transformiere sie "
"gemeinsam."

#: octoprint_mrbeam/templates/wizard/wizard_whatsnew_1.jinja2:7
msgid ""
"Now you can mirror your designs on the working area. This is great for "
"creating stamps."
msgstr ""
"Jetzt kannst du deine Designs auf der Arbeitsfläche spiegeln. Das ist beim "
"Erstellen von Stempeln sehr nützlich."

#: octoprint_mrbeam/templates/wizard/wizard_whatsnew_1.jinja2:8
msgid ""
"Texts can now be curved. You can even create text in circles. What a well "
"rounded feature! ;-)"
msgstr ""
"Texte können jetzt gekrümmt sein. Du kannst sogar Text in Kreisen erstellen. "
"Eine runde Sache finden wir! ;-)"

#: octoprint_mrbeam/templates/wizard/wizard_whatsnew_3.jinja2:1
msgid "...and more!"
msgstr "...und mehr!"

#: octoprint_mrbeam/templates/wizard/wizard_whatsnew_3.jinja2:6
msgid ""
"New material settings: We added settings for Sign Material, Stamp Rubber, "
"Swiss stone pine and more."
msgstr ""
"Neue Materialeinstellungen: Wir haben Einstellungen für Schildermaterial, "
"Stempelgummi, Zirbenholz und mehr hinzugefügt."

#: octoprint_mrbeam/templates/wizard/wizard_whatsnew_3.jinja2:7
msgid ""
"“Messages Form Mr Beam” is our new messaging system that keeps you posted."
msgstr ""
"“Nachrichten von Mr Beam\" ist unser neues Nachrichtensystem, das dich auf "
"dem Laufenden hält."

#: octoprint_mrbeam/templates/wizard/wizard_whatsnew_3.jinja2:8
msgid "…and a few bug fixes to make your Mr Beam even more stable."
msgstr ""
"...und ein paar Fehlerkorrekturen, um deinen Mr Beam noch stabiler zu machen."

#: octoprint_mrbeam/templates/wizard/wizard_whatsnew_3.jinja2:12
msgid "We hope you enjoy this new experience!"
msgstr "Wir hoffen, dass Du viel Freude mit diesem Update hast!"

# feststehender Begriff
#: octoprint_mrbeam/templates/wizard/wizard_wifi.jinja2:3
msgid "Connecting to your Mr Beam"
msgstr "Verbinde Dich mit Deinem Mr Beam"

#: octoprint_mrbeam/templates/wizard/wizard_wifi.jinja2:8
msgid "The Mr Beam Status Lights show you how to connect to your Mr Beam:"
msgstr ""
"Die Mr Beam Status Lights zeigen Dir, wie Du Dich mit Deinem Mr Beam "
"verbinden kannst:"

#: octoprint_mrbeam/templates/wizard/wizard_wifi.jinja2:18
#, python-format
msgid ""
"Connect to your Mr Beam via %(strong_open)sfind.mr-beam.org%(strong_close)s"
msgstr ""
"Verbinde Dich mit Deinem Mr Beam über %(strong_open)sfind.mr-beam."
"org%(strong_close)s"

#: octoprint_mrbeam/templates/wizard/wizard_wifi.jinja2:19
#, python-format
msgid ""
"Connect directly to the %(strong_open)sMr Beam WiFi Access Point."
"%(strong_close)s"
msgstr ""
"Verbinde Dich direkt mit dem %(strong_open)sMr Beam WiFi Access Point."
"%(strong_close)s"

#: octoprint_mrbeam/templates/wizard/wizard_wifi.jinja2:20
#, python-format
msgid ""
"Find your Mr Beam in your local network. Check the %(strong_open)sQuickstart "
"Guide%(strong_close)s for more information."
msgstr ""
"Finde Deinen Mr Beam im lokalen Netzwerk. Weitere Informationen findest Du "
"im %(strong_open)s Quickstart Guide%(strong_close)s."

#: octoprint_mrbeam/templates/wizard/wizard_wifi.jinja2:24
msgid "Our recommendation: find.mr-beam.org"
msgstr "Unsere Empfehlung: find.mr-beam.org"

#: octoprint_mrbeam/templates/wizard/wizard_wifi.jinja2:26
msgid ""
"For the best user experience we recommend using the find.mr-beam.org "
"discovery service. In order to use this service, it is necessary that your "
"Mr Beam has an active internet connection."
msgstr ""
"Am einfachsten ist das Verbinden über den Verbindungs-Service find.mr-beam."
"org. Um diesen Service nutzen zu können, muss Dein Mr Beam über eine aktive "
"Internetverbindung verfügen."

#: octoprint_mrbeam/templates/wizard/wizard_wifi.jinja2:28
msgid "Configure WiFi"
msgstr "WLAN konfigurieren"

#: octoprint_mrbeam/templates/wizard/wizard_wifi.jinja2:30
msgid ""
"You can configure the WiFi now or skip this step by clicking on the \"Next\" "
"button. You can always configure the WiFi later in the settings menu."
msgstr ""
"Du kannst das WLAN jetzt konfigurieren oder diesen Schritt überspringen, "
"indem Sie auf die Schaltfläche \"Weiter\" klickst. Du kannst das WLAN auch "
"später im Einstellungsmenü einrichten."

#: octoprint_mrbeam/templates/wizard/wizard_wifi.jinja2:38
msgid "Sort by"
msgstr "Sortieren nach"

#: octoprint_mrbeam/templates/wizard/wizard_wifi.jinja2:38
#: octoprint_mrbeam/templates/wizard/wizard_wifi.jinja2:44
msgid "SSID"
msgstr "SSID"

#: octoprint_mrbeam/templates/wizard/wizard_wifi.jinja2:38
#: octoprint_mrbeam/templates/wizard/wizard_wifi.jinja2:45
msgid "Quality"
msgstr "Qualität"

#: octoprint_mrbeam/templates/wizard/wizard_wifi.jinja2:46
msgid "Action"
msgstr "Aktion"

#: octoprint_mrbeam/templates/wizard/wizard_wifi.jinja2:51
msgid "Address"
msgstr "Adresse"

# use Socket in german
# netconnectd is a name, yes, with d in the end
#: octoprint_mrbeam/templates/wizard/wizard_wifi.jinja2:64
msgid "netconnectd socket"
msgstr "netconnectd Socket"

#: octoprint_mrbeam/templates/wizard/wizard_wifi.jinja2:68
msgid "Advanced options"
msgstr "Erweiterte Optionen"

#: octoprint_mrbeam/templates/wizard/wizard_wifi.jinja2:70
msgid "Start AP"
msgstr "AP starten"

#: octoprint_mrbeam/templates/wizard/wizard_wifi.jinja2:70
msgid "Stop AP"
msgstr "AP stoppen"

# don’t translate Daemon
#: octoprint_mrbeam/templates/wizard/wizard_wifi.jinja2:70
msgid "Daemon offline"
msgstr "Daemon offline"

# don’t translate Daemon
#: octoprint_mrbeam/templates/wizard/wizard_wifi.jinja2:71
msgid "Reset daemon"
msgstr "Dämon zurücksetzen"

<<<<<<< HEAD
#~ msgid "Yes, I will reload the page"
#~ msgstr "Ja, ich werde die Seite neu laden"
=======
#~ msgid "Recommend Mr Beam"
#~ msgstr "Mr Beam weiterempfehlen"

#~ msgid "and earn cashback"
#~ msgstr "und Cashback verdienen"
>>>>>>> 7c831482

#~ msgid "engrave outlines of filled shapes"
#~ msgstr "Umrisse von gefüllten Formen gravieren"

#~ msgid "Inspire the Mr Beam Community"
#~ msgstr "Inspiriere die Mr Beam Community"

#~ msgid "and be inspired too!"
#~ msgstr "und lass’ dich selbst inspirieren!"

#~ msgid "Tag your photos with"
#~ msgstr "Markiere deine Fotos mit"

#~ msgid "Yes, I will reload the page"
#~ msgstr "Ja, ich werde die Seite neu laden"

#~ msgid "QuickstartGuide_en.pdf"
#~ msgstr "QuickstartGuide_de.pdf"

# URL part. do not translate/modify
#~ msgid "UserManual_en.pdf"
#~ msgstr "UserManual_de.pdf"

#~ msgid "QuickstartGuide_dreamcut_en.pdf"
#~ msgstr "QuickstartGuide_dreamcut_de.pdf"

# URL part. do not translate/modify
#~ msgid "UserManual_dreamcut_en.pdf"
#~ msgstr "UserManual_dreamcut_de.pdf"

# ribbon cable =?
# Flachbandkabel?
#~ msgid ""
#~ "Remember to turn off your Mr Beam if you disconnect the ribbon cable!"
#~ msgstr ""
#~ "Denke daran, Deinen Mr Beam auszuschalten, wenn Du das Flachbandkabel "
#~ "abziehst!"

#~ msgid "Laser model"
#~ msgstr "Laserkopf-Modell"

#~ msgid ""
#~ "Mr Beam needs a short break to cool down. We'll continue the laser job as "
#~ "soon as possible. There's nothing you need to do at the moment."
#~ msgstr ""
#~ "Mr Beam braucht eine kurze Pause, um sich abzukühlen. Wir werden den "
#~ "Laserjob so schnell wie möglich fortsetzen. Im Moment gibt es nichts, was "
#~ "Du tun musst."

#~ msgid "Just relax"
#~ msgstr "Bitte warten"

# Settings > About Screen
#~ msgid "Community Forum"
#~ msgstr "Community-Forum"

#~ msgid "Vegan Leather"
#~ msgstr "Veganes Leder"

#~ msgid "Improved Camera"
#~ msgstr "Verbesserte Kamera"

#~ msgid "The camera is much more reliable now!"
#~ msgstr "Die Kamera ist jetzt wesentlich zuverlässiger!"

#~ msgid ""
#~ "You will feel an improvement specially when using dark materials or with "
#~ "difficult light conditions, thanks to the self-adjusting shutter speed. "
#~ msgstr ""
#~ "Durch die selbstregulierenden Verschlusszeiten der Kamera wirst du "
#~ "besonders bei dunklen Materialien oder bei schwierigen Lichtverhältnissen "
#~ "eine Verbesserung feststellen."

#~ msgid "Check the status of your camera in the new camera settings panel:"
#~ msgstr "Checke den Status Deiner Kamera in den neuen Kameraeinstellungen:"

#~ msgid "Custom material backup"
#~ msgstr "Backup von benutzerdefinierten Materialien"

#~ msgid "Backup and restore custom material settings"
#~ msgstr ""
#~ "Sichern und Wiederherstellen benutzerdefinierter Materialeinstellungen"

#~ msgid ""
#~ "Save a copy of your custom material settings and restore it whenever you "
#~ "need, or use it in other Mr Beams."
#~ msgstr ""
#~ "Speichere eine Kopie Deiner benutzerdefinierten Materialeinstellungen und "
#~ "stelle sie bei Bedarf wieder her oder verwende sie auf einem anderen Mr "
#~ "Beam."

#~ msgid "SVG Split"
#~ msgstr "SVGs Zerteilen"

#~ msgid "Split your SVG files in smaller pieces"
#~ msgstr "Teile Deine SVG-Dateien in kleinere Stücke auf"

#~ msgid ""
#~ "Sometimes a downloaded design does not fit on your material - but with "
#~ "realignment of the single parts it would. Therefore you can split it now."
#~ msgstr ""
#~ "Manchmal passt ein heruntergeladenes Design nicht vollständig auf Dein "
#~ "Material - aber mit einem Neuausrichten der einzelnen Teile würde es "
#~ "passen. Deshalb kannst Du SVGs jetzt zerteilen."

#~ msgid ""
#~ "Design library: folders (only for new designs) and bulk deletion of files."
#~ msgstr ""
#~ "Designbibliothek: Ordner (nur für neue Designs) und Multi-Löschen von "
#~ "mehreren Dateien."

#~ msgid "Repeat a job directly from the Job Done screen."
#~ msgstr "Wiederhole einen Laser Job direkt vom Fertig-Dialog aus."

#~ msgid ""
#~ "Mr Beam Lights: adjust the brightness and animation speed from the "
#~ "settings menu."
#~ msgstr ""
#~ "Mr Beam Lights: Passe die Helligkeit und die Animationsgeschwindigkeit "
#~ "über das Einstellungsmenü an."

#~ msgid "New design of the software."
#~ msgstr "Neues Design der Software."

#~ msgid "Wellboard"
#~ msgstr "Wellboard"

#~ msgid "Thank you!"
#~ msgstr "Danke!"

#~ msgid ""
#~ "Thank you for the feedback, is there anything else you want to tell us? "
#~ "Please share your thoughts with us so we can keep improving:"
#~ msgstr ""
#~ "Es tut uns leid zu hören, dass Du mit Deinem Mr Beam nicht ganz zufrieden "
#~ "bist. Bitte lass uns wissen, wie wir uns verbessern können:"

#~ msgid "Wow, thank you!"
#~ msgstr "Wow, danke schön!"

#~ msgid ""
#~ "We love getting feedback from our customers! Do you have three minutes to "
#~ "leave a review for us? We’d be so excited to read it!"
#~ msgstr ""
#~ "Wir freuen uns immer über das Feedback unserer Kunden! Hast du drei "
#~ "Minuten Zeit, um eine Bewertung über uns zu schreiben? Wir würden uns so "
#~ "freuen, von dir zu lesen!"

#~ msgid "Give review"
#~ msgstr "Bewertung abgeben"

#~ msgid "Take care about ignitions. Never run a job slower than 300 mm/min!"
#~ msgstr ""
#~ "Achtung, Material leicht entzündlich! Lasergeschwindigkeit niemals "
#~ "langsamer als 300 mm/min einstellen!"

#~ msgid "Ordinary cardboard like most packaging is made of."
#~ msgstr ""
#~ "Gewöhnlicher Karton, aus dem die meisten Verpackungen hergestellt werden."

#~ msgid ""
#~ "Engraving looks great if just the first layer is lasered away, so that "
#~ "the wave is visible underneath."
#~ msgstr ""
#~ "Die Gravuren sehen gut aus, wenn nur die erste Schicht weggelasert wird, "
#~ "so dass die Welle darunter sichtbar wird."

#~ msgid "Ordinary cardboard like strong packaging is made of."
#~ msgstr ""
#~ "Gewöhnlicher Karton, aus dem die meisten Verpackungen hergestellt werden."

#~ msgid ""
#~ "Engraving looks great if just the first layer is lasered away, that the "
#~ "wave is visible underneath."
#~ msgstr ""
#~ "Die Gravur sieht gut aus, wenn nur die erste Schicht weggelasert wird, "
#~ "sodass die Welle darunter sichtbar ist."

#~ msgid "Acrylic felt like the one sold in many arts and craft stores."
#~ msgstr "Bastelfilz, wie er in vielen Bastelbedarfsläden verkauft wird."

#~ msgid "Consists of poly urethane foam."
#~ msgstr "Besteht aus Polyurethanschaum."

#~ msgid "Ordinary paper like from an office printer."
#~ msgstr "Normales Papier, wie von einem Bürodrucker."

#~ msgid "Plywood from an ordinary hardware store or arts and craft supply."
#~ msgstr "Sperrholz aus einem gewöhnlichen Baumarkt oder Bastelbedarfsladen."

#~ msgid "Extra overshoot"
#~ msgstr "Extra-Überschwingen"

# oder:
# Skala?
# Skalierung?
#~ msgid "scale"
#~ msgstr "Skalierung"

#~ msgid "A new picture is being taken, please wait a little..."
#~ msgstr "Es wird ein neues Bild gemacht, bitte warte einen Moment..."

#~ msgid "Either the camera is busy or the lid is not open."
#~ msgstr ""
#~ "Entweder ist die Kamera nicht erreichbar oder der Deckel ist nicht "
#~ "geöffnet."

#~ msgid "Connection"
#~ msgstr "Verbinden"

#~ msgid "Your user"
#~ msgstr "Dein Nutzerkonto"

#~ msgid "For your safety"
#~ msgstr "Zu deiner Sicherheit"

#~ msgid "Improved camera"
#~ msgstr "Verbesserte Kamera"

#~ msgid "SVG split"
#~ msgstr "SVGs Zerteilen"

# tab title
#~ msgid "Design Store"
#~ msgstr "Design-Store"

#~ msgid "Please login again to start this laser job."
#~ msgstr "Bitte logge Dich erneut ein, um diesen Laserjob zu starten."

#~ msgid "Dust extraction"
#~ msgstr "Staubabsaugung"

#~ msgid "Almost done..."
#~ msgstr "Fast fertig..."

# Terminal GCode Reference
#~ msgid "dwell"
#~ msgstr "verweilen"

# Terminal GCode Reference
#~ msgid "fan on"
#~ msgstr "Lüfter an"

# Terminal GCode Reference
#~ msgid "fan off"
#~ msgstr "Lüfter aus"

#~ msgid "Resume"
#~ msgstr "Fortsetzen"

#~ msgid "Send image to Mr&nbsp;Beam"
#~ msgstr "Bild an Mr&nbsp;Beam senden"

#~ msgid "All Beta users get 300 Beam Coins for free!"
#~ msgstr "Alle Beta User bekommen 300 Beam Coins gratis!"

#~ msgid ""
#~ "The precision of the camera system is dictated by how much lens "
#~ "distortion you will find. Also called 'Fish-eye effect', this distortion "
#~ "is usually corrected during the assembly of your Mr Beam."
#~ msgstr ""
#~ "Die Präzision des Kamerasystems hängt davon ab, wie stark die "
#~ "Objektivverzerrung ist. Diese Verzerrung, auch 'Fischaugen-Effekt' "
#~ "genannt, wird normalerweise während der Montage Deines Mr Beams "
#~ "korrigiert."

#~ msgid ""
#~ "You may want to do that calibration step again if you are dissatisfied "
#~ "with the precision of the camera and a new calibration of the corners "
#~ "does not make it better.\n"
#~ "    Keep in mind that it is unlikely that you will arrive to a better "
#~ "precision than 1mm accross the whole surface of the image."
#~ msgstr ""
#~ "Du solltest diesen Kalibrierungsschritt wiederholen, wenn Du mit der "
#~ "Präzision der Kamera nicht zufrieden bist und eine neue Ecken-"
#~ "Kalibrierung keine Verbesserung bringt.\n"
#~ "Eine Genauigkeit von unter 1mm über die gesamte Bildflache ist jedoch "
#~ "kaum möglich."

# Settings > About Screen
#~ msgid "What's New in the Stable Channel"
#~ msgstr "Was gibt’s Neues im Stabilen Kanal?"

# vorheriger Vorschlag für „Locaton“:
# „Ortsdaten“….
# > Standortdaten
#~ msgid "Location, camera pictures, public IP addresses."
#~ msgstr "Standortdaten, Kamerabilder, öffentliche IP Adressen."

#~ msgid "Quick Shapes"
#~ msgstr "Quick Form"

#~ msgid "New language"
#~ msgstr "Neue Sprache"

#~ msgid "North West"
#~ msgstr "Nordwest"

#~ msgid "South West"
#~ msgstr "Südwest"

#~ msgid "North East"
#~ msgstr "Nordost"

#~ msgid "South East"
#~ msgstr "Südost"

#~ msgid ""
#~ "Please relax, this will take a little while.\n"
#~ "We will let you know when we are done."
#~ msgstr ""
#~ "Bitte habe etwas Geduld, dies wird eine Weile dauern.\n"
#~ "Wir werden Dich wissen lassen, wenn wir fertig sind."

#~ msgid ""
#~ "Now you can zoom and navigate through the working area to see all the "
#~ "details by using the navigator panel. You can find this feature in the "
#~ "\"Preview\" menu, on the left side."
#~ msgstr ""
#~ "Jetzt kannst du in die Arbeitsfläche zoomen und durch die Arbeitsfläche "
#~ "navigieren, um alle Details zu sehen, indem du das Navigator-Panel "
#~ "verwendest. Du findest diese Funktion im Menü \"Vorschau\" auf der linken "
#~ "Seite."

#~ msgid "Quick Shape attributes"
#~ msgstr "Quick Form Einstellungen"

#~ msgid ""
#~ "Achieve new results by adding filling to the standard shapes and select "
#~ "dynamically the color of the edge and the filling."
#~ msgstr ""
#~ "Bessere Ergebnisse mit den neuen Funktionen für Quick Form: Du kannst "
#~ "Quick Formen jetzt auch füllen! Außerdem ist Farbauswahl für Linie und "
#~ "Füllungen einfacher geworden."

#~ msgid "Mr Beam can now also speak Italian!"
#~ msgstr "Mr Beam kann jetzt auch Italienisch sprechen!"

#~ msgid ""
#~ "When you connect to your Mr Beam, your browser's default language will be "
#~ "selected."
#~ msgstr ""
#~ "Wenn Du Dich mit Deinem Mr Beam verbindest, wird die Standardsprache "
#~ "Deines Browsers ausgewählt."

#~ msgid ""
#~ "You can manually select another language in the \"User Settings\" menu, "
#~ "under \"Interface\"."
#~ msgstr ""
#~ "Eine andere Sprache kannst Du im Menü “Nutzereinstellungen\" unter "
#~ "“Interface” manuell auswählen."

#~ msgid "The laser head's position shown is now more consistent."
#~ msgstr "Die angezeigte Position des Laserkopfes ist jetzt konsistenter."

#~ msgid "New mechanism to avoid dark edges in engravings."
#~ msgstr "Neuer Mechanismus zur Vermeidung von dunklen Rändern bei Gravuren."

#~ msgid ""
#~ "Improved engraving order: the order of the different engravings was "
#~ "optimized."
#~ msgstr ""
#~ "Verbesserte Gravurreihenfolge: Die Reihenfolge der verschiedenen Gravuren "
#~ "wurde optimiert."

#~ msgid "You're using Mr Beam's beta software channel. "
#~ msgstr "Du nutzt den Mr Beam Beta-Software-Kanal. "

#~ msgid ""
#~ "Find out%(br)s%(link1_open)swhat's new in the beta channel."
#~ "%(link1_close)s%(br)s%(br)sShould you experience any issues you can "
#~ "always switch back to our stable channel in the software update settings."
#~ "%(br)s%(br)s Please don't forget to%(br)s%(link2_open)stell us about your "
#~ "experience%(link2_close)s."
#~ msgstr ""
#~ "Bleibe auf dem Laufenden, was es s%(link1_open)sNeues im Beta-"
#~ "Kanal%(link1_close)s gibt.%(br)s%(br)sDu kannst in den Software-Update-"
#~ "Einstellungen jederzeit zurück in den Stabilen Kanal wechseln, solltest "
#~ "Du auf Probleme stoßen. %(br)s%(br)s Bitte vergiß nicht, "
#~ "%(link2_open)suns von Deiner Erfahrung zu berichten%(link2_close)s!"

#~ msgid "Take a Tour"
#~ msgstr "Tour starten"

# feststehender Begriff
#, fuzzy
#~| msgid "How happy are you with your Mr Beam II?"
#~ msgid "How happy are you with your Mr Beam?"
#~ msgstr "Wie zufrieden bist du mit deinem Mr Beam?"

#~ msgid "How can we improve?"
#~ msgstr "Wie können wir uns verbessern?"

#~ msgid "Picture"
#~ msgstr "Bild"

#~ msgid "Raw"
#~ msgstr "Unverarbeitet"

#~ msgid "Lens corrected"
#~ msgstr "Linsenkalibriert"

#~ msgid "Cropped"
#~ msgstr "Zugeschnitten"

#~ msgid "Move"
#~ msgstr "Bewegen"

#~ msgid "Continue"
#~ msgstr "Weiter"

#~ msgid ""
#~ "Close the lid. Mr Beam will start engraving the calibration markers on "
#~ "the cardboard."
#~ msgstr ""
#~ "Schließe den Deckel. Mr Beam beginnt mit der Gravur der "
#~ "Kalibriermarkierungen auf dem Karton."

#~ msgid ""
#~ "Do not touch the engraved material. The camera will now take a picture of "
#~ "the engraving."
#~ msgstr ""
#~ "Berühre das gravierte Material nicht. Die Kamera macht nun ein Bild von "
#~ "der Gravur."

#, fuzzy
#~| msgid ""
#~| "Wait until the engraving is finished and Mr Beam II illuminates green. "
#~| "Open the safety lid again"
#~ msgid ""
#~ "Wait until the engraving is finished and Mr Beam illuminates green. Open "
#~ "the safety lid again"
#~ msgstr ""
#~ "Warte, bis die Gravur abgeschlossen ist und Mr Beam II grün leuchtet. "
#~ "Öffne den Sicherheitsdeckel wieder"

#~ msgid "Software Update required"
#~ msgstr "Software-Update erforderlich"

#~ msgid ""
#~ "Module 'iobeam' is outdated. Please run software update from 'Settings' > "
#~ "'Software Update' before you start a laser job."
#~ msgstr ""
#~ "Das Modul 'iobeam' ist veraltet. Bitte führe das Software-Update über "
#~ "'Einstellungen' > 'Software-Update' aus, bevor Du einen Laserjob startest."

#~ msgid ""
#~ "Please make sure the lid of your Mr Beam II is open and wait a little..."
#~ msgstr ""
#~ "Bitte stelle sicher, dass der Deckel Deines Mr Beam II offen ist und "
#~ "warte ein wenig..."

#~ msgid ""
#~ "Please try the following:<br>- Close and reopen the lid<br>- Reboot the "
#~ "device and reload this page"
#~ msgstr ""
#~ "Bitte versuche Folgendes:<br>- Schließe und öffne den Deckel wieder<br>- "
#~ "Starte das Gerät neu und lade diese Seite neu"

#~ msgid ""
#~ "The update of the internal component GRBL failed.{br}It is still save to "
#~ "use your Mr Beam II. However, if this error persists consider to contact "
#~ "the {opening_tag}Mr Beam support team{closing_tag}.{br}{br}"
#~ "{strong_opening_tag}Error:{strong_closing_tag}{br}{error}"
#~ msgstr ""
#~ "Das Update der internen Komponente GRBL ist fehlgeschlagen.{br}Du kannst "
#~ "Deinen Mr Beam II dennoch verwenden. Wenn dieser Fehler jedoch weiterhin "
#~ "besteht, kannst Du das {opening_tag}Mr Beam Support Team "
#~ "kontaktieren{closing_tag}.{br}{br}{strong_opening_tag}Fehler:"
#~ "{strong_closing_tag}{br}{error}"

#~ msgid "GRBL Update failed"
#~ msgstr "GRBL-Update fehlgeschlagen"

#~ msgid ""
#~ "Figuring out material settings works best from low to high intensity and "
#~ "fast to slow movement."
#~ msgstr ""
#~ "Um die materialspezifischen Einstellungen herauszufinden, ist es am "
#~ "besten, die Intensität von niedrig bis hoch, und die Geschwindigkeit von "
#~ "schnell bis langsam auszuprobieren."

#~ msgid ""
#~ "The SVG file contains clipPath elements.<br/>clipPath is not supported "
#~ "yet and has been removed from file."
#~ msgstr ""
#~ "Die SVG-Datei enthält clipPath-Elemente.<br/>clipPath wird noch nicht "
#~ "unterstützt und wurde aus der Datei entfernt."

# application = Programm
#~ msgid ""
#~ "Something went wrong while reading this file.%(topen)sSorry!"
#~ "%(tclose)sPlease check it with another application. If it works there, "
#~ "our support team would be happy to take a look."
#~ msgstr ""
#~ "Beim Lesen dieser Datei ist etwas schiefgelaufen.%(topen)sSorry!"
#~ "%(tclose)sBitte überprüfe es mit einem anderen Programm. Wenn es dort "
#~ "funktioniert, schaut es sich unser Support-Team gerne an."

#~ msgid "Oops."
#~ msgstr "Hoppla."

#~ msgid "Calibration cancelled."
#~ msgstr "Kalibrierung abgebrochen."

#~ msgid "Feel free to restart"
#~ msgstr "Bitte versuche es noch einmal von vorne."

#~ msgid "your name of choice"
#~ msgstr "Dein Wunschname"

#~ msgid "Sort by name"
#~ msgstr "Nach Namen sortieren"

#~ msgid "Sort by upload date"
#~ msgstr "Nach Upload-Datum sortieren"

#~ msgid "Sort by file size"
#~ msgstr "Nach Dateigröße sortieren"

#~ msgid "Only show design files"
#~ msgstr "Nur Design-Dateien anzeigen"

#~ msgid "Only show recent jobs"
#~ msgstr "Nur letzte Jobs anzeigen"

#~ msgid "No calibration arrows visible?"
#~ msgstr "Keine Kalibrierungspfeile sichtbar?"

#~ msgid "Engrave Markers"
#~ msgstr "Markierungen gravieren"

#~ msgid "Brightness adjustment"
#~ msgstr "Helligkeitsanpassung"

#~ msgid ""
#~ "You can now adjust the <strong>brightness of the camera pictures</strong> "
#~ "to improve your experience with the Working Area in case you have dark "
#~ "materials."
#~ msgstr ""
#~ "Du kannst nun die <strong>Helligkeit der Kamerabilder auf dem "
#~ "Arbeitsbereich</strong> anpassen, um das Positionieren auf dunklen "
#~ "Materialien zu vereinfachen."

#~ msgid "New materials"
#~ msgstr "Neue Materialien"

#~ msgid "We included settings for more materials!"
#~ msgstr "Wir haben Einstellungen für weitere Materialien hinzugefügt!"

#~ msgid ""
#~ "Please keep in mind that your laser head needs to be clean for the best "
#~ "results with these settings."
#~ msgstr ""
#~ "Bitte beachte, dass Dein Laserkopf sauber sein muss, um mit diesen "
#~ "Einstellungen die besten Ergebnisse zu erzielen."

#~ msgid "Dreamcut support"
#~ msgstr "Dreamcut-Unterstützung"

#~ msgid ""
#~ "There is a new member in the Mr Beam family. Have you heard about our new "
#~ "Mr Beam dreamcut?"
#~ msgstr ""
#~ "Wir haben ein neues Mitglied in der Mr Beam Familie. Hast Du schon von "
#~ "unserem neuen Mr Beam dreamcut gehört?"

#~ msgid ""
#~ "Make sure you check it out in <a href=\"https://www.mr-beam.org/en/"
#~ "dreamcut?/"
#~ "utm_source=beamos&utm_medium=beamos&utm_campaign=whatsnew_dialog\" "
#~ "target=\"_blank\">www.mr-beam.org</a>"
#~ msgstr ""
#~ "Besuche <a href=\"https://www.mr-beam.org/dreamcut?/"
#~ "utm_source=beamos&utm_medium=beamos&utm_campaign=whatsnew_dialog\" "
#~ "target=\"_blank\">www.mr-beam.org</a> um mehr zu erfahren."

#~ msgid "Mr Beam software Guided Tour"
#~ msgstr "Geführte Tour durch die Mr Beam Software."

#~ msgid ""
#~ "This tour will guide new users through their first laser job. You can "
#~ "start it anytime from the menu:"
#~ msgstr ""
#~ "Diese Tour führt neue Anwender durch ihren ersten Laserjob. Du kannst sie "
#~ "einfach über das Menü starten:"

#~ msgid ""
#~ "Mr Beam remembers your recent laser jobs. You can modify and reuse them "
#~ "from the design library."
#~ msgstr ""
#~ "Mr Beam erinnert sich an deine letzten Laserjobs. Du kannst sie aus der "
#~ "Designbibliothek auswählen, verändern und wiederverwenden."

#~ msgid ""
#~ "The order of the cutting jobs is now always consistent with the order on "
#~ "the laser parameter screen."
#~ msgstr ""
#~ "Die Reihenfolge der Schneidejobs stimmt nun immer mit der Reihenfolge auf "
#~ "dem Laserparameterscreen überein."

#~ msgid ""
#~ "Fixed a bug where in some cases the fan did not stop after a laser job."
#~ msgstr ""
#~ "Es wurde ein Fehler behoben, bei dem in einigen Fällen der Lüfter nach "
#~ "einem Laserauftrag nicht gestoppt wurde."

#~ msgid "Fill"
#~ msgstr "Füllungsfarbe"

#~ msgid ""
#~ "Module 'iobeam' is outdated. Please run Software Update from 'Settings' > "
#~ "'Software Update' before you start a laser job."
#~ msgstr ""
#~ "Das Modul 'iobeam' ist veraltet. Bitte führe das Software-Update über "
#~ "'Einstellungen' > 'Software-Update' aus, bevor Du einen Laserjob startest."

#~ msgid ""
#~ "Module 'MrBeam Plugin' is outdated; iobeam version is newer than "
#~ "expected. Please run software update from 'Settings' > 'Software Update' "
#~ "before you start a laser job."
#~ msgstr ""
#~ "Das Modul „MrBeam Plugin“ ist veraltet. Bitte führe das Software-Update "
#~ "über 'Einstellungen' > 'Software-Update' aus, bevor Du einen Laserjob "
#~ "startest."

#~ msgid "beamOS is reloading..."
#~ msgstr "beamOS lädt neu..."

#~ msgid "Polyethylene Foam"
#~ msgstr "Schaumstoff"

#~ msgid "Thickness is measured over the whole wave."
#~ msgstr "Die Dicke wird über die gesamte Welle gemessen."

#~ msgid "Success"
#~ msgstr "Erfolg"

#~ msgid "Mr Beam does not know the current position."
#~ msgstr "Mr Beam kennt die aktuelle Position nicht."

#~ msgid ""
#~ "First remove any objects blocking the gantry's travel range.<br/>Then do "
#~ "a homing cycle."
#~ msgstr ""
#~ "Entferne zuerst alle Gegenstände aus dem Verfahrbereich des Lasers,<br/"
#~ ">dann starte den Homing-Zyklus."

#~ msgid "searching markers"
#~ msgstr "Suchmarkierungen"

#~ msgid "Wifi Setup"
#~ msgstr "WLAN-Setup"

#~ msgid "Job Time Estimation"
#~ msgstr "Voraussichtliche Laserjobdauer"

#~ msgid "Cutting Job "
#~ msgstr "Schneidejob "

# Acess Control = Zugangsbeschränkung
#~ msgid ""
#~ "If you disable Access Control <strong>and</strong> your OctoPrint "
#~ "installation is accessible from the internet, your printer <strong>will "
#~ "be accessible by everyone - that also includes the bad guys!</strong>"
#~ msgstr ""
#~ "Wenn Du Zugangsbeschränkung deaktivierst <strong>und</strong> Deine "
#~ "OctoPrint-Installation über das Internet zugänglich ist, wird Dein "
#~ "Drucker <strong>für alle zugänglich sein - auch für die Bösen!</strong>"

# Laser Safety Notes!
#~ msgid ""
#~ "Your lasercutter is classified as a Class 1 laser product according to "
#~ "IEC60825. "
#~ msgstr ""
#~ "Ihr Mr Beam II Laserschneider ist nach IEC60825 als Laserprodukt der "
#~ "Klasse 1 eingestuft. "

# Laser Safety Notes!
#~ msgid ""
#~ "The laserhead inside features a 450nm laser diode with an output power "
#~ "greater than 1000mW. "
#~ msgstr ""
#~ "Der Laserkopf im Inneren verfügt über eine 450nm Laserdiode mit einer "
#~ "Ausgangsleistung von mehr als 1000mW. "

# Laser Safety Notes!
#~ msgid ""
#~ "According to IEC60825 this is a class 4 laser which is capable of causing "
#~ "injury to both the eye and skin and will also present a fire hazard if "
#~ "sufficiently high output powers are used."
#~ msgstr ""
#~ "Nach IEC60825 handelt es sich dabei um eine Laserquelle der Klasse 4, die "
#~ "sowohl Augen als auch Haut ernsthaft verletzen kann und darüber hinaus "
#~ "bei ausreichend hoch eingestellter Ausgangsleistungen auch "
#~ "brandgefährlich ist."

#~ msgid "Mr Beam II"
#~ msgstr "Mr Beam II"

# Welcome wizard, final screen headline
#~ msgid "All Done!"
#~ msgstr "Alles bereit!"

#~ msgid ""
#~ "\n"
#~ "        Your Mr Beam II is now all set up and ready to go. Happy "
#~ "lasering!\n"
#~ "    "
#~ msgstr ""
#~ "\n"
#~ "        Dein Mr Beam II ist jetzt fertig und einsatzbereit. Viel Spaß "
#~ "beim Lasern!\n"
#~ "    "

#~ msgid "Hello!"
#~ msgstr "Hallo!"

#~ msgid ""
#~ "\n"
#~ "        <strong>Thank you for buying Mr Beam II, the friendly desktop "
#~ "laser cutter!</strong>\n"
#~ "    "
#~ msgstr ""
#~ "\n"
#~ "        <strong>Danke, dass Du Mr Beam II, den freundlichen Desktop-"
#~ "Lasercutter, gekauft hast!</strong>\n"
#~ "    "

#~ msgid ""
#~ "\n"
#~ "        This wizard will lead you through the final steps to get your Mr "
#~ "Beam II all setup and ready to go. We'll get you lasering in no time!\n"
#~ "    "
#~ msgstr ""
#~ "\n"
#~ "        Dieser Assistent führt Dich durch die letzten Schritte, um Deinen "
#~ "Mr Beam II komplett einzurichten und betriebsbereit zu machen. Wir "
#~ "bringen Dich im Handumdrehen zum Lasern!\n"
#~ "    "

#~ msgid ""
#~ "is an online service that helps you to connect your Mr Beam II with your "
#~ "computer.<br>And we’ve got great news for you: It just got better!"
#~ msgstr ""
#~ "ist ein Online-Dienst, der Dir hilft, Deinen Mr Beam II mit Deinem "
#~ "Computer zu verbinden.<br> Und wir haben find.mr-beam jetzt noch "
#~ "zuverlässiger gemacht!"

#~ msgid "1.  We added IPv6 support so it got even more reliable!"
#~ msgstr ""
#~ "1.  Der Service unterstützt jetzt auch IPv6 und wird dadurch deutlich "
#~ "zuverlässiger!"

#~ msgid ""
#~ "2.  We added an IP scan to make sure you find all of your Mr Beam II "
#~ "devices."
#~ msgstr ""
#~ "2.  Wir haben einen IP-Scan eingeführt, damit Du alle Deine Mr Beam "
#~ "Geräte finden kannst."

#~ msgid "Try it now!"
#~ msgstr "Jetzt ausprobieren!"

#~ msgid ""
#~ "Get an approximate estimation of how long your laser job will take before "
#~ "you start it!"
#~ msgstr ""
#~ "Du siehst eine ungefähre Abschätzung, wie lange Dein Laserjob dauern "
#~ "wird, bevor Du ihn startest!"

#~ msgid ""
#~ "You will also see this estimation during the laser job, as well as when "
#~ "it's finished."
#~ msgstr "Dies Abschätzung wird auch während und nach dem Laserjob angezeigt."

# Settings > About Screen
#~ msgid "Online support form"
#~ msgstr "Online-Support-Formular"

#~ msgid ""
#~ "Contact us on our support portal directly from the Mr Beam II software!"
#~ msgstr ""
#~ "Nutze unser Support-Ticket-Formular direkt aus der Mr Beam II Software "
#~ "heraus."

#~ msgid "Focus reminder"
#~ msgstr "Fokus-Erinnerung"

#~ msgid ""
#~ "Do you always forget to focus the laser head before starting a job? Then "
#~ "this reminder might come in handy. ;) "
#~ msgstr ""
#~ "Vergisst Du auch immer, den Laserkopf zu fokussieren, bevor Du einen "
#~ "Laserjob startest? Dann wirst Du diese Erinnerung bestimmt mögen. ;) "

#~ msgid ".dxf file handling is now more stable."
#~ msgstr ".dxf-Unterstüzung ist nun stabiler."

#~ msgid "General bug fixes for stability improvement."
#~ msgstr "Allgemeine Bugfixes zur Verbesserung der Stabilität."

#~ msgid "Let's get your Mr Beam II connected to your wifi."
#~ msgstr "Lass' uns Deinen Mr Beam II mit Deinem WLAN verbinden."

#~ msgid ""
#~ "You can skip the wifi setup simply by clicking 'Next' without connecting "
#~ "to any wifi networks."
#~ msgstr ""
#~ "Du kannst das WLAN-Setup einfach überspringen, indem Du auf 'Weiter' "
#~ "klickst, ohne Dich mit einem WLAN-Netzwerk zu verbinden."

#~ msgid "Connection state"
#~ msgstr "Verbindungsstatus"

#~ msgid "Ethernet"
#~ msgstr "Ethernet"

#~ msgid "Wifi"
#~ msgstr "WLAN"

# Settings > About Screen
#~ msgid "References"
#~ msgstr "Referenzen"

#~ msgid "Done. Now check out what you have created with your Mr Beam II!"
#~ msgstr "Fertig. Schau dir an, was Du mit Deinem Mr Beam II kreiert hast!"

#, fuzzy
#~| msgid "Error"
#~ msgid "Error."
#~ msgstr "Fehler"

#~ msgid ""
#~ "Mr Beam II with Air Filter only<br/>\n"
#~ "        Users of the basic exhaust system without an air filter can "
#~ "safely ignore this."
#~ msgstr ""
#~ "Nur Mr. Beam II mit Air Filter<br/>\n"
#~ "        Anwender des Basis-Abluftsystem ohne Air Filter können dies "
#~ "ignorieren."

#~ msgid "Total operation: "
#~ msgstr "Gesamtbetrieb: "

#~ msgid " hours"
#~ msgstr " Stunden"

#~ msgid ""
#~ "This counter helps you to know when to replace your Mr Beam Air Filter."
#~ "<br/>\n"
#~ "                        We recommend to replace the filter components "
#~ "regularly:\n"
#~ "                        <ul>\n"
#~ "                            <li>Pre-filter mat every 100 operation hours</"
#~ "li>\n"
#~ "                            <li>Main filter unit every 400 operation "
#~ "hours</li>\n"
#~ "                        </ul>"
#~ msgstr ""
#~ "Dieser Zähler hilft Dir zu wissen, wann Deinen Mr Beam Air Filter "
#~ "auszutauschen ist.<br/>\n"
#~ "                        Wir empfehlen, die Air Filter Komponenten "
#~ "regelmäßig auszutauschen:\n"
#~ "                        <ul>\n"
#~ "                            <li>Vorfiltermatte alle 100 Betriebsstunden</"
#~ "li>\n"
#~ "                            <li>Hauptfiltereinheit alle 400 "
#~ "Betriebsstunden</li>\n"
#~ "                        </ul>"

#~ msgid "You can reset the air filter operation hours counter by clicking:"
#~ msgstr ""
#~ "Du kannst den Betriebsstundenzähler des Air Filters durch Klicken "
#~ "zurücksetzen:"

#~ msgid ""
#~ "(Warning: there is no \"are you sure\" check and no way to undo the "
#~ "reset.)"
#~ msgstr ""
#~ "(Achtung: Es gibt keinen “Wirklich-Sicher?”-Check und keine Möglichkeit, "
#~ "das Zurücksetzen rückgängig zu machen.)"

# Settings > About Screen
#~ msgid "Switching Software Channel"
#~ msgstr "Wechsele Software-Kanal"

#~ msgid "This takes a fiew seconds..."
#~ msgstr "Das dauert ein paar Sekunden..."

# Settings > About Screen
#~ msgid "New Software Channels!"
#~ msgstr "Neue Softwarekanäle!"

#~ msgid "Select a software channel for your Mr Beam II:"
#~ msgstr "Wähle einen Softwarekanal für Deinen Mr Beam II aus:"

#~ msgid ""
#~ "Switch between the different software channels of the Mr Beam II any time "
#~ "in the settings!"
#~ msgstr ""
#~ "Wechsele jederzeit zwischen den verschiedenen Softwarekanälen des Mr Beam "
#~ "II in den Einstellungen!"

#~ msgid "Lights showing WiFi state"
#~ msgstr "Lichter zeigen WLAN-Status"

#~ msgid "New Mr Beam Status Light"
#~ msgstr "Neue Mr Beam Statusleuchte"

#~ msgid "Share my job!"
#~ msgstr "Meinen Job teilen!"

#~ msgid "This login is case-sensitive!"
#~ msgstr "Groß-Kleinschreibung des Login ist relevant!"

# up-to-date mag ich
#~ msgid ""
#~ "Welcome to the latest version of the Mr Beam II software<br/>\n"
#~ "    and thank you for keeping your Mr Beam II up to date."
#~ msgstr ""
#~ "Willkommen bei der neuesten Verision der Mr Beam II Software<br/>\n"
#~ "    und danke, dass Du Deinen Mr Beam II up-to-date hälst."

#~ msgid ""
#~ "Let us give you a short overview of the new features and improvements of "
#~ "this version..."
#~ msgstr ""
#~ "Wir geben Dir hier eine kurze Übersicht über die neuesten Features und "
#~ "Verbesserungen in dieser Version..."

# bitte nochmal drüberlesen
#~ msgid ""
#~ "<p>\n"
#~ "    <strong>Please read the following, it is very important for the "
#~ "security of your Mr Beam II!</strong>\n"
#~ "</p>\n"
#~ "<p>\n"
#~ "    Your Mr Beam II is configured with a Access Control, meaning you "
#~ "won't be able to do anything with the\n"
#~ "    laser cutter unless you login first as a configured user. This is to "
#~ "<strong>prevent strangers - possibly with\n"
#~ "    malicious intent - to gain access to your laser cutter</strong> via "
#~ "the internet or another untrustworthy network\n"
#~ "    and using it in such a way that it is damaged or worse (i.e. causes a "
#~ "fire).\n"
#~ "</p>\n"
#~ "<p>\n"
#~ "    Please <strong>set up a user account with a password</strong> as the "
#~ "initial administrator account which will have full access to the Mr Beam "
#~ "II:\n"
#~ "</p>"
#~ msgstr ""
#~ "<p>\n"
#~ "    <strong>Bitte lies Folgendes! Es ist sehr wichtig für die Sicherheit "
#~ "Deines Mr Beam II!</strong>!\n"
#~ "</p>\n"
#~ "<p>\n"
#~ "    Dein Mr Beam II ist mit einer Zutrittskontrolle ausgestattet. D.h. Du "
#~ "kannst den Lasercutter nicht bedienen, wenn Du dich nicht vorher als "
#~ "Benutzer angemeldet hast. Dies dient dazu, <strong> Fremdzugriff zu "
#~ "deinem Lasercutter aus dem Internet oder anderen ungesicherten "
#~ "netzwerken</strong> zu verhinder. Jemand mit bösen Absichten könnte sonst "
#~ "eventuell deinen Laserkatter steuern, beschädigen oder sogar ernsthaften "
#~ "Schaden wie z.B einen Brand verursachen.\n"
#~ "</p>\n"
#~ "<p>\n"
#~ "    Bitte richte ein<strong> Benutzerkonto mit einem Passwort</strong> "
#~ "als erstes Administratorkonto ein, das vollen Zugriff auf den Mr Beam II "
#~ "hat:\n"
#~ "</p>"

#~ msgid ""
#~ "<p>\n"
#~ "    <strong>Note:</strong> Please consider using a strong password in "
#~ "order to prevent any other person of guessing or brute forcing your "
#~ "password.\n"
#~ "</p>\n"
#~ msgstr ""
#~ "<p>\n"
#~ "    <strong>Hinweis:</strong> Bitte verwende ein sicheres Passwort, um zu "
#~ "verhindern, dass andere Personen Dein Passwort erraten oder durch einen "
#~ "Brute-Force-Angriff herausfinden.\n"
#~ "</p>\n"

# Settings > About Screen
#~ msgid "find.mr-beam service:"
#~ msgstr "find.mr-beam Service:"

#~ msgid "before"
#~ msgstr "vor"

#~ msgid "after"
#~ msgstr "nach"

#~ msgid "Photo: Christian Holmér"
#~ msgstr "Foto: Christian Holmér"

#~ msgid "Increases the image contrast before converting to gcode."
#~ msgstr "Erhöht den Bildkontrast vor der Konvertierung in gcode."

#~ msgid "Sharpens the image before converting to gcode."
#~ msgstr "Schärft das Bild, bevor es in gcode umgewandelt wird."

# slicing im Englischen ändern
#, fuzzy
#~ msgid "Slicing done"
#~ msgstr "Vorbereitung abgeschlossen"<|MERGE_RESOLUTION|>--- conflicted
+++ resolved
@@ -7,13 +7,8 @@
 msgstr ""
 "Project-Id-Version: Mr_Beam 0.1.61\n"
 "Report-Msgid-Bugs-To: EMAIL@ADDRESS\n"
-<<<<<<< HEAD
 "POT-Creation-Date: 2022-12-12 16:11+0100\n"
 "PO-Revision-Date: 2022-12-12 17:31+0100\n"
-=======
-"POT-Creation-Date: 2023-01-26 11:00+0100\n"
-"PO-Revision-Date: 2023-01-26 11:04+0100\n"
->>>>>>> 7c831482
 "Last-Translator: Andy Werner <andy@mr-beam.org>\n"
 "Language-Team: \n"
 "Language: de\n"
@@ -1397,11 +1392,7 @@
 msgstr "Weiter"
 
 #: octoprint_mrbeam/static/js/tour_viewmodel.js:518
-<<<<<<< HEAD
 #: octoprint_mrbeam/templates/laser_job_done.jinja2:81
-=======
-#: octoprint_mrbeam/templates/laser_job_done.jinja2:87
->>>>>>> 7c831482
 msgid "Close"
 msgstr "Schließen"
 
@@ -2725,8 +2716,7 @@
 msgid "Share your work and inspire others!"
 msgstr "Teile deine Arbeit und inspiriere andere!"
 
-<<<<<<< HEAD
-#: octoprint_mrbeam/templates/laser_job_done.jinja2:31
+#: octoprint_mrbeam/templates/laser_job_done.jinja2:30
 msgid "By the way - Did you know?"
 msgstr "Übrigens - wusstest du schon?"
 
@@ -2763,57 +2753,6 @@
 msgstr "Air Filter Nachlauf"
 
 #: octoprint_mrbeam/templates/laser_job_done.jinja2:93
-=======
-#: octoprint_mrbeam/templates/laser_job_done.jinja2:30
-msgid "By the way - Did you know?"
-msgstr "Übrigens - wusstest du schon?"
-
-#: octoprint_mrbeam/templates/laser_job_done.jinja2:58
-msgid "You can find a variety of laser materials on our website."
-msgstr "Mehr Laser-Material kannst du auf unserer Webseite im Store finden."
-
-#: octoprint_mrbeam/templates/laser_job_done.jinja2:59
-msgid "Our Material Store has the same material available for purchase."
-msgstr "Unser Material Store bietet das gleiche Material zum Kauf an."
-
-#: octoprint_mrbeam/templates/laser_job_done.jinja2:60
-msgid "We have similar materials for you in our Material Store."
-msgstr "Wir haben ähnliche Materialien für dich in unserem Material Store."
-
-#: octoprint_mrbeam/templates/laser_job_done.jinja2:63
-msgid "You need a working internet connection for this forwarding to work."
-msgstr ""
-"Du brauchst eine aktive Internetverbindung damit diese Weiterleitung "
-"funktioniert. "
-
-#: octoprint_mrbeam/templates/laser_job_done.jinja2:67
-msgid "Browse the options"
-msgstr "Stöbere durch die Optionen"
-
-#: octoprint_mrbeam/templates/laser_job_done.jinja2:68
-msgid "Restock Material"
-msgstr "Material nachbestellen"
-
-#: octoprint_mrbeam/templates/laser_job_done.jinja2:77
-#: octoprint_mrbeam/templates/laser_job_done.jinja2:100
-msgid "Laser job duration:"
-msgstr "Dauer des Laserjobs:"
-
-#: octoprint_mrbeam/templates/laser_job_done.jinja2:79
-#: octoprint_mrbeam/templates/laser_job_done.jinja2:101
-msgid "Estimated:"
-msgstr "Geschätzt:"
-
-#: octoprint_mrbeam/templates/laser_job_done.jinja2:85
-msgid "Repeat Job"
-msgstr "Job wiederholen"
-
-#: octoprint_mrbeam/templates/laser_job_done.jinja2:94
-msgid "Air Filter run-on"
-msgstr "Air Filter Nachlauf"
-
-#: octoprint_mrbeam/templates/laser_job_done.jinja2:99
->>>>>>> 7c831482
 msgid ""
 "Please wait a few seconds until Mr Beam cleared most of the dust particles "
 "out of the working area."
@@ -2821,11 +2760,7 @@
 "Bitte warte einige Sekunden, bis Mr Beam die meisten Staubpartikel aus dem "
 "Arbeitsbereich entfernt hat."
 
-<<<<<<< HEAD
 #: octoprint_mrbeam/templates/laser_job_done.jinja2:99
-=======
-#: octoprint_mrbeam/templates/laser_job_done.jinja2:105
->>>>>>> 7c831482
 msgid "Cancel Air Filter run-on"
 msgstr "Air Filter-Nachlauf abbrechen"
 
@@ -5983,32 +5918,6 @@
 #: octoprint_mrbeam/templates/wizard/wizard_wifi.jinja2:71
 msgid "Reset daemon"
 msgstr "Dämon zurücksetzen"
-
-<<<<<<< HEAD
-#~ msgid "Yes, I will reload the page"
-#~ msgstr "Ja, ich werde die Seite neu laden"
-=======
-#~ msgid "Recommend Mr Beam"
-#~ msgstr "Mr Beam weiterempfehlen"
-
-#~ msgid "and earn cashback"
-#~ msgstr "und Cashback verdienen"
->>>>>>> 7c831482
-
-#~ msgid "engrave outlines of filled shapes"
-#~ msgstr "Umrisse von gefüllten Formen gravieren"
-
-#~ msgid "Inspire the Mr Beam Community"
-#~ msgstr "Inspiriere die Mr Beam Community"
-
-#~ msgid "and be inspired too!"
-#~ msgstr "und lass’ dich selbst inspirieren!"
-
-#~ msgid "Tag your photos with"
-#~ msgstr "Markiere deine Fotos mit"
-
-#~ msgid "Yes, I will reload the page"
-#~ msgstr "Ja, ich werde die Seite neu laden"
 
 #~ msgid "QuickstartGuide_en.pdf"
 #~ msgstr "QuickstartGuide_de.pdf"
