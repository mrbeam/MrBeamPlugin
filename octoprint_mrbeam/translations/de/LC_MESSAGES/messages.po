# German translations for Mr_Beam.
# Copyright (C) 2019 The OctoPrint Project
# This file is distributed under the same license as the Mr_Beam project.
# FIRST AUTHOR <EMAIL@ADDRESS>, 2019.
#
msgid ""
msgstr ""
"Project-Id-Version: Mr_Beam 0.1.61\n"
"Report-Msgid-Bugs-To: EMAIL@ADDRESS\n"
<<<<<<< HEAD
"POT-Creation-Date: 2022-11-17 14:40+0100\n"
"PO-Revision-Date: 2022-11-17 14:40+0100\n"
=======
"POT-Creation-Date: 2023-01-26 11:00+0100\n"
"PO-Revision-Date: 2023-01-26 11:04+0100\n"
>>>>>>> 7c831482
"Last-Translator: Andy Werner <andy@mr-beam.org>\n"
"Language-Team: \n"
"Language: de\n"
"MIME-Version: 1.0\n"
"Content-Type: text/plain; charset=UTF-8\n"
"Content-Transfer-Encoding: 8bit\n"
"X-Generator: Poedit 3.2.2\n"

#: octoprint_mrbeam/printing/comm_acc2.py:401
#: octoprint_mrbeam/printing/comm_acc2.py:457
msgid "Please contact Mr Beam support team and attach octoprint.log."
msgstr ""
"Bitte kontaktiere das Mr Beam Support Team und hänge das octoprint.log an."

#: octoprint_mrbeam/static/js/camera.js:16
msgid "Top left"
msgstr "Oben links"

#: octoprint_mrbeam/static/js/camera.js:17
msgid "Bottom left"
msgstr "Unten links"

#: octoprint_mrbeam/static/js/camera.js:18
msgid "Top right"
msgstr "Oben rechts"

#: octoprint_mrbeam/static/js/camera.js:19
msgid "Bottom right"
msgstr "Unten rechts"

#: octoprint_mrbeam/static/js/camera.js:221
msgid "Corner Calibration needed"
msgstr "Eckenkalibrierung erforderlich"

#: octoprint_mrbeam/static/js/camera.js:222
msgid ""
"Please calibrate the camera under Settings -> Camera -> Corner Calibration."
msgstr ""
"Bitte kalibriere die Kamera unter Einstellungen -> Kamera -> "
"Eckenkalibrierung."

#: octoprint_mrbeam/static/js/convert.js:257
msgid "My"
msgstr "Mein"

#: octoprint_mrbeam/static/js/convert.js:379
#: octoprint_mrbeam/static/js/convert.js:397
msgid "Custom material setting! Use at your own risk."
msgstr ""
"Die Nutzung benutzerdefinierten Materialeinstellungen erfolgt auf eigene "
"Gefahr."

#: octoprint_mrbeam/static/js/convert.js:467
#: octoprint_mrbeam/static/js/convert.js:512
#: octoprint_mrbeam/static/js/convert.js:1741
#: octoprint_mrbeam/static/js/wizard_analytics.js:79
#: octoprint_mrbeam/static/js/wizard_gcode_deletion.js:41
msgid "Error while saving settings!"
msgstr "Fehler beim Speichern der Einstellungen!"

#: octoprint_mrbeam/static/js/convert.js:469
#: octoprint_mrbeam/static/js/convert.js:514
#, python-format
msgid ""
"Unable to save your custom material settings at the moment.%(br)sCheck "
"connection to Mr Beam and try again."
msgstr ""
"Deine benutzerdefinierten Materialeinstellungen können im Moment nicht "
"gespeichert werden. %(br)sPrüfe die Verbindung zu Mr Beam und versuche es "
"erneut."

#: octoprint_mrbeam/static/js/convert.js:495
msgid "Custom Material Settings restored."
msgstr "Wiederhergestellt."

#: octoprint_mrbeam/static/js/convert.js:497
#, python-format
msgid "Successfully restored %(number)d custom materials from file."
msgstr ""
"%(number)d benutzerdefinierten Materialeinstellungen wurden aus der Datei "
"wiederhergestellt."

#: octoprint_mrbeam/static/js/convert.js:613
#: octoprint_mrbeam/templates/conversion_dialog.jinja2:160
msgid "engrave only"
msgstr "nur Gravur"

#: octoprint_mrbeam/static/js/convert.js:615
#: octoprint_mrbeam/templates/conversion_dialog.jinja2:159
#: octoprint_mrbeam/templates/conversion_dialog.jinja2:371
#: octoprint_mrbeam/templates/tab_workingarea.jinja2:131
#: octoprint_mrbeam/templates/tab_workingarea.jinja2:163
#: octoprint_mrbeam/templates/tab_workingarea.jinja2:407
#: octoprint_mrbeam/templates/tab_workingarea.jinja2:514
#: octoprint_mrbeam/templates/tab_workingarea.jinja2:714
#: octoprint_mrbeam/templates/tab_workingarea.jinja2:802
msgid "mm"
msgstr "mm"

#: octoprint_mrbeam/static/js/convert.js:738
msgid ""
"This is a custom setting you made for another laserhead.\n"
" We recommend adjusting your saved custom material settings to your current "
"laserhead.\n"
" This will add a duplicate of your setting specific for the current "
"laserhead model, your\n"
" original ones will stay as they are in case you want to keep them."
msgstr ""
"Dies ist eine benutzerdefinierte Einstellung, die du für einen anderen "
"Laserkopf erstellt hast.\n"
"Wir empfehlen, deine gespeicherten benutzerdefinierten Materialeinstellungen "
"an den aktuellen Laserkopf\n"
"anzupassen. Dadurch wird ein Duplikat deiner Einstellung für den aktuellen "
"Laserkopf hinzugefügt, deine\n"
"ursprünglichen Einstellungen bleiben erhalten, falls du sie behalten "
"möchtest."

#: octoprint_mrbeam/static/js/convert.js:804
msgid ""
"Drag and drop this box in the Skip area if you want to skip cutting this "
"color. Drop it in Engrave area if you just want to engrave it, or "
"alternatively create a new cutting job with different parameters by dropping "
"it in the bottom section."
msgstr ""
"Ziehe dieses Feld in den Bereich Überspringen, wenn du das Schneiden dieser "
"Farbe überspringen möchtest. Platziere dieses Feld im Bereich Gravieren, "
"wenn du diese Farbe nur gravieren willst, oder erstelle alternativ einen "
"neuen Schneideauftrag mit anderen Parametern, indem du es im unteren "
"Abschnitt platzierst."

#: octoprint_mrbeam/static/js/convert.js:1743
#, python-format
msgid ""
"Unable to save your focus reminder state at the moment.%(br)sCheck "
"connection to Mr Beam and try again."
msgstr ""
"Deine Erinnerungs-Einstellungen können im Moment nicht gespeichert werden. "
"%(br)sPrüfe die Verbindung zu Mr Beam und versuche es erneut."

#: octoprint_mrbeam/static/js/convert.js:1797
msgid "There is nothing to laser, all jobs are set to be skipped."
msgstr ""
"Es gibt nichts zum Lasern, alle Aufträge sind so eingestellt, dass sie "
"übersprungen werden."

# Sorry but the %(designType)s can only be %(laserJob)s, which is not supported for this material.
#: octoprint_mrbeam/static/js/convert.js:1808
msgid "engraved"
msgstr "graviert"

# Sorry but the %(designType)s can only be %(laserJob)s, which is not supported for this material.
#: octoprint_mrbeam/static/js/convert.js:1811
msgid "cut"
msgstr "geschnitten"

#: octoprint_mrbeam/static/js/convert.js:1815
#: octoprint_mrbeam/templates/quick_text.jinja2:4
msgid "Quick Text"
msgstr "Quick Text"

#: octoprint_mrbeam/static/js/convert.js:1817
msgid "selected design"
msgstr "ausgewähltes Design"

#: octoprint_mrbeam/static/js/convert.js:1822
#, python-format
msgid ""
"Sorry but the %(designType)s can only be %(laserJob)s, which is not "
"supported for this material."
msgstr ""
"Sorry, die %(designType)s können nur %(laserJob)s werden. Das wird jedoch "
"für dieses Material nicht unterstützt."

#: octoprint_mrbeam/static/js/convert.js:1909
msgid "Conversion failed"
msgstr "Konvertierung fehlgeschlagen"

#: octoprint_mrbeam/static/js/convert.js:1911
#, python-format
msgid ""
"Unable to start the conversion in the backend. Please try reloading this "
"page or restarting Mr Beam.%(br)s%(br)sContent length was %(length)s bytes."
msgstr ""
"Die Konvertierung kann im Backend nicht gestartet werden. Bitte probiere, "
"diese Seite neu zu laden oder Mr Beam neu zu starten.%(br)s%(br)sContent "
"length was %(length)s bytes."

#: octoprint_mrbeam/static/js/convert.js:1926
msgid "Parameter missing"
msgstr "Parameter fehlt"

#: octoprint_mrbeam/static/js/convert.js:1927
msgid "Unable to start conversion because a parameter is missing."
msgstr ""
"Die Konvertierung konnte nicht gestartet werden, da ein Parameter fehlt."

#: octoprint_mrbeam/static/js/convert.js:2124
msgid ""
"To free up some disk space you may want to perform one or all of the "
"following suggestions:"
msgstr ""
"Um etwas Speicherplatz freizugeben, könntest Du einen oder alle der "
"folgenden Vorschläge ausführen:"

#: octoprint_mrbeam/static/js/convert.js:2130
msgid ""
"Delete GCode files: Go to design library and click 'Only show GCode files' "
"on the left. Here you can delete files from the according context menu."
msgstr ""
"Löschen von GCode-Dateien: Gehe zur Designbibliothek und klicke links auf "
"„Nur GCode-Dateien anzeigen“. Hier kannst Du Dateien über das entsprechende "
"Kontextmenü löschen."

#: octoprint_mrbeam/static/js/convert.js:2136
msgid ""
"Delete design files: Go to design library and click 'Only show design files' "
"on the left. Here you can delete files from the according context menu."
msgstr ""
"Löschen von Design-Dateien: Gehe zur designbibliothek und klicke links auf "
"\"Nur Designdateien anzeigen'. Hier kannst Du Dateien aus dem entsprechenden "
"Kontextmenü löschen."

#: octoprint_mrbeam/static/js/convert.js:2142
msgid ""
"Delete log files: Go to Settings -> logs and delete old log files per click "
"on the trash bin icon."
msgstr ""
"Löschen von log-Dateien: Gehe zu Einstellungen -> logs und lösche alte log-"
"Dateien, indem Du auf das Papierkorbsymbol klickst."

#: octoprint_mrbeam/static/js/convert.js:2148
#, python-format
msgid "Find more details %(open)sonline%(close)s."
msgstr "Mehr Details findest Du %(open)sonline%(close)s."

#: octoprint_mrbeam/static/js/convert.js:2156
msgid "Get more free disk space"
msgstr "Mehr Disk-Speicherplatz frei machen"

#: octoprint_mrbeam/static/js/convert.js:2429
#: octoprint_mrbeam/templates/conversion_dialog.jinja2:493
msgid "Cut "
msgstr "Schneiden "

#: octoprint_mrbeam/static/js/design_store.js:262
msgid "Could not download design"
msgstr "Konnte das Design nicht herunterladen"

#: octoprint_mrbeam/static/js/design_store.js:263
msgid "The purchased design could not be downloaded. Please download again."
msgstr ""
"Das gekaufte Design konnte nicht heruntergeladen werden. Bitte versuche es "
"nocheinmal."

#: octoprint_mrbeam/static/js/laserhead_changed.js:28
msgid "Error while saving laserhead change detection!"
msgstr "Fehler beim Speichern der Laserkopfwechselerkennung!"

#: octoprint_mrbeam/static/js/laserhead_changed.js:30
#, python-format
msgid ""
"Unable to save laserhead change detection at the moment.%(br)sCheck "
"connection to Mr Beam and try again."
msgstr ""
"Die Erkennung des Laserkopfwechsels kann momentan nicht gespeichert werden."
"%(br)sÜberprüf deine Verbindung zu Mr Beam und versuch es erneut."

#: octoprint_mrbeam/static/js/lasersaftey_viewmodel.js:157
msgid "You need to agree to all points"
msgstr "Du musst allen Punkten zustimmen"

#: octoprint_mrbeam/static/js/lasersaftey_viewmodel.js:158
msgid ""
"Please read the entire document and indicate that you understood and agree "
"by checking all checkboxes."
msgstr ""
"Bitte lies das gesamte Dokument und bestätige, dass Du es verstanden hast "
"und zustimmst, indem Du alle Kontrollkästchen aktivierst."

#: octoprint_mrbeam/static/js/lasersaftey_viewmodel.js:178
msgid "Laser Safety notice will show again."
msgstr "Der Hinweis zur Lasersicherheit wird erneut angezeigt."

#: octoprint_mrbeam/static/js/lasersaftey_viewmodel.js:179
msgid ""
"Device needs to have a working internet connection to submit your "
"confirmation. We aren't able to reach our servers therefore we'll show this "
"warning again."
msgstr ""
"Das Gerät muss über eine funktionierende Internetverbindung verfügen, um "
"Deine Bestätigung zustellen zu können. Wir sind nicht in der Lage, unsere "
"Server zu erreichen, daher werden wir diese Warnung erneut anzeigen."

#: octoprint_mrbeam/static/js/loadingoverlay_viewmodel.js:6
msgid "connecting..."
msgstr "verbinden…"

#: octoprint_mrbeam/static/js/maintenance.js:11
msgid "pre-filter"
msgstr "Vorfilter"

#: octoprint_mrbeam/static/js/maintenance.js:12
msgid "Pre-Filter capacity reached 70%"
msgstr "Vorfilter hat 70 % Kapazität erreicht"

#: octoprint_mrbeam/static/js/maintenance.js:15
msgid ""
"At this level, we highly recommend having a visual check on the pre-filter "
"to make sure the estimation is representing the fill level of your filter. "
"This heavily depends on the material you are processing with your device."
msgstr ""
"An diesem Punkt empfehlen wir dringend, den Vorfilter visuell zu überprüfen, "
"um sicherzustellen, dass die Schätzung den tatsächlichen Füllstand deines "
"Filters widerspiegelt. Das hängt stark davon ab, welches Material Du mit "
"deinem Gerät verarbeitest."

# Filters fmessages in the terminal
#: octoprint_mrbeam/static/js/maintenance.js:18
msgid "main filter"
msgstr "Hauptfilter"

#: octoprint_mrbeam/static/js/maintenance.js:19
msgid "Main-Filter capacity reached 70%"
msgstr "Hauptfilter hat 70 % Kapazität erreicht"

#: octoprint_mrbeam/static/js/maintenance.js:22
msgid ""
"At this level, we highly recommend to have a visual check on the main-filter "
"to make sure the estimation is representing the fill level of your filter. "
"This heavily depends on the material you are processing with your device."
msgstr ""
"An diesem Punkt empfehlen wir dringend, den Hauptfilter visuell zu "
"überprüfen, um sicherzustellen, dass die Schätzung den tatsächlichen "
"Füllstand deines Filters widerspiegelt. Das hängt stark davon ab, welches "
"Material Du mit deinem Gerät verarbeitest."

# Settings > About Screen
#: octoprint_mrbeam/static/js/maintenance.js:25
msgid "laser head"
msgstr "Laserkopf"

#: octoprint_mrbeam/static/js/maintenance.js:26
msgid "mechanics"
msgstr "Mechanik"

#: octoprint_mrbeam/static/js/maintenance.js:44
#: octoprint_mrbeam/static/js/maintenance.js:48
#: octoprint_mrbeam/static/js/maintenance.js:51
#: octoprint_mrbeam/static/js/maintenance.js:54
#, python-format
msgid "/%(lifespan)s hrs"
msgstr "/%(lifespan)s h"

#: octoprint_mrbeam/static/js/maintenance.js:135
msgid "Did you change the pre-filter?"
msgstr "Hast du den Vorfilter gewechselt?"

#: octoprint_mrbeam/static/js/maintenance.js:137
msgid "Did you change the main filter?"
msgstr "Hast du den Hauptfilter gewechselt?"

#: octoprint_mrbeam/static/js/maintenance.js:139
msgid "Did you clean the laser head?"
msgstr "Hast Du den Laserkopf gereinigt?"

#: octoprint_mrbeam/static/js/maintenance.js:141
msgid "Did you clean the mechanics?"
msgstr "Hast du die Mechanik gereinigt?"

#: octoprint_mrbeam/static/js/maintenance.js:363
msgid "Maintenance required"
msgstr "Wartungsbedarf"

#: octoprint_mrbeam/static/js/maintenance.js:365
#, python-format
msgid ""
"Regular maintenance on your Mr Beam is due.%(br)s Please check the "
"%(open)smaintenance settings%(close)s for details."
msgstr ""
"Eine regelmäßige Wartung Deines Mr&nbsp;Beam ist fällig.%(br)s Gehe auf die "
"%(open)sWartungsseite%(close)s in den Einstellungen für weitere Details."

# don’t change the link
#: octoprint_mrbeam/static/js/material_settings.js:7
msgid "https://www.mr-beam.org/en/collections/mr-beam-materialstore"
msgstr "https://www.mr-beam.org/collections/mr-beam-materialstore"

#: octoprint_mrbeam/static/js/material_settings.js:70
msgid "Acrylic"
msgstr "Acryl"

#: octoprint_mrbeam/static/js/material_settings.js:72
msgid ""
"Use opaque acrylic in red or black to create nice objects and signs. Acrylic "
"is great for outdoor applications."
msgstr ""
"Verwende undurchsichtiges Acryl in Rot oder Schwarz um schöne Objekte und "
"Schilder zu gestalten. Acryl eignet sich hervorragend für Outdoor-"
"Anwendungen."

# don’t change the link
#: octoprint_mrbeam/static/js/material_settings.js:77
msgid "https://www.mr-beam.org/en/products/mr-beam-acryl-schwarz"
msgstr "https://www.mr-beam.org/products/mr-beam-acryl-schwarz"

#: octoprint_mrbeam/static/js/material_settings.js:80
msgid "Anodized Aluminum"
msgstr "Eloxiertes Aluminium"

#: octoprint_mrbeam/static/js/material_settings.js:82
msgid "Dark anodized aluminum can be engraved."
msgstr "Dunkel eloxiertes Aluminium kann graviert werden."

#: octoprint_mrbeam/static/js/material_settings.js:83
msgid ""
"Requires very precise focus. Anodized aluminum turns brighter through laser "
"engraving. Therefore we suggest to invert photos for engravings."
msgstr ""
"Erfordert eine sehr genaue Fokussierung. Eloxiertes Aluminium wird durch die "
"Lasergravur heller. Wir empfehlen daher, Fotos für Gravuren zu invertieren."

# don’t change the link
#: octoprint_mrbeam/static/js/material_settings.js:87
msgid "https://www.mr-beam.org/en/products/eloxiertes-aluminium"
msgstr "https://www.mr-beam.org/products/eloxiertes-aluminium"

#: octoprint_mrbeam/static/js/material_settings.js:90
msgid "Balsa Wood"
msgstr "Balsaholz"

#: octoprint_mrbeam/static/js/material_settings.js:92
msgid ""
"Balsa wood is a very popular material for light, stiff structures in model "
"making and in particular construction of model aircraft."
msgstr ""
"Balsaholz ist ein sehr beliebtes Material für leichte, steife Strukturen im "
"Modellbau oder Flugzeugmodellbau."

#: octoprint_mrbeam/static/js/material_settings.js:96
msgid ""
"Caution sensitive material. If laser speed is too slow, balsa wood may "
"ignite."
msgstr ""
"Vorsicht empfindliches Material. Wenn die Lasergeschwindigkeit zu langsam "
"ist, kann sich Balsaholz entzünden."

#: octoprint_mrbeam/static/js/material_settings.js:103
msgid "Bamboo Wood"
msgstr "Bambusholz"

#: octoprint_mrbeam/static/js/material_settings.js:105
msgid ""
"An individual engraving on a chopping board or a wooden spoon is the perfect "
"spontaneous gift."
msgstr ""
"Eine individuelle Gravur auf einem Schneidebrett oder einem Holzlöffel ist "
"das perfekte Spontangeschenk."

#: octoprint_mrbeam/static/js/material_settings.js:114
msgid "Cardboard, single wave"
msgstr "Karton, einwellig"

#: octoprint_mrbeam/static/js/material_settings.js:116
#: octoprint_mrbeam/static/js/material_settings.js:131
msgid ""
"Recycle cardboard from packagings to create precise prototypes and models ."
msgstr ""
"Verwende recycelten Karton aus Verpackungen, um präzise Prototypen und "
"Modelle zu erstellen."

#: octoprint_mrbeam/static/js/material_settings.js:119
#: octoprint_mrbeam/static/js/material_settings.js:134
msgid ""
"Dont use your Mr Beam packaging. Please keep it for transportation and "
"storage!"
msgstr ""
"Verwende nicht die Verpackung deines Mr Beams. Bitte bewahre sie für "
"Transport und Lagerung auf!"

#: octoprint_mrbeam/static/js/material_settings.js:122
#: octoprint_mrbeam/static/js/material_settings.js:137
msgid ""
"Caution sensitive material. If laser speed is too slow, cardboard may "
"ignite. Never run a laser job slower than 180 mm/min!"
msgstr ""
"Vorsicht empfindliches Material. Bei zu langsamer Lasergeschwindigkeit kann "
"sich Karton entzünden. Führe einen Laserjob nie langsamer als 180 mm/min aus!"

#: octoprint_mrbeam/static/js/material_settings.js:129
msgid "Cardboard, double wave"
msgstr "Karton, zweiwellig"

#: octoprint_mrbeam/static/js/material_settings.js:144
msgid "Cork"
msgstr "Kork"

#: octoprint_mrbeam/static/js/material_settings.js:146
msgid "Create beautiful pin boards or coasters with individual engravings. "
msgstr ""
"Gestalte schöne Pinnwände oder Untersetzer mit individuellen Gravuren. "

#: octoprint_mrbeam/static/js/material_settings.js:155
msgid "Felt"
msgstr "Filz"

#: octoprint_mrbeam/static/js/material_settings.js:157
msgid "Acrylic felt can be engraved and cut super fast with Mr Beam."
msgstr ""
"Acrylfilz kann mit Mr Beam superschnell graviert und geschnitten werden."

#: octoprint_mrbeam/static/js/material_settings.js:160
msgid ""
"Be aware that natural felt is something else and smells very strong when you "
"open the lid."
msgstr ""
"Seie dir bewusst, dass Naturfilz etwas anderes ist und sehr stark riecht, "
"wenn du den Deckel öffnest."

# don’t change the link
#: octoprint_mrbeam/static/js/material_settings.js:165
msgid "https://www.mr-beam.org/en/collections/filz"
msgstr "https://www.mr-beam.org/collections/filz"

#: octoprint_mrbeam/static/js/material_settings.js:170
msgid "Finn Cardboard"
msgstr "Finnpappe"

#: octoprint_mrbeam/static/js/material_settings.js:172
msgid "Made out of purely wooden fibres, often used for architectural models."
msgstr "Aus reinen Holzfasern; oft für Architekturmodelle verwendet."

#: octoprint_mrbeam/static/js/material_settings.js:181
msgid "Foam"
msgstr "Schaumstoff"

#: octoprint_mrbeam/static/js/material_settings.js:183
msgid ""
"Use polyethylene or polyurethane foam to create nice prototypes and mock-"
"ups. "
msgstr ""
"Verwende Polyethylen- oder Polyurethanschaum, um schöne Prototypen und Mock-"
"ups zu erstellen. "

#: octoprint_mrbeam/static/js/material_settings.js:191
msgid "Foam Rubber"
msgstr "Moosgummi"

#: octoprint_mrbeam/static/js/material_settings.js:193
msgid ""
"Mostly made out of polyurethane and can be engraved and cut super fast with "
"Mr Beam."
msgstr ""
"Meistens aus Polyurethan und kann mit Mr Beam superschnell graviert und "
"geschnitten werden."

#: octoprint_mrbeam/static/js/material_settings.js:196
msgid ""
"Laser parameters are highly color dependant, bright colors might need pierce "
"time."
msgstr ""
"Die Lasereinstellungen sind stark farbabhängig, helle Farben benötigen "
"möglicherweise eine Einstichzeit."

#: octoprint_mrbeam/static/js/material_settings.js:199
msgid "Make sure your foam is not made of PVC and does not contain chlorine!"
msgstr ""
"Achte darauf, dass dein Schaumstoff nicht aus PVC besteht und kein Chlor "
"enthält!"

#: octoprint_mrbeam/static/js/material_settings.js:206
msgid "Grey Cardboard"
msgstr "Graue Pappe"

#: octoprint_mrbeam/static/js/material_settings.js:214
msgid "Jersey Fabric"
msgstr "Jersey Stoff"

#: octoprint_mrbeam/static/js/material_settings.js:216
msgid ""
"Cutting fabric with Mr Beam is so much fun because it doesn't warp and the "
"result is much more accurate than with scissors."
msgstr ""
"Das Schneiden von Stoffen mit Mr Beam macht so viel Spaß, weil er sich nicht "
"verzieht und das Ergebnis viel genauer ist als mit einer Schere."

#: octoprint_mrbeam/static/js/material_settings.js:224
msgid "Kraftplex"
msgstr "Kraftplex"

#: octoprint_mrbeam/static/js/material_settings.js:226
msgid ""
"100% natural fibers compressed under high temperature. Strong and bendable "
"like metal."
msgstr ""
"100% Naturfasern, die bei hohen Temperaturen gepresst werden. Stark und "
"biegsam wie Metall."

# don’t change the link
#: octoprint_mrbeam/static/js/material_settings.js:232
msgid "https://www.mr-beam.org/en/collections/kraftplex"
msgstr "https://www.mr-beam.org/collections/kraftplex"

#: octoprint_mrbeam/static/js/material_settings.js:235
msgid "Kraftplex (wave)"
msgstr "Kraftplex (wave)"

#: octoprint_mrbeam/static/js/material_settings.js:237
msgid ""
" 100% natural fibers similar to Kraftplex, but wavy. Thickness is measured "
"over the whole wave."
msgstr ""
" 100%Naturfasern ähnlich wie Kraftplex, aber gewellt. Die Dicke wird über "
"die gesamte Welle gemessen."

#: octoprint_mrbeam/static/js/material_settings.js:244
msgid "Latex"
msgstr "Latex"

#: octoprint_mrbeam/static/js/material_settings.js:253
msgid "Leather"
msgstr "Leder"

#: octoprint_mrbeam/static/js/material_settings.js:255
msgid "Use thin and hard leather to get the best result."
msgstr "Verwende dünnes und hartes Leder, um das beste Ergebnis zu erzielen."

#: octoprint_mrbeam/static/js/material_settings.js:259
msgid ""
"If you use artificial leather, make sure that it is not made of PVC and does "
"not contain chlorine!"
msgstr ""
"Wenn du Kunstleder verwendest, achten darauf, dass es nicht aus PVC besteht "
"und kein Chlor enthält!"

#: octoprint_mrbeam/static/js/material_settings.js:266
msgid "Linoleum"
msgstr "Linoleum"

#: octoprint_mrbeam/static/js/material_settings.js:274
msgid "Mirror"
msgstr "Spiegel"

#: octoprint_mrbeam/static/js/material_settings.js:276
msgid ""
"Engrave Mirrors only from the back side. But be aware of that you also need "
"to mirror your design!"
msgstr ""
"Graviere Spiegel nur von der Rückseite! Achte aber darauf, dass du dein "
"Motiv auch spiegeln musst!"

#: octoprint_mrbeam/static/js/material_settings.js:280
msgid ""
"Mirrors can only be engraved from the back, otherwise the laser would be "
"reflected."
msgstr ""
"Spiegel können nur von der Rückseite graviert werden, da sonst der Laser "
"reflektiert würde."

#: octoprint_mrbeam/static/js/material_settings.js:284
msgid "https://www.mr-beam.org/en/products/mr-beam-spiegelfliesen"
msgstr "https://www.mr-beam.org/products/mr-beam-spiegelfliesen"

#: octoprint_mrbeam/static/js/material_settings.js:287
msgid "Paper"
msgstr "Papier"

#: octoprint_mrbeam/static/js/material_settings.js:289
msgid ""
"White paper is difficult to engrave. Please do some testing if necessary."
msgstr ""
"Weißes Papier ist schwer zu gravieren. Bitte führe ggf. einige Tests durch."

#: octoprint_mrbeam/static/js/material_settings.js:292
msgid ""
"Extremely thin paper can vibrate heavily or fly away if using the "
"compressor. In that case, please reduce the power of the compressor."
msgstr ""
"Extrem dünnes Papier kann bei Verwendung des Kompressors stark vibrieren "
"oder wegfliegen. Reduziere in diesem Fall bitte die Leistung des Kompressors."

#: octoprint_mrbeam/static/js/material_settings.js:295
msgid ""
"Caution sensitive material. Very fine structures may be subject of ignition."
msgstr ""
"Vorsicht empfindliches Material. Sehr feine Strukturen können sich entzünden."

#: octoprint_mrbeam/static/js/material_settings.js:302
msgid "Plywood Birch"
msgstr "Sperrholz Birke"

#: octoprint_mrbeam/static/js/material_settings.js:304
#: octoprint_mrbeam/static/js/material_settings.js:316
msgid "Plywood is greate fo all kinds of model making and decoration."
msgstr "Sperrholz ist für alle Arten von Modellbau und Dekoration geeignet."

#: octoprint_mrbeam/static/js/material_settings.js:307
#: octoprint_mrbeam/static/js/material_settings.js:319
msgid ""
"Watch out for dedicated laser plywood - it has better surface quality and "
"better glue."
msgstr ""
"Halte Ausschau nach speziellem Lasersperrholz - es hat eine bessere "
"Oberflächenqualität und nur natürlichen Klebstoff."

#: octoprint_mrbeam/static/js/material_settings.js:311
msgid "https://www.mr-beam.org/en/products/sperrholz-birke-5er-pack"
msgstr "https://www.mr-beam.org/products/sperrholz-birke-5er-pack"

#: octoprint_mrbeam/static/js/material_settings.js:314
msgid "Plywood Poplar"
msgstr "Sperrholz Pappel"

#: octoprint_mrbeam/static/js/material_settings.js:324
msgid "https://www.mr-beam.org/en/products/mr-beam-pappelsperrholz-bunt"
msgstr "https://www.mr-beam.org/products/mr-beam-pappelsperrholz-bunt"

#: octoprint_mrbeam/static/js/material_settings.js:332
msgid "Polypropylene"
msgstr "Polypropylen"

#: octoprint_mrbeam/static/js/material_settings.js:334
msgid ""
"Because of its flexibility and durability it is great for outdoor "
"applications. On engraved lines you can easily fold and reinforce it."
msgstr ""
"Aufgrund seiner Flexibilität und Haltbarkeit ist es hervorragend für Outdoor-"
"Anwendungen geeignet. An gravierten Linien kannst du es einfach falten und "
"verstärken."

#: octoprint_mrbeam/static/js/material_settings.js:337
msgid "For the best results, use opaque and dark colored polypropylene."
msgstr ""
"Die besten Ergebnisse erzielst du, wenn du blickdichtes und dunkel gefärbtes "
"Polypropylen verwendest."

#: octoprint_mrbeam/static/js/material_settings.js:344
msgid "Slate"
msgstr "Schiefer"

#: octoprint_mrbeam/static/js/material_settings.js:346
msgid ""
"Slate is greate to engrave and you can create beatiful objects, gifts and "
"signs."
msgstr ""
"Schiefer lässt sich hervorragend gravieren und du kannst schöne Objekte, "
"Geschenke und Schilder erstellen."

#: octoprint_mrbeam/static/js/material_settings.js:349
msgid ""
"When engraving slate, the engraving becomes brighter than the original "
"material. The images might need theirs colors inverted."
msgstr ""
"Beim Gravieren von Schiefer wird die Gravur heller als das Originalmaterial. "
"Möglicherweise sollte die Farben der Designvorlage invertiert werden."

#: octoprint_mrbeam/static/js/material_settings.js:353
msgid "https://www.mr-beam.org/en/products/schiefer-platte-40x30-cm-2er-pack"
msgstr "https://www.mr-beam.org/products/schiefer-platte-40x30-cm-2er-pack"

#: octoprint_mrbeam/static/js/material_settings.js:356
msgid "Snappap"
msgstr "Snappap"

#: octoprint_mrbeam/static/js/material_settings.js:364
msgid "Laser Leather"
msgstr "Laser-Leder"

#: octoprint_mrbeam/static/js/material_settings.js:366
msgid ""
"Laser leather is robust in everyday life, it can be washed, sewn and "
"creatively processed with Mr Beam."
msgstr ""
"Laser-Leder ist robust im Alltag, es kann gewaschen, genäht und kreativ mit "
"Mr Beam verarbeitet werden."

# don’t change the link
#: octoprint_mrbeam/static/js/material_settings.js:371
msgid "https://www.mr-beam.org/en/collections/laser-leder"
msgstr "https://www.mr-beam.org/collections/laser-leder"

#: octoprint_mrbeam/static/js/material_settings.js:374
msgid "Sign Material"
msgstr "Schildmaterial"

#: octoprint_mrbeam/static/js/material_settings.js:377
msgid ""
"The material is supplied with a protective film. It can be removed before or "
"after processing."
msgstr ""
"Das Material wird mit einer Schutzfolie geliefert. Sie kann vor oder nach "
"der Verarbeitung entfernt werden."

#: octoprint_mrbeam/static/js/material_settings.js:382
msgid "https://www.mr-beam.org/en/products/mr-beam-schilder-material"
msgstr "https://www.mr-beam.org/products/mr-beam-schilder-material"

#: octoprint_mrbeam/static/js/material_settings.js:392
msgid "Stamp Rubber"
msgstr "Stempelgummi"

#: octoprint_mrbeam/static/js/material_settings.js:395
msgid "Repeat the engraving once ore twice for a better result."
msgstr ""
"Wiederhole die Gravur ein- bis zweimal, um ein besseres Ergebnis zu erzielen."

# don’t change the link
#: octoprint_mrbeam/static/js/material_settings.js:400
msgid "https://www.mr-beam.org/en/products/stempelgummi"
msgstr "https://www.mr-beam.org/products/stempelgummi"

#: octoprint_mrbeam/static/js/material_settings.js:403
msgid "Swiss stone pine"
msgstr "Zirbelkiefer"

#: octoprint_mrbeam/static/js/material_settings.js:412
msgid "Wood Sticker"
msgstr "Edelholzsticker"

# don’t change the link
#: octoprint_mrbeam/static/js/material_settings.js:418
msgid "https://www.mr-beam.org/en/products/edelholzsticker"
msgstr "https://www.mr-beam.org/products/edelholzsticker"

#: octoprint_mrbeam/static/js/material_settings.js:421
msgid "Solid Wood"
msgstr "Vollholz"

# don’t change the link
#: octoprint_mrbeam/static/js/material_settings.js:427
msgid "https://www.mr-beam.org/en/collections/holz"
msgstr "https://www.mr-beam.org/collections/holz"

#: octoprint_mrbeam/static/js/material_settings.js:430
msgid "Stainless Steel"
msgstr "Edelstahl"

#: octoprint_mrbeam/static/js/material_settings.js:433
msgid ""
"Engravings on stainless steel only work with our \"mark solid\" spray. Use "
"line distance 0,1mm for the best result."
msgstr ""
"Gravuren auf Edelstahl funktionieren nur mit unserm “Mark Solid” Laser "
"Markierungsspray. Verwende einen Linienabstand von 0,1mm für ein optimales "
"Ergebnis."

#: octoprint_mrbeam/static/js/material_settings.js:434
msgid ""
"Do not engrave stainless steel without the application of laser marking "
"color."
msgstr ""
"Edelstahl nicht blank gravieren, sonder immer in Verbindung mit unserem "
"Markierugsspay."

#: octoprint_mrbeam/static/js/mother_viewmodel.js:51
msgid "Starts the laser job"
msgstr "Startet den Laserjob"

#: octoprint_mrbeam/static/js/mother_viewmodel.js:61
msgid "The laserjob will be cancelled."
msgstr "Der Laservorgang wird abgebrochen."

#: octoprint_mrbeam/static/js/mother_viewmodel.js:62
msgid "Do you still want to cancel?"
msgstr "Willst du immer noch abbrechen?"

#: octoprint_mrbeam/static/js/mother_viewmodel.js:63
#: octoprint_mrbeam/templates/settings/maintenance_settings.jinja2:136
msgid "No"
msgstr "Nein"

#: octoprint_mrbeam/static/js/mother_viewmodel.js:64
#: octoprint_mrbeam/templates/calibration/watterott/tab_calibration_qa.jinja2:42
#: octoprint_mrbeam/templates/calibration/watterott/tab_camera_alignment.jinja2:28
#: octoprint_mrbeam/templates/calibration/watterott/tab_camera_alignment.jinja2:42
#: octoprint_mrbeam/templates/calibration/watterott/tab_corner_calibration.jinja2:71
#: octoprint_mrbeam/templates/calibration/watterott/tab_lens_calibration.jinja2:110
#: octoprint_mrbeam/templates/settings/maintenance_settings.jinja2:137
msgid "Yes"
msgstr "Ja"

#: octoprint_mrbeam/static/js/mother_viewmodel.js:402
msgid "File uploaded but not added to the Working Area"
msgstr "Datei hochgeladen, aber nicht zum Arbeitsbereich hinzugefügt"

#: octoprint_mrbeam/static/js/mother_viewmodel.js:403
msgid ""
"The file you uploaded was not added to the working area because another file "
"with the same name already exists."
msgstr ""
"Die hochgeladene Datei wurde nicht in den Arbeitsbereich hinzugefügt, da "
"bereits eine andere Datei mit demselben Namen existiert."

#: octoprint_mrbeam/static/js/mother_viewmodel.js:711
#: octoprint_mrbeam/static/js/mother_viewmodel.js:722
#: octoprint_mrbeam/templates/settings/file_settings.jinja2:2
msgid "Files"
msgstr "Dateien"

#: octoprint_mrbeam/static/js/mother_viewmodel.js:721
msgid "1 File"
msgstr "1 Datei"

#: octoprint_mrbeam/static/js/mother_viewmodel.js:731
msgid "recent job"
msgstr "letzter Job"

#: octoprint_mrbeam/static/js/mother_viewmodel.js:733
msgid "image"
msgstr "Bild"

#: octoprint_mrbeam/static/js/mother_viewmodel.js:849
msgid "Preparation done"
msgstr "Vorbereitung abgeschlossen"

#: octoprint_mrbeam/static/js/mother_viewmodel.js:851
#, python-format
msgid "Converted %(stl)s to %(gcode)s, took %(time).2f seconds"
msgstr "Datei %(stl)s nach %(gcode)s konvertiert. Dauer: %(time).2f Sekunden"

#: octoprint_mrbeam/static/js/mother_viewmodel.js:948
msgid "Ready to laser?"
msgstr "Bereit zum Lasern?"

#: octoprint_mrbeam/static/js/mother_viewmodel.js:951
#: octoprint_mrbeam/static/js/tour_viewmodel.js:501
#: octoprint_mrbeam/templates/calibration/user/view_corner_calibration.jinja2:131
#: octoprint_mrbeam/templates/calibration/user/view_lens_calibration.jinja2:118
#: octoprint_mrbeam/templates/calibration/watterott/tab_corner_calibration.jinja2:101
#: octoprint_mrbeam/templates/conversion_dialog.jinja2:181
#: octoprint_mrbeam/templates/settings.jinja2:52
#: octoprint_mrbeam/templates/tab_workingarea.jinja2:234
#: octoprint_mrbeam/templates/take_photo.jinja2:10
msgid "Cancel"
msgstr "Abbruch"

#: octoprint_mrbeam/static/js/mother_viewmodel.js:952
msgid "Proceed"
msgstr "Fortfahren"

#: octoprint_mrbeam/static/js/mother_viewmodel.js:953
msgid ""
"The laser will now start. Protect yourself and everybody in the room "
"appropriately before proceeding!"
msgstr ""
"Der Laser wird nun gestartet. Schütze Dich und alle anderen im Raum "
"angemessen, bevor Du fortfährst!"

#: octoprint_mrbeam/static/js/mother_viewmodel.js:956
msgid "Are you sure you want to proceed?"
msgstr "Möchtest Du wirklich fortfahren?"

#: octoprint_mrbeam/static/js/mother_viewmodel.js:960
msgid "The laser will now start. Please make sure the lid is closed."
msgstr ""
"Der Laser wird nun gestartet. Achte darauf, dass der Deckel geschlossen ist."

#: octoprint_mrbeam/static/js/mother_viewmodel.js:963
msgid "Please confirm to proceed."
msgstr "Bitte bestätige, um fortzufahren."

#: octoprint_mrbeam/static/js/mrbeam.js:212
#: octoprint_mrbeam/static/js/wizard_acl.js:177
#: octoprint_mrbeam/templates/wizard/wizard_acl.jinja2:23
msgid "Invalid e-mail address"
msgstr "Ungültige E-Mail-Adresse"

#: octoprint_mrbeam/static/js/mrbeam.js:274
#: octoprint_mrbeam/templates/loginscreen_viewmodel.jinja2:20
#: octoprint_mrbeam/templates/loginscreen_viewmodel.jinja2:22
#: octoprint_mrbeam/templates/wizard/wizard_acl.jinja2:21
msgid "E-mail address"
msgstr "E-Mail-Adresse"

#: octoprint_mrbeam/static/js/mrbeam.js:439
#: octoprint_mrbeam/static/js/mrbeam.js:453
#: octoprint_mrbeam/static/js/mrbeam.js:464
msgid "Session expired"
msgstr "Sitzung abgelaufen"

#: octoprint_mrbeam/static/js/mrbeam.js:440
msgid "Trying to do a re-login..."
msgstr "Ich versuche, mich neu anzumelden..."

#: octoprint_mrbeam/static/js/mrbeam.js:454
msgid "Re-login successful.<br/>Please repeat the last action."
msgstr "Re-login erfolgreich.<br/>Bitte wiederhole die letzte Aktion."

#: octoprint_mrbeam/static/js/mrbeam.js:465
msgid "Please login again."
msgstr "Bitte logge dich erneut ein."

#: octoprint_mrbeam/static/js/mrbeam.js:522
msgid "Browser not supported."
msgstr "Browser wird nicht unterstützt."

#: octoprint_mrbeam/static/js/mrbeam.js:524
#, python-format
msgid ""
"Mr Beam makes use of latest web technologies which might not be fully "
"supported by your browser.%(br)sPlease use the latest version "
"of%(br)s%(open)sGoogle Chrome%(close)s for Mr Beam."
msgstr ""
"Mr Beam verwendet die neuesten Webtechnologien, die von Deinem Browser nicht "
"vollständig unterstützt werden.%(br)sBitte verwende die neueste Version von "
"%(open)sGoogle Chrome%(close)s für Mr Beam."

#: octoprint_mrbeam/static/js/mrbeam.js:546
msgid "Beta user: Please consider enabling Mr Beam analytics!"
msgstr "Beta-Nutzer: Bitte aktiviere Mr Beam Analytics!"

#: octoprint_mrbeam/static/js/mrbeam.js:550
#, python-format
msgid ""
"As you are currently in our Beta channel, you would help us tremendously "
"sharing%(br)sthe laser job insights, so we can improve%(br)san overall "
"experience working with the%(br)s Mr Beam. Thank you!%(br)s%(open)sGo to "
"analytics settings%(close)s"
msgstr ""
"Es ist für uns bei der Weiterentwicklung Deines Mr Beam sehr hilfreich, wenn "
"Du Analytics-Daten im Beta-Kanal automatisiert mit uns teilst. Danke! "
"%(br)s%(open)sZu den Analytics Einstellungen%(close)s"

#: octoprint_mrbeam/static/js/ready_to_laser_viewmodel.js:244
msgid "minute"
msgstr "Minute"

#: octoprint_mrbeam/static/js/ready_to_laser_viewmodel.js:246
msgid "minutes"
msgstr "Minuten"

#: octoprint_mrbeam/static/js/ready_to_laser_viewmodel.js:252
msgid "hour"
msgstr "Stunde"

#: octoprint_mrbeam/static/js/ready_to_laser_viewmodel.js:257
msgid "hours"
msgstr "Stunden"

#: octoprint_mrbeam/static/js/review.js:232
msgid "Error while saving review!"
msgstr "Fehler beim Speichern deine Bewertung!"

#: octoprint_mrbeam/static/js/review.js:234
#, python-format
msgid ""
"Unable to save your review at the moment.%(br)sCheck connection to Mr Beam "
"and try again."
msgstr ""
"Deine Bewertung kann im Moment nicht gespeichert werden. %(br)sPrüfe die "
"Verbindung zu deinem Mr Beam und versuche es erneut."

# Settings > About Screen
#: octoprint_mrbeam/static/js/software_channel_selector.js:16
msgid "Stable"
msgstr "Stabiler Kanal"

#: octoprint_mrbeam/static/js/software_channel_selector.js:17
msgid "Beta"
msgstr "Beta"

#: octoprint_mrbeam/static/js/software_channel_selector.js:18
msgid "Alpha"
msgstr "Alpha"

#: octoprint_mrbeam/static/js/software_channel_selector.js:19
msgid "Develop"
msgstr "Develop"

#: octoprint_mrbeam/static/js/tour_viewmodel.js:52
msgid "Step-by-Step Tour Guide To Your First Laser Job"
msgstr "Schritt-für-Schritt-Anleitung zu Deinem ersten Laserjob"

#: octoprint_mrbeam/static/js/tour_viewmodel.js:57
msgid "Looks like you already set up your Mr Beam - Congratulations!"
msgstr ""
"Sieht so aus, als hättest Du Deinen Mr Beam schon eingerichtet - Herzlichen "
"Glückwunsch!"

#: octoprint_mrbeam/static/js/tour_viewmodel.js:60
msgid ""
"Do you want us to guide you through your first laser job with this step-by-"
"step tour?"
msgstr ""
"Möchtest Du, dass wir Dich mit dieser Schritt-für-Schritt Tour durch Deinen "
"ersten Laserjob führen?"

#: octoprint_mrbeam/static/js/tour_viewmodel.js:64
msgid "What do you need for this tour:"
msgstr "Was Du für diese Tour brauchst:"

#: octoprint_mrbeam/static/js/tour_viewmodel.js:68
msgid ""
"Have a piece of felt on hand. Best to use the one that came with your Mr "
"Beam."
msgstr ""
"Ein Stück Filz. Am besten verwendest Du den Filz, den wir Dir mit Deinem Mr "
"Beam mitgeliefert haben."

#: octoprint_mrbeam/static/js/tour_viewmodel.js:74
#: octoprint_mrbeam/static/js/tour_viewmodel.js:87
#, python-format
msgid ""
"The laser head of your Mr Beam has to be focused according to the thickness "
"of the felt.You can find how to do that in this %(opening_tag)sKnowledge "
"base article%(closing_tag)s."
msgstr ""
"Der Laserkopf Deines Mr Beam muss auf die Stärke des Filzes fokussiert sein. "
"Wie das geht, ist in diesem %(opening_tag)sKnowledge-Base-"
"Artikel%(closing_tag)s beschrieben."

#: octoprint_mrbeam/static/js/tour_viewmodel.js:99
msgid "About 5-10 minutes of your time."
msgstr "Etwa 5-10 Minuten Deiner Zeit."

#: octoprint_mrbeam/static/js/tour_viewmodel.js:106
msgid "Yes, let's go!"
msgstr "Ja, auf geht's!"

#: octoprint_mrbeam/static/js/tour_viewmodel.js:107
msgid "Maybe later"
msgstr "Vielleicht später"

#: octoprint_mrbeam/static/js/tour_viewmodel.js:128
msgid "First, do the homing cycle"
msgstr "Mache zunächst einen Homing-Zyklus"

#: octoprint_mrbeam/static/js/tour_viewmodel.js:129
msgid "This is important so the Mr Beam knows where the laser head is located."
msgstr "Dies ist wichtig, damit Mr Beam weiß, wo sich der Laserkopf befindet."

# feststehender Begriff
#: octoprint_mrbeam/static/js/tour_viewmodel.js:143
msgid "Look into your Mr Beam"
msgstr "Schau in Deinen Mr Beam"

#: octoprint_mrbeam/static/js/tour_viewmodel.js:145
msgid "The laser head is now moving to the upper right corner."
msgstr "Der Laserkopf fährt gerade in die obere rechte Ecke."

#: octoprint_mrbeam/static/js/tour_viewmodel.js:148
msgid "Click \"next\" to proceed."
msgstr "Klicke zum Fortfahren auf \"Weiter\"."

#: octoprint_mrbeam/static/js/tour_viewmodel.js:159
msgid "Place the felt material inside Mr Beam"
msgstr "Lege das Filzstück in Deinen Mr Beam"

#: octoprint_mrbeam/static/js/tour_viewmodel.js:163
msgid "First open the orange lid of your Mr Beam."
msgstr "Öffne zuerst den orangefarbenen Deckel Deines Mr Beam."

#: octoprint_mrbeam/static/js/tour_viewmodel.js:168
msgid ""
"Then place the felt for the laser job somewhere in the middle of Mr Beam's "
"working area."
msgstr ""
"Platziere dann den Filz für den Laserjob irgendwo in der Mitte der "
"Arbeitsfläche des Mr Beam."

#: octoprint_mrbeam/static/js/tour_viewmodel.js:173
msgid ""
"Wait for the camera to take a picture. You will see a black and white "
"picture of your felt here in your browser."
msgstr ""
"Warte, bis die Kamera ein Bild aufgenommen hat. Dann siehst hier im Browser "
"ein schwarz-weißes Bild von Deinem Filz."

#: octoprint_mrbeam/static/js/tour_viewmodel.js:178
msgid ""
"Once you have a good picture, close the lid of your Mr Beam and click "
"\"next\"."
msgstr ""
"Sobald Du ein gutes Bild hast, schließe den Deckel Deines Mr Beam und klicke "
"auf \"Weiter\"."

#: octoprint_mrbeam/static/js/tour_viewmodel.js:198
msgid "Ready to select our design?"
msgstr "Bereit, das Design auszuwählen?"

#: octoprint_mrbeam/static/js/tour_viewmodel.js:200
msgid "Click on <strong>design library</strong>."
msgstr "Klicke auf <strong>Designbibliothek</strong>."

#: octoprint_mrbeam/static/js/tour_viewmodel.js:201
msgid ""
"Here you can find some designs and later you will also be able to upload "
"your own."
msgstr ""
"Hier findest Du einige Designs. Später kannst Du auch Deine eigenen Werke "
"hochladen."

#: octoprint_mrbeam/static/js/tour_viewmodel.js:219
msgid "Select this design file to place it on the working area."
msgstr "Wähle dieses Design aus, um es auf der Arbeitsfläche zu bringen."

#: octoprint_mrbeam/static/js/tour_viewmodel.js:223
msgid ""
"For your first laser job, we thought you might like this nice key ring :)"
msgstr ""
"Für Deinen ersten Laserjob dachten wir, Dir gefällt vielleicht dieser "
"hübsche Schlüsselanhänger :)"

# it/es refers to the Design, the key ring of the last sentence
#: octoprint_mrbeam/static/js/tour_viewmodel.js:226
msgid ""
"Please click on this tile to place it on the <strong>working area</strong>."
msgstr ""
"Bitte klicken Sie auf diese Kachel, um es auf die <strong>Arbeitsfläche</"
"strong> zu legen."

#: octoprint_mrbeam/static/js/tour_viewmodel.js:249
msgid "Great! You can now move the design"
msgstr "Prima! Jetzt kannst Du das Design verschieben"

#: octoprint_mrbeam/static/js/tour_viewmodel.js:251
msgid ""
"First click on it and then drag and drop it to place it on top of the "
"material."
msgstr ""
"Klicke zuerst darauf und ziehe es dann per Drag & Drop, um es auf Dein "
"Arbeits-Material zu bringen."

#: octoprint_mrbeam/static/js/tour_viewmodel.js:254
msgid "Click \"next\" when you're done."
msgstr "Klicke auf \"Weiter\", wenn Du fertig bist."

#: octoprint_mrbeam/static/js/tour_viewmodel.js:255
msgid ""
"Hint: You can also type the coordinates directly into the left-side list."
msgstr ""
"Tipp: Du kannst die Koordinaten auch direkt in der Liste (links) eintippen."

#: octoprint_mrbeam/static/js/tour_viewmodel.js:272
msgid "And... let’s proceed to select the parameters!"
msgstr "Und.... weiter geht’s mit der Auswahl der Laserparameter."

#: octoprint_mrbeam/static/js/tour_viewmodel.js:276
msgid "Don't worry, the laser won't fire immediately."
msgstr "Keine Sorge, der Laser wird nicht sofort ausgelöst."

#: octoprint_mrbeam/static/js/tour_viewmodel.js:279
msgid "Just 3 quick steps..."
msgstr "Nur 3 kurze Schritte....."

#: octoprint_mrbeam/static/js/tour_viewmodel.js:290
msgid "Reminder: Is your laser head focused?"
msgstr "Erinnerung: Hast Du den Laserkopf fokussiert?"

#: octoprint_mrbeam/static/js/tour_viewmodel.js:292
msgid ""
"The height of the laser head needs to be adjusted according to your material."
msgstr ""
"Die Höhe des Laserkopfes muss entsprechend Deinem Material angepasst werden."

#: octoprint_mrbeam/static/js/tour_viewmodel.js:295
msgid "We assumed that it is already focused."
msgstr "Wir gehen davon aus, dass er bereits fokussiert ist."

#: octoprint_mrbeam/static/js/tour_viewmodel.js:296
msgid "<strong>If it is focused</strong> click on \"It's focused!\""
msgstr "<strong>Wenn er fokussiert ist</strong>, klicke auf “Fokussiert!”"

#: octoprint_mrbeam/static/js/tour_viewmodel.js:301
#: octoprint_mrbeam/static/js/tour_viewmodel.js:314
#, python-format
msgid ""
"<strong>If it's NOT focused</strong> you should cancel this tour here and "
"focus it. %(line_break)s%(opening_tag)sLearn how to do this.%(closing_tag)s"
msgstr ""
"<strong>Wenn er nicht fokussiert ist</strong>, solltest Du diese Tour hier "
"abbrechen und fokussieren. %(line_break)s%(opening_tag)sErfahre, wie das "
"geht.%(closing_tag)s"

# custom material?
# geht es hier nun wirklich um "eigenes Material" ?
# englische version evtl ändern
#: octoprint_mrbeam/static/js/tour_viewmodel.js:342
msgid "Select the material"
msgstr "Wähle das Material"

#: octoprint_mrbeam/static/js/tour_viewmodel.js:344
msgid "For this guide we want to use felt."
msgstr "Für diese Tour möchten wir Filz verwenden."

#: octoprint_mrbeam/static/js/tour_viewmodel.js:363
msgid "Select the color of the material"
msgstr "Wähle die Farbe des Materials aus"

#: octoprint_mrbeam/static/js/tour_viewmodel.js:365
msgid ""
"This is important because different colors absorb the laser differently."
msgstr ""
"Das ist wichtig, da verschiedene Farben den Laser unterschiedlich "
"absorbieren."

#: octoprint_mrbeam/static/js/tour_viewmodel.js:384
msgid "Select the thickness of the material"
msgstr "Wähle die Dicke des Materials aus"

#: octoprint_mrbeam/static/js/tour_viewmodel.js:386
msgid "Select 3mm."
msgstr "Wähle 3mm."

#: octoprint_mrbeam/static/js/tour_viewmodel.js:387
msgid ""
"Today we want our felt to be cut as well as engraved. Therefore we have to "
"select its thickness."
msgstr ""
"Hier wollen wir, dass unser Filz sowohl geschnitten als auch graviert wird. "
"Deshalb müssen wir eine Dicke auswählen."

#: octoprint_mrbeam/static/js/tour_viewmodel.js:390
msgid "(If you want to engrave only, the thickness doesn't matter.)"
msgstr "(Wenn Du nur gravieren möchtest spielt die Dicke keine Rolle.)"

#: octoprint_mrbeam/static/js/tour_viewmodel.js:408
msgid "We’re ready to go!"
msgstr "Wir sind soweit!"

#: octoprint_mrbeam/static/js/tour_viewmodel.js:410
msgid "Press Start and your Mr&nbsp;Beam&nbsp;II will prepare your laser job."
msgstr ""
"Klicke auf Start und Mr&nbsp;Beam&nbsp;II wird Deinen Laserjob vorbereiten."

#: octoprint_mrbeam/static/js/tour_viewmodel.js:413
msgid ""
"Should our pre-configured material settings not really cut it (pun "
"intended), you can tweak them in the lower section of this screen."
msgstr ""
"Sollten unsere vorkonfigurierten Materialeinstellungen nicht wirklich "
"passen, kannst Du diese im unteren Bereich dieses Bildschirms anpassen."

#: octoprint_mrbeam/static/js/tour_viewmodel.js:429
msgid "Mr Beam is now preparing your laser job"
msgstr "Mr Beam bereitet jetzt Deinen Laserjob vor"

#: octoprint_mrbeam/static/js/tour_viewmodel.js:430
msgid "This takes a few seconds. Just relax."
msgstr "Dies dauert einige Sekunden. Du kannst Dich etwas zurücklehnen."

#: octoprint_mrbeam/static/js/tour_viewmodel.js:440
msgid ""
"Done! As soon as you click the start button on your Mr&nbsp;Beam&nbsp;II, "
"the magic will begin 🎉"
msgstr ""
"Fertig! Wenn Du jetzt auf den Start-Knopf an Deinem Mr&nbsp;Beam&nbsp;II "
"drückst, beginnt die Magie 🎉"

#: octoprint_mrbeam/static/js/tour_viewmodel.js:444
msgid "Thank you for doing this first laser job with us."
msgstr "Danke, dass Du diesen ersten Laserjob mit uns gemacht hast."

#: octoprint_mrbeam/static/js/tour_viewmodel.js:448
#, python-format
msgid ""
"For more in-depth information you can check our %(opening_tag)sKnowledge "
"Base%(closing_tag)s, where you will find a lot of articles about Mr Beam."
msgstr ""
"Für weitere Informationen kannst Du unsere %(opening_tag)sKnowledge "
"Base%(closing_tag)s besuchen, wo Du viele wissenswerte Artikel zu Mr Beam "
"findest."

#: octoprint_mrbeam/static/js/tour_viewmodel.js:463
#: octoprint_mrbeam/templates/wizard/firstrun_end.jinja2:4
msgid "Done!"
msgstr "Fertig!"

#: octoprint_mrbeam/static/js/tour_viewmodel.js:488
msgid "Working area has to be empty to start this tour."
msgstr "Die Arbeitsfläche muss leer sein, um diese Tour zu starten."

#: octoprint_mrbeam/static/js/tour_viewmodel.js:492
msgid "Click here to remove all designs from your working area."
msgstr "Klicke hier, um alle Designs von der Arbeitsfläche zu entfernen."

#: octoprint_mrbeam/static/js/tour_viewmodel.js:514
#: octoprint_mrbeam/templates/calibration/user/view_corner_calibration.jinja2:125
#: octoprint_mrbeam/templates/calibration/watterott/tab_corner_calibration.jinja2:100
#: octoprint_mrbeam/templates/settings/backlash_settings.jinja2:33
msgid "Next"
msgstr "Weiter"

#: octoprint_mrbeam/static/js/tour_viewmodel.js:518
#: octoprint_mrbeam/templates/laser_job_done.jinja2:87
msgid "Close"
msgstr "Schließen"

#: octoprint_mrbeam/static/js/user_notification_viewmodel.js:11
msgid "No laser head unit found"
msgstr "Keine Laserkopfeinheit gefunden"

#: octoprint_mrbeam/static/js/user_notification_viewmodel.js:12
msgid ""
"Laser head unit not found. Please make sure that the laser head unit is "
"connected correctly."
msgstr ""
"Keine Laserkopfeinheit gefunden. Bitte stellen Sie sicher, dass der "
"Laserkopf korrekt angeschlossen ist."

#: octoprint_mrbeam/static/js/user_notification_viewmodel.js:23
msgid "Bottom Plate Error"
msgstr "Bodenplattenfehler"

#: octoprint_mrbeam/static/js/user_notification_viewmodel.js:24
msgid ""
"The bottom plate is not closed correctly. Please make sure that the bottom "
"is correctly mounted as described in the Mr Beam user manual."
msgstr ""
"Die Bodenplatte ist nicht richtig geschlossen. Bitte stelle sicher, dass die "
"Bodenplatte korrekt montiert ist wie es in der Mr Beam-Betriebsanleitungen "
"beschrieben ist."

#: octoprint_mrbeam/static/js/user_notification_viewmodel.js:35
msgid "Hardware malfunction"
msgstr "Hardware-Funktionsstörung"

#: octoprint_mrbeam/static/js/user_notification_viewmodel.js:36
msgid "A possible hardware malfunction has been detected on this device. "
msgstr ""
"Eine mögliche Hardware-Funktionsstörung wurde auf diesem Gerät erkannt."

#: octoprint_mrbeam/static/js/user_notification_viewmodel.js:47
msgid "Camera busy"
msgstr "Kamera beschäftigt"

#: octoprint_mrbeam/static/js/user_notification_viewmodel.js:48
msgid "The camera was stopped recently, it will take a few seconds to restart."
msgstr ""
"Die Kamera wurde vor kurzem gestoppt, es wird einige Sekunden dauern, bis "
"sie wieder startet."

#: octoprint_mrbeam/static/js/user_notification_viewmodel.js:55
msgid "No update information"
msgstr "Keine Informationen für Updates"

#: octoprint_mrbeam/static/js/user_notification_viewmodel.js:56
msgid ""
"No information about available updates could be retrieved, please try again "
"later. Errorcode: E-1000"
msgstr ""
"Es konnten keine Informationen über updates ermittelt werden, probiere es "
"später noch einmal. Errorcode: E-1000"

#: octoprint_mrbeam/static/js/user_notification_viewmodel.js:63
#: octoprint_mrbeam/static/js/user_notification_viewmodel.js:71
msgid "Error during fetching update information"
msgstr "Fehler währen der Ermittlung von update Informationen"

#: octoprint_mrbeam/static/js/user_notification_viewmodel.js:64
msgid ""
"There was a error during fetching the update information Errorcode: E-1001"
msgstr ""
"Es gab einen Fehler währen der Ermittlung von update Informationen. "
"Errorcode: E-1001"

#: octoprint_mrbeam/static/js/user_notification_viewmodel.js:72
msgid ""
"There was a error during fetching the update information, please try again "
"later."
msgstr ""
"Es gab einen Fehler währen der Ermittlung von update Informationen, probiere "
"es später noch einmal."

#: octoprint_mrbeam/static/js/user_notification_viewmodel.js:79
msgid "Camera Error"
msgstr "Kamerafehler"

#: octoprint_mrbeam/static/js/user_notification_viewmodel.js:80
msgid ""
"The camera has had a small issue, please restart your Mr Beam if you need to "
"use the camera to continue with your work."
msgstr ""
"Die Kamera hatte ein Problem, bitte starte Deinen Mr Beam neu, um die Kamera "
"wieder zu nutzen."

#: octoprint_mrbeam/static/js/user_notification_viewmodel.js:91
msgid "Thank you"
msgstr "Danke"

#: octoprint_mrbeam/static/js/user_notification_viewmodel.js:92
msgid ""
"The last image from your camera was submitted to Mr Beam and is going to be "
"uploaded silently in the background."
msgstr ""
"Das letzte Bild der Kamera wurde an Mr Beam übermittelt und wird nun still "
"im Hintergrund hochgeladen."

#: octoprint_mrbeam/static/js/user_notification_viewmodel.js:98
msgid "Lens Calibration Over"
msgstr "Linsenkalibrierung abgeschlossen"

#: octoprint_mrbeam/static/js/user_notification_viewmodel.js:99
msgid "A new lens calibration file has been created and is now being used."
msgstr ""
"Eine neue Linsenkalibrierungs-Datei wurde erstellt und wird nun verwendet."

#: octoprint_mrbeam/static/js/user_notification_viewmodel.js:177
#, python-format
msgid ""
"For more information check out this %(opening_tag)sKnowledge Base "
"article%(closing_tag)s"
msgstr ""
"Weitere Informationen findest Du in diesem %(opening_tag)sKnowledge Base-"
"Artikel%(closing_tag)s"

#: octoprint_mrbeam/static/js/user_notification_viewmodel.js:194
#, python-format
msgid "Browse our %(opening_tag)sKnowledge Base%(closing_tag)s"
msgstr "Gehe zu unserer %(opening_tag)sKnowledge Base%(closing_tag)s"

#: octoprint_mrbeam/static/js/user_notification_viewmodel.js:214
msgid "Error:"
msgstr "Fehler:"

#: octoprint_mrbeam/static/js/wizard_acl.js:121
msgid "Failed to create user"
msgstr "Benutzer erstellen fehlgeschlagen"

#: octoprint_mrbeam/static/js/wizard_acl.js:123
#, python-format
msgid ""
"An error happened while creating user account.<br/><br/"
">%(opening_tag)sPlease click here to start over.%(closing_tag)s"
msgstr ""
"Beim Erstellen eines Benutzerkontos ist ein Fehler aufgetreten.<br/><br/"
">%(opening_tag)sBitte klicke hier, um es erneut zu versuchen.%(closing_tag)s"

#: octoprint_mrbeam/static/js/wizard_acl.js:178
msgid "You need to enter your valid e-mail address."
msgstr "Du musst eine gültige E-Mail-Adresse eingeben."

#: octoprint_mrbeam/static/js/wizard_acl.js:184
msgid "Invalid emtpy password"
msgstr "Ungültiges leeres Passwort"

#: octoprint_mrbeam/static/js/wizard_acl.js:185
msgid "You need to enter a valid password."
msgstr "Du musst ein gültiges Passwort eingeben."

#: octoprint_mrbeam/static/js/wizard_acl.js:189
#: octoprint_mrbeam/templates/wizard/wizard_acl.jinja2:32
msgid "Passwords do not match"
msgstr "Passwörter stimmen nicht überein"

#: octoprint_mrbeam/static/js/wizard_acl.js:190
msgid "Please retype your password."
msgstr "Bitte gib Dein Passwort erneut ein."

#: octoprint_mrbeam/static/js/wizard_analytics.js:45
msgid "You need to select an option"
msgstr "Du musst eine Option auswählen"

#: octoprint_mrbeam/static/js/wizard_analytics.js:47
#, python-format
msgid ""
"Please make a choice about analytics.%(br)sYou will be able to change it "
"later in the settings if you want."
msgstr ""
"Bitte entscheide Dich bezüglich Analytics.%(br)sDu kannst Deine Entscheidung "
"später in den Einstellungen ändern, wenn Du möchtest."

#: octoprint_mrbeam/static/js/wizard_analytics.js:81
#, python-format
msgid ""
"Unable to save your analytics state at the moment.%(br)sCheck connection to "
"Mr Beam and try again."
msgstr ""
"Deine Einstellung zu Analytics kann im Moment nicht gespeichert werden. "
"%(br)sPrüfe die Verbindung zu Mr Beam und versuche es erneut."

#: octoprint_mrbeam/static/js/wizard_gcode_deletion.js:43
#, python-format
msgid ""
"Unable to save your Gcode deletion state at the moment.%(br)sCheck "
"connection to Mr Beam and try again."
msgstr ""
"Dein GCode-Löschstatus kann im Moment nicht gespeichert werden.%(br)sBitte "
"prüfe die Verbindung zu Mr Beam und versuche es erneut."

#: octoprint_mrbeam/static/js/wizard_general.js:39
msgid "Let's go!"
msgstr "Auf geht's!"

#: octoprint_mrbeam/static/js/wizard_general.js:45
msgid "Welcome dialog"
msgstr "Welcome Dialog"

#: octoprint_mrbeam/static/js/wizard_general.js:49
msgid "What's New"
msgstr "Was gibt's Neues"

#: octoprint_mrbeam/static/js/wizard_general.js:53
msgid "What's New in Beta"
msgstr "Was gibt's Neues in Beta"

#: octoprint_mrbeam/static/js/working_area.js:153
msgid "Rectangle"
msgstr "Rechteck"

#: octoprint_mrbeam/static/js/working_area.js:154
msgid "Line"
msgstr "Linie"

#: octoprint_mrbeam/static/js/working_area.js:155
msgid "Circle"
msgstr "Kreis"

#: octoprint_mrbeam/static/js/working_area.js:156
msgid "Star"
msgstr "Stern"

#: octoprint_mrbeam/static/js/working_area.js:157
msgid "Heart"
msgstr "Herz"

#: octoprint_mrbeam/static/js/working_area.js:1403
msgid "Limited split result."
msgstr "Nur teilweise zerteiltes Ergebnis."

#: octoprint_mrbeam/static/js/working_area.js:1404
msgid ""
"Splitting this design would result in too many parts. Here are "
"${split_result.length} parts. You can split the last one again if necessary."
msgstr ""
"Das Zerteilen dieses Designs würde zu viele Teile ergeben. Hier sind "
"${split_result.length} Teile. Du kannst den letzten Teil bei Bedarf noch "
"einmal zerteilen."

#: octoprint_mrbeam/static/js/working_area.js:1415
msgid "No different line colors found."
msgstr "Keine unterschiedlichen Linienfarben gefunden."

#: octoprint_mrbeam/static/js/working_area.js:1418
msgid "No non-intersecting shapes found."
msgstr "Keine nicht-überlappenden Formen gefunden."

#: octoprint_mrbeam/static/js/working_area.js:1425
msgid "Looks like a single path."
msgstr "Sieht nach einem einzigen Pfad aus."

#: octoprint_mrbeam/static/js/working_area.js:1428
msgid "Element not splittable with this method."
msgstr "Element is nicht zerteilbar mit dieser Methode."

#: octoprint_mrbeam/static/js/working_area.js:1430
msgid "Can't split this design."
msgstr "Dieses Design kann nicht zerteilt werden."

#: octoprint_mrbeam/static/js/working_area.js:1970
#, python-format
msgid ""
"The SVG file contains unsupported elements: '%(elemName)s' These elements "
"got removed."
msgstr ""
"Die SVG-Datei enthält nicht unterstützte Elemente: %(elemName)s' Diese "
"Elemente wurden entfernt."

#: octoprint_mrbeam/static/js/working_area.js:1978
#, python-format
msgid "Unsupported elements in SVG: '%(elemName)s'"
msgstr "Nicht unterstützte Elemente in SVG: '%(elemName)s'"

#: octoprint_mrbeam/static/js/working_area.js:1991
#, python-format
msgid ""
"The SVG file contains text elements.%(br)sIf you want to laser just their "
"outlines,%(br)splease convert them to paths.%(br)sOtherwise they will be "
"engraved with infill."
msgstr ""
"Die SVG-Datei enthält Textelemente.%(br)sWenn Du nur ihre Umrisse lasern "
"willst,%(br)skonvertiere sie in Pfade.%(br)sAnsonsten werden sie mit Füllung "
"graviert."

#: octoprint_mrbeam/static/js/working_area.js:1998
msgid "Text elements found"
msgstr "Textelemente gefunden"

#: octoprint_mrbeam/static/js/working_area.js:2011
msgid ""
"The SVG file contained style elements with online references. Since online "
"references are not supported, we removed them. The image might look a bit "
"different now."
msgstr ""
"Die SVG-Datei enthielt Style-Elemente mit Online-Referenzen. Da Online-"
"Referenzen nicht unterstützt werden, haben wir sie entfernt. Das Bild könnte "
"jetzt etwas anders aussehen."

#: octoprint_mrbeam/static/js/working_area.js:2016
msgid "Style elements removed"
msgstr "Style-Elemente entfernt"

#: octoprint_mrbeam/static/js/working_area.js:2030
msgid ""
"The selected design file can not be handled. Please make sure it is a valid "
"design file."
msgstr ""
"Die ausgewählte Design-Datei kann nicht bearbeitet werden. Bitte stelle "
"sicher, dass es sich um eine gültige Design-Datei handelt."

#: octoprint_mrbeam/static/js/working_area.js:2036
msgid "File error."
msgstr "Dateifehler."

#: octoprint_mrbeam/static/js/working_area.js:2050
msgid "The selected design file does not have any content."
msgstr "Die ausgewählte Design-Datei hat keinen Inhalt."

#: octoprint_mrbeam/static/js/working_area.js:2056
msgid "Empty File."
msgstr "Leere Datei."

#: octoprint_mrbeam/static/js/working_area.js:2070
msgid "An unknown error occurred while processing this design file."
msgstr ""
"Ein bekannter Fehler ist während der Verarbeitung dieser Designdatei "
"aufgetreten."

#: octoprint_mrbeam/static/js/working_area.js:2078
msgid ""
"Please try reloading this browser window and try again. If this error "
"remains, contact the Mr Beam Support Team. Make sure you provide the error "
"message below together with the design file you're trying to process."
msgstr ""
"Bitte lade dieses Browserfenster neu und versuchen es dann noch einmal. Wenn "
"dieser Fehler bestehen bleibt, wende Dich bitte an das Mr Beam Support Team. "
"Bitte gib dabei auch die untenstehende Fehlermeldung an und lade auch die "
"Designdatei hoch, die Du gerade versuchst zu bearbeiten."

#: octoprint_mrbeam/static/js/calibration/calibration.js:120
#: octoprint_mrbeam/static/js/calibration/corner_calibration.js:124
#: octoprint_mrbeam/static/js/calibration/corner_calibration.js:367
#: octoprint_mrbeam/static/js/working_area.js:2085
#: octoprint_mrbeam/static/js/working_area.js:2090
msgid "Error"
msgstr "Fehler"

#: octoprint_mrbeam/static/js/calibration/calibration.js:73
msgid "Picture requested"
msgstr "Bild angefordert"

#: octoprint_mrbeam/static/js/calibration/calibration.js:86
msgid "Something went wrong. It's not you, it's us."
msgstr "Etwas ist schief gelaufen. Es liegt nicht an dir, sondern an uns."

#: octoprint_mrbeam/static/js/calibration/calibration.js:122
#, python-format
msgid ""
"Marker engraving failed: <br>%(errmsg)s<br>Error:<br/>%(code)s %(status)s - "
"%(errorThrown)s"
msgstr ""
"Gravur der Markierungen ist fehlgeschlagen.<br>%(errmsg)s<br>Fehler:<br/"
">%(code)s %(status)s - %(errorThrown)s"

#: octoprint_mrbeam/static/js/calibration/corner_calibration.js:319
msgid "Couldn't send calibration data."
msgstr "Es konnten keine Kalibrierdaten gesendet werden."

#: octoprint_mrbeam/static/js/calibration/corner_calibration.js:320
#: octoprint_mrbeam/static/js/calibration/lens_calibration.js:391
#: octoprint_mrbeam/static/js/calibration/lens_calibration.js:397
#: octoprint_mrbeam/static/js/calibration/lens_calibration.js:403
msgid "Please check your connection to the device."
msgstr "Bitte überprüfe deine Verbindung zu deinem Mr Beam."

#: octoprint_mrbeam/static/js/calibration/corner_calibration.js:332
msgid "Camera Calibrated."
msgstr "Kamera kalibriert."

#: octoprint_mrbeam/static/js/calibration/corner_calibration.js:333
msgid "Camera calibration was successful."
msgstr "Die Kamerakalibrierung war erfolgreich."

#: octoprint_mrbeam/static/js/calibration/corner_calibration.js:369
#, python-format
msgid ""
"Calibration failed.<br><br>Error:<br/>%(code)s %(status)s - %(errorThrown)s"
msgstr ""
"Kalibrierung fehlgeschlagen.<br><br>Fehler:<br/>%(code)s %(status)s - "
"%(errorThrown)s"

#: octoprint_mrbeam/static/js/calibration/lens_calibration.js:186
msgid "Calibration started"
msgstr "Kalibrierung gestartet"

#: octoprint_mrbeam/static/js/calibration/lens_calibration.js:187
msgid ""
"It shouldn't take long. Your device shows a green light when it is done."
msgstr ""
"Es sollte nicht lange dauern. Mr Beam zeigt ein grünes Licht, wenn es fertig "
"ist."

#: octoprint_mrbeam/static/js/calibration/lens_calibration.js:196
msgid "Couldn't start the lens calibration."
msgstr "Konnte die Linsenkalibrierung nicht starten."

#: octoprint_mrbeam/static/js/calibration/lens_calibration.js:197
msgid ""
"Is the machine on? Have you taken any pictures before starting the "
"calibration?"
msgstr ""
"Ist dein Mr Beam eingeschaltet? Hast Du vor Beginn der Kalibrierung Bilder "
"gemacht?"

#: octoprint_mrbeam/static/js/calibration/lens_calibration.js:225
msgid "Couldn't stop the lens calibration."
msgstr "Konnte die Linsenkalibrierung nicht stoppen."

#: octoprint_mrbeam/static/js/calibration/lens_calibration.js:226
msgid ""
"Please verify your connection to the device. Did you try canceling multiple "
"times?"
msgstr ""
"Bitte überprüfe die Verbindung zu Deinem Mr Beam. Hast du evtl. Mehrfach "
"versucht, die Kalibrierung abzubrechen?"

#: octoprint_mrbeam/static/js/calibration/lens_calibration.js:240
msgid "Lens Calibration stopped."
msgstr "Linsenkalibrierung gestoppt."

#: octoprint_mrbeam/static/js/calibration/lens_calibration.js:289
msgid "Reverted to factory settings."
msgstr "Auf Werkseinstellungen zurückgesetzt."

#: octoprint_mrbeam/static/js/calibration/lens_calibration.js:290
msgid "Your previous calibration has been deleted."
msgstr "Deine vorherige Kalibrierung wurde gelöscht."

#: octoprint_mrbeam/static/js/calibration/lens_calibration.js:299
msgid "Failed to revert to factory settings."
msgstr "Die Werkseinstellungen konnten nicht wiederhergestellt werden."

#: octoprint_mrbeam/static/js/calibration/lens_calibration.js:300
msgid "Information :\n"
msgstr "Informationen :\n"

#: octoprint_mrbeam/static/js/calibration/lens_calibration.js:390
msgid "Failed to save the latest image."
msgstr "Das letzte Bild konnte nicht gespeichert werden."

#: octoprint_mrbeam/static/js/calibration/lens_calibration.js:396
msgid "Failed to delete the latest image."
msgstr "Das letzte Bild konnte nicht gelöscht werden."

#: octoprint_mrbeam/static/js/calibration/lens_calibration.js:402
msgid "Failed to refresh the list of images."
msgstr "Die Liste der Bilder konnte nicht aktualisiert werden."

#: octoprint_mrbeam/static/js/calibration/lens_calibration.js:410
msgid "...and I have no clue why. Sorry."
msgstr "...und ich habe keine Ahnung, warum. Sorry."

#: octoprint_mrbeam/static/js/calibration/watterott/label_printer.js:25
msgid "Printed: "
msgstr "Gedruckt: "

#: octoprint_mrbeam/static/js/calibration/watterott/label_printer.js:34
msgid "Print Error"
msgstr "Druckfehler"

#: octoprint_mrbeam/static/js/settings/camera_settings.js:76
msgid "The lid is open"
msgstr "Der Deckel ist geöffnet"

#: octoprint_mrbeam/static/js/settings/camera_settings.js:77
msgid "The lid is closed: Please open the lid to start the camera"
msgstr ""
"Der Deckel ist geschlossen: Bitte öffne den Deckel, um die Kamera zu starten"

#: octoprint_mrbeam/static/js/settings/camera_settings.js:84
msgid ""
"Mr Beam is not homed: Please go to the working area and do a Homing Cycle"
msgstr ""
"Mr Beam ist nicht ge-homed: Bitte gehe in den Arbeitsbereich und machen Sie "
"einen Homing Cycle"

#: octoprint_mrbeam/static/js/settings/camera_settings.js:88
msgid ""
"Mr Beam is currently performing a laser job. The camera does not work during "
"a laser job"
msgstr ""
"Mr Beam ist gerade mit einem Laserjob beschäftigt. Die Kamera funktioniert "
"nicht während eines Laserjobs."

#: octoprint_mrbeam/static/js/settings/camera_settings.js:92
msgid "Mr Beam is in state Operational"
msgstr "Mr Beam ist im Status Operational"

#: octoprint_mrbeam/static/js/settings/camera_settings.js:94
msgid ""
"Mr Beam is not in state Operational: The camera does not work during a laser "
"job"
msgstr ""
"Mr Beam ist nicht im Status Operational: Die Kamera funktioniert nicht "
"während eines Laserjobs"

#: octoprint_mrbeam/static/js/settings/camera_settings.js:112
msgid "No markers found since camera did not launch"
msgstr "Keine Markierungen gefunden, da Kamera nicht gestartet wurde"

#: octoprint_mrbeam/static/js/settings/camera_settings.js:114
msgid "All 4 pink corner markers are recognized"
msgstr "Alle 4 pinken Markierungskreise wurden erkannt"

#: octoprint_mrbeam/static/js/settings/camera_settings.js:117
msgid "Not all pink corner markers are recognized. Missing markers: "
msgstr ""
"Nicht alle pinken Markierungskreise wurden erkannt. Fehlende Markierungen: "

#: octoprint_mrbeam/static/js/settings/camera_settings.js:170
msgid "Error while selecting the marker detection mode"
msgstr "Fehler bei der Auswahl des Markierungserkennungsmodus"

#: octoprint_mrbeam/static/js/settings/camera_settings.js:174
msgid "Unable to select the marker detection mode at the moment."
msgstr "Der Markierungserkennungsmodus kann derzeit nicht ausgewählt werden."

#: octoprint_mrbeam/static/js/settings/camera_settings.js:231
msgid "Failed to update the Lens Calibration Status."
msgstr "DerLinsenkalibrierungs-Status konnte nicht aktualisiert werden."

#: octoprint_mrbeam/static/js/settings/camera_settings.js:234
msgid "There is nothing to worry about, but here is some extra information :\n"
msgstr ""
"Es gibt keinen Grund zur Sorge, aber hier sind einige zusätzliche "
"Informationen:\n"

#: octoprint_mrbeam/static/js/settings/custom_material.js:32
msgid "Failed to load file"
msgstr "Datei konnte nicht geladen werden"

#: octoprint_mrbeam/static/js/settings/custom_material.js:34
msgid ""
"Unable to load custom material settings from given file. Please make sure "
"that it is a Mr Beam Custom Material Settings backup file."
msgstr ""
"Kann keine benutzerdefinierte Materialeinstellungen aus der angegebenen "
"Datei laden. Bitte stelle sicher, dass es sich um eine Sicherungsdatei der "
"Mr Beam benutzerdefinierten Materialeinstellungen handelt."

#: octoprint_mrbeam/templates/conversion_dialog.jinja2:3
#: octoprint_mrbeam/templates/conversion_dialog.jinja2:46
msgid "Material"
msgstr "Material"

# as in „custom material settings“
#: octoprint_mrbeam/templates/conversion_dialog.jinja2:4
msgid "(customized)"
msgstr "(benutzerdefiniert)"

#: octoprint_mrbeam/templates/conversion_dialog.jinja2:6
msgid "Preparing..."
msgstr "Vorbereitung..."

#: octoprint_mrbeam/templates/conversion_dialog.jinja2:14
msgid ""
"The below presets are only a guidance, you might need to adjust them to your "
"own material."
msgstr ""
"Die folgenden Voreinstellungen sind nur eine Orientierungshilfe; Du musst "
"sie möglicherweise an Dein eigenes Material anpassen."

#: octoprint_mrbeam/templates/conversion_dialog.jinja2:23
msgid "Manage materials"
msgstr "Materialien verwalten"

#: octoprint_mrbeam/templates/calibration/watterott/tab_done_print_labels.jinja2:3
#: octoprint_mrbeam/templates/conversion_dialog.jinja2:28
msgid "Done"
msgstr "Erledigt"

#: octoprint_mrbeam/templates/conversion_dialog.jinja2:34
#: octoprint_mrbeam/templates/conversion_dialog.jinja2:39
msgid "Learn how to save<br />custom material settings..."
msgstr ""
"Erfahre, wie Du Deine benutzerdefinierten<br />Materialeinstellungen "
"speichern kannst....."

#: octoprint_mrbeam/templates/conversion_dialog.jinja2:52
#: octoprint_mrbeam/templates/tab_designlib.jinja2:28
msgid "Search..."
msgstr "Suche..."

#: octoprint_mrbeam/templates/conversion_dialog.jinja2:75
msgid "Depending on the color the laser beam is reflected more or less."
msgstr "Je nach Farbe wird der Laserstrahl mehr oder weniger reflektiert."

#: octoprint_mrbeam/templates/conversion_dialog.jinja2:76
msgid "Select a color close to the material's color to improve the result."
msgstr ""
"Wähle eine Farbe ähnlich zur Farbe des Materials, um das Ergebnis zu "
"verbessern."

#: octoprint_mrbeam/templates/conversion_dialog.jinja2:77
#: octoprint_mrbeam/templates/conversion_dialog.jinja2:164
msgid "Color"
msgstr "Farbe"

#: octoprint_mrbeam/templates/conversion_dialog.jinja2:93
msgid "Set the thickness of the material."
msgstr "Stelle die Dicke des Materials ein."

#: octoprint_mrbeam/templates/conversion_dialog.jinja2:94
msgid ""
"When cutting the material it is important to tell Mr Beam the thickness so "
"that it can select the correct laser settings."
msgstr ""
"Beim Schneiden des Materials ist es wichtig, Mr Beam die Dicke mitzuteilen, "
"damit er die richtigen Lasereinstellungen wählen kann."

#: octoprint_mrbeam/templates/conversion_dialog.jinja2:95
#: octoprint_mrbeam/templates/conversion_dialog.jinja2:155
msgid "Thickness"
msgstr "Dicke"

#: octoprint_mrbeam/templates/conversion_dialog.jinja2:113
msgid "Save custom material setting"
msgstr "Materialeinstellung speichern"

#: octoprint_mrbeam/templates/conversion_dialog.jinja2:115
msgid "Save Custom Material Setting"
msgstr "Materialeinstellung speichern"

#: octoprint_mrbeam/templates/conversion_dialog.jinja2:119
msgid "Material Image"
msgstr "Materialbild"

#: octoprint_mrbeam/templates/conversion_dialog.jinja2:138
msgid "Material Name"
msgstr "Materialname"

#: octoprint_mrbeam/templates/conversion_dialog.jinja2:146
msgid "Description"
msgstr "Beschreibung"

#: octoprint_mrbeam/templates/conversion_dialog.jinja2:183
#: octoprint_mrbeam/templates/settings.jinja2:53
msgid "Save"
msgstr "Speichern"

#: octoprint_mrbeam/templates/conversion_dialog.jinja2:189
msgid "Reset to defaults"
msgstr "Auf Standard zurücksetzen"

#: octoprint_mrbeam/templates/conversion_dialog.jinja2:200
msgid "Info"
msgstr "Info"

# as in laser parameters
#: octoprint_mrbeam/templates/conversion_dialog.jinja2:214
msgid "Parameter assignment"
msgstr "Lasereinstellungen"

#: octoprint_mrbeam/templates/conversion_dialog.jinja2:220
#: octoprint_mrbeam/templates/conversion_dialog.jinja2:225
msgid "Help"
msgstr "Hilfe"

#: octoprint_mrbeam/templates/conversion_dialog.jinja2:241
msgid "Skip"
msgstr "Überspringen"

#: octoprint_mrbeam/templates/conversion_dialog.jinja2:242
msgid "Drag cut and engrave symbols on this row to skip them."
msgstr ""
"Ziehe Schneide- oder Graviersymbole auf diese Zeile, um sie zu überspringen."

# Sorry but the %(designType)s can only be %(laserJob)s, which is not supported for this material.
#: octoprint_mrbeam/templates/conversion_dialog.jinja2:263
msgid "Engrave"
msgstr "Gravieren"

#: octoprint_mrbeam/templates/conversion_dialog.jinja2:268
msgid "The intensity range used for engraving pixel graphics."
msgstr ""
"Der Intensitätsbereich, der für die Gravur von Pixelgrafiken verwendet wird."

#: octoprint_mrbeam/templates/conversion_dialog.jinja2:269
msgid "Bright/white pixels use the left (lower) value"
msgstr "Helle/weiße Pixel verwenden den linken (niedrigeren) Wert"

#: octoprint_mrbeam/templates/conversion_dialog.jinja2:270
msgid "Dark/black pixels use the right (higher) value."
msgstr "Dunkle/schwarze Pixel verwenden den rechten (höheren) Wert."

#: octoprint_mrbeam/templates/conversion_dialog.jinja2:271
msgid ""
"If you set both ends of the range to the same value, then the laser "
"intensity won't change no matter the pixel brightness."
msgstr ""
"Wenn Du beide Enden des Bereichs auf den gleichen Wert setzt, ändert sich "
"die Laserintensität nicht, unabhängig von der Pixelhelligkeit."

#: octoprint_mrbeam/templates/conversion_dialog.jinja2:272
msgid "Intensity range"
msgstr "Intensitätsbereich"

#: octoprint_mrbeam/templates/conversion_dialog.jinja2:289
msgid ""
"The movement velocity range used for engraving pixel graphics (50-3000 mm/"
"min)."
msgstr ""
"Der Geschwindigkeitsbereich, der für die Gravur von Pixelgrafiken verwendet "
"wird (50-3000 mm/min)."

#: octoprint_mrbeam/templates/conversion_dialog.jinja2:290
msgid "Bright/white pixels use the left (higher) value"
msgstr "Helle/weiße Pixel verwenden den linken (höheren) Wert"

#: octoprint_mrbeam/templates/conversion_dialog.jinja2:291
msgid "Dark/black pixels use the right (lower) value."
msgstr "Dunkel/schwarze Pixel verwenden den rechten (niedrigeren) Wert."

#: octoprint_mrbeam/templates/conversion_dialog.jinja2:292
msgid ""
"Equal values do not vary the laser velocity related to the pixel brightness."
msgstr ""
"Gleiche Werte variieren nicht die Lasergeschwindigkeit in Bezug auf die "
"Pixelhelligkeit."

#: octoprint_mrbeam/templates/conversion_dialog.jinja2:293
msgid "Speed range"
msgstr "Geschwindigkeitsbereich"

#: octoprint_mrbeam/templates/conversion_dialog.jinja2:304
#: octoprint_mrbeam/templates/conversion_dialog.jinja2:519
msgid "mm/min"
msgstr "mm/min"

#: octoprint_mrbeam/templates/conversion_dialog.jinja2:312
msgid "Map the color of a vector path to a grayscale value for engraving."
msgstr ""
"Ordnen die Farbe eines Vektorpfades einem Graustufenwert für die Gravur zu."

#: octoprint_mrbeam/templates/conversion_dialog.jinja2:313
msgid "Line color mapping"
msgstr "Zuordnung der Linienfarben"

#: octoprint_mrbeam/templates/conversion_dialog.jinja2:324
#: octoprint_mrbeam/templates/conversion_dialog.jinja2:527
msgid "The power of the air compressor."
msgstr "Die Stärkeeinstellung des Luftkompressors."

#: octoprint_mrbeam/templates/conversion_dialog.jinja2:325
#: octoprint_mrbeam/templates/conversion_dialog.jinja2:528
msgid ""
"Keep this value to the maximum for the best performance, unless you want to "
"lower it because your material is very light and it's blown away."
msgstr ""
"Die Standardeinstellung ist der Maximalwert. Behalte diese Einstellung bei, "
"es sei denn du bearbeitest besonders leichtes Material, dass durch den "
"Luftstrom weggeblasen würde."

#: octoprint_mrbeam/templates/conversion_dialog.jinja2:326
#: octoprint_mrbeam/templates/conversion_dialog.jinja2:529
msgid "Compressor"
msgstr "Kompressor"

#: octoprint_mrbeam/templates/conversion_dialog.jinja2:341
msgid ""
"Indicates the number of times the laser will run over the design to engrave "
"it. "
msgstr "Gibt an, wie oft der Laser über das Design fährt, um es zu gravieren. "

#: octoprint_mrbeam/templates/conversion_dialog.jinja2:342
msgid "Increase the number of passes if the material does not get engraved."
msgstr ""
"Erhöhe die Anzahl der Durchläufe, falls das Material nicht ganz graviert "
"wird."

#: octoprint_mrbeam/templates/conversion_dialog.jinja2:343
#: octoprint_mrbeam/templates/conversion_dialog.jinja2:551
msgid "Passes"
msgstr "Durchläufe"

#: octoprint_mrbeam/templates/conversion_dialog.jinja2:353
#: octoprint_mrbeam/templates/conversion_dialog.jinja2:570
msgid ""
"This is the time which Mr Beam pierces into the material without any "
"movement at the beginning of every new line or shape before it starts moving "
"the laser."
msgstr ""
"Dies ist die Zeit, die Mr Beam am Anfang jeder neuen Linie oder Form ohne "
"Bewegung in das Material einsticht, bevor er mit der Fahrt des Lasers "
"beginnt."

# pierce
#: octoprint_mrbeam/templates/conversion_dialog.jinja2:354
msgid ""
"For some materials Mr Beam needs more energy to do the first piercing of a "
"cut or engraving than it needs for the ongoing cutting/engraving."
msgstr ""
"Bei einigen Materialien benötigt Mr Beam mehr Energie für den ersten "
"Einstich eines Schnittes oder einer Gravur als für das laufende Schneiden/"
"Gravieren."

#: octoprint_mrbeam/templates/conversion_dialog.jinja2:355
#: octoprint_mrbeam/templates/conversion_dialog.jinja2:572
msgid ""
"If you experience that the laser does not cut or engrave first few "
"millimeters of each new line or shape, try to set a pierce time."
msgstr ""
"Wenn Du feststellst, dass der Laser die ersten Millimeter jeder neuen Linie "
"oder Form nicht schneidet oder graviert, versuche, eine Einstichzeit "
"einzustellen."

#: octoprint_mrbeam/templates/conversion_dialog.jinja2:356
#: octoprint_mrbeam/templates/conversion_dialog.jinja2:573
msgid "Try 100ms and adjust if needed."
msgstr "Versuche es mit 100ms und passe es bei Bedarf an."

#: octoprint_mrbeam/templates/conversion_dialog.jinja2:357
#: octoprint_mrbeam/templates/conversion_dialog.jinja2:574
msgid "Pierce time"
msgstr "Einstichzeit"

#: octoprint_mrbeam/templates/conversion_dialog.jinja2:361
#: octoprint_mrbeam/templates/conversion_dialog.jinja2:578
msgid "ms"
msgstr "ms"

#: octoprint_mrbeam/templates/conversion_dialog.jinja2:365
msgid ""
"Pixel / raster engravings are done line by line. This sets <b>the distance "
"between the single lines.</b>"
msgstr ""
"Pixel-/Rastergravuren werden zeilenweise durchgeführt. Hiermit wird <b>der "
"Abstand zwischen den einzelnen Linien eingestellt.</b>"

#: octoprint_mrbeam/templates/conversion_dialog.jinja2:366
msgid ""
"Smaller values allow finer engravings but require a more precise focus and "
"are slower."
msgstr ""
"Kleinere Werte ermöglichen feinere Gravuren, erfordern aber einen genaueren "
"Fokus und sind langsamer."

#: octoprint_mrbeam/templates/conversion_dialog.jinja2:367
msgid "Line distance"
msgstr "Linienabstand"

#: octoprint_mrbeam/templates/conversion_dialog.jinja2:376
#: octoprint_mrbeam/templates/conversion_dialog.jinja2:430
msgid "All engravings are processed line by line from bottom to top."
msgstr "Alle Gravuren werden zeilenweise von unten nach oben verarbeitet."

# In this specific sting you must not use quotes, use &quot; instead
#: octoprint_mrbeam/templates/conversion_dialog.jinja2:377
msgid ""
"The system may cluster objects and process them separately from each other "
"to <b>improve overall job duration by reducing 'empty rides'</b> where the "
"laser stays off."
msgstr ""
"Das System kann Objekte gruppieren und getrennt voneinander verarbeiten, um "
"die Gesamtauftragsdauer zu verbessern, indem es &quot;Leerfahrten&quot; "
"reduziert, bei denen der Laser ausgeschaltet bleibt."

# Kontext?
#: octoprint_mrbeam/templates/conversion_dialog.jinja2:379
msgid "Recommended (default):"
msgstr "Empfohlen (Voreinstellung):"

#: octoprint_mrbeam/templates/conversion_dialog.jinja2:380
msgid ""
"Clusters are processed successively and each cluster is processed line by "
"line."
msgstr ""
"Gruppen werden nacheinander verarbeitet während jede Gruppe in sich Zeile "
"für Zeile bearbeitet wird."

# In this specific sting you must not use quotes, use &quot; instead
#: octoprint_mrbeam/templates/conversion_dialog.jinja2:381
msgid ""
"This option reduces 'empty rides' moderately and <b>gives the best "
"precision</b>."
msgstr ""
"Diese Option verringert &quot;Leerfahrten&quot; angemessen und <b>hat die "
"höchste Präzision</b>."

#: octoprint_mrbeam/templates/conversion_dialog.jinja2:383
#: octoprint_mrbeam/templates/conversion_dialog.jinja2:441
msgid "Fast:"
msgstr "Schnell:"

# In this specific sting you must not use quotes, use &quot; instead
#: octoprint_mrbeam/templates/conversion_dialog.jinja2:384
msgid ""
"Aggressive clustering also of smaller objects to reduce 'empty rides' as "
"much as possible."
msgstr ""
"Aggressives Gruppieren auch kleinerer Objekte, um &quot;Leerfahrten&quot; so "
"weit wie möglich zu reduzieren."

# "dieser Modus" eingefügt --> ok?
#: octoprint_mrbeam/templates/conversion_dialog.jinja2:385
msgid ""
"The higher speed might compromise the precision of some engravings, but "
"<b>works well with text or clip-art design.</b>"
msgstr ""
"Es ist möglich, dass die höhere Geschwindigkeit die Genauigkeit einiger "
"Gravuren beeinträchtigt, aber dieser Modus<b>eignet sich gut für Text- oder "
"Clip-Art-Design.</b>"

#: octoprint_mrbeam/templates/conversion_dialog.jinja2:387
msgid "Basic:"
msgstr "Einfach:"

# In this specific sting you must not use quotes, use &quot; instead
#: octoprint_mrbeam/templates/conversion_dialog.jinja2:388
msgid ""
"No clustering at all, the engravings are processed line by line. In this "
"mode the laserhead may have a lot of 'empty rides' making it slower, but the "
"precision is not compromised."
msgstr ""
"Kein Gruppieren, die Gravuren werden Zeile für Zeile bearbeitet. In diesem "
"Modus kann der Laserkopf viele &quot;Leerfahrten&quot; haben. Das erhöht die "
"Gesamtdauer des Jobs, jedoch ist die Präzision am besten."

#: octoprint_mrbeam/templates/conversion_dialog.jinja2:389
msgid ""
"<b>Use this option as fallback</b> if you're experiencing issues with the "
"other options."
msgstr ""
"<b>Verwende diese Option als Fallback</b>, falls Du Probleme mit den anderen "
"Optionen haben solltest."

# Stimmen die  Stellen der <b>s im Deutschen noch?
#: octoprint_mrbeam/templates/conversion_dialog.jinja2:391
msgid "* Some designs, as photos or long texts, <b>always</b> use basic mode."
msgstr ""
"* Für einige Designs, wie Fotos oder lange Texte, <b>verwendest Du immer</b> "
"den Basismodus."

#: octoprint_mrbeam/templates/conversion_dialog.jinja2:392
msgid "Engraving time optimization mode"
msgstr "Gravurzeitoptimierung"

#: octoprint_mrbeam/templates/conversion_dialog.jinja2:400
msgid "Recommended"
msgstr "Empfohlen"

#: octoprint_mrbeam/templates/conversion_dialog.jinja2:409
msgid "Basic"
msgstr "Basic"

#: octoprint_mrbeam/templates/conversion_dialog.jinja2:415
#: octoprint_mrbeam/templates/tab_workingarea.jinja2:540
msgid "Image Preprocessing"
msgstr "Bildvorverarbeitung"

#: octoprint_mrbeam/templates/conversion_dialog.jinja2:417
msgid "Converts the image to solely black and white pixels."
msgstr ""
"Konvertiert das Bild in ausschließlich schwarz-weiße Pixel. (Keine "
"Graustufen)"

# Verwende das .... KONTEXT?
#: octoprint_mrbeam/templates/conversion_dialog.jinja2:418
msgid ""
"Use this if the laser effect on your material is not able to transfer "
"grayscales."
msgstr ""
"Empfohlen für Materialien, auf denen es nicht möglich ist Graustufen zu "
"lasern."

# Dithering in German
#: octoprint_mrbeam/templates/conversion_dialog.jinja2:419
#: octoprint_mrbeam/templates/conversion_dialog.jinja2:423
msgid "Dithering"
msgstr "Dithering"

#: octoprint_mrbeam/templates/conversion_dialog.jinja2:431
msgid ""
"When engraving from one line to an other, the caret will come to a "
"standstill for a short moment with minimal power."
msgstr ""
"Beim Gravieren von einer Linie zur anderen kommt der Laserkopf für einen "
"kurzen Moment mit minimaler Intensität zum Stillstand."

#: octoprint_mrbeam/templates/conversion_dialog.jinja2:432
msgid ""
"This can cause burnmarks on the left and right side of the engraving for "
"particularly sensitive materials such as synthetic leather or foam."
msgstr ""
"Dies kann bei besonders empfindlichen Materialien wie Kunstleder oder "
"Schaumstoff zu leichten Brandflecken auf der linken und rechten Seite der "
"Gravur führen."

# Kontext?
#: octoprint_mrbeam/templates/conversion_dialog.jinja2:434
msgid "Auto (default):"
msgstr "Auto (Voreinstellung):"

#: octoprint_mrbeam/templates/conversion_dialog.jinja2:435
msgid ""
"If the material is deemed sensitive, extra time will be spent to make sure "
"there is no undesired burn marks on the edges of the engraving."
msgstr ""
"Wenn das Material als empfindlich eingestuft wird, wird zusätzliche Zeit "
"aufgewendet, um sicherzustellen, dass sich keine unerwünschten Brandflecken "
"an den Rändern der Gravur befinden."

#: octoprint_mrbeam/templates/conversion_dialog.jinja2:436
msgid "Otherwise, it will engrave as fast as possible."
msgstr "Andernfalls wird so schnell wie möglich graviert."

#: octoprint_mrbeam/templates/conversion_dialog.jinja2:438
msgid "Careful:"
msgstr "Vorsichtig:"

#: octoprint_mrbeam/templates/conversion_dialog.jinja2:439
msgid ""
"Extra time will be spent when going from line to line to make sure there is "
"no undesired burn marks on the edges of the engraving."
msgstr ""
"Beim Übergang von Linie zu Linie wird zusätzliche Zeit aufgewendet, um "
"sicherzustellen, dass keine unerwünschten Brandflecken an den Rändern der "
"Gravur entstehen."

#: octoprint_mrbeam/templates/conversion_dialog.jinja2:442
msgid ""
"Do the least amount of movement from line to line, making it as fast as "
"possible."
msgstr ""
"So wenig zusätzliche Bewegung wie möglich von Linie zu Linie um die Gravur "
"so schnell wie möglich zu machen."

#: octoprint_mrbeam/templates/conversion_dialog.jinja2:443
msgid ""
"This can cause burnmarks on the left and right side of the engraving for "
"sensitive material."
msgstr ""
"Dies kann bei empfindlichem Material zu Brandflecken auf der linken und "
"rechten Seite der Gravur führen."

#: octoprint_mrbeam/templates/conversion_dialog.jinja2:447
msgid "Prevent unwanted burn marks"
msgstr "Unerwünschte Brandflecken verhindern"

#: octoprint_mrbeam/templates/conversion_dialog.jinja2:448
msgid ""
"This feature has been disabled as the burn marks issue has been resolved in "
"our Software"
msgstr ""
"Diese Funktion wurde entfernt, da das Problem mit dem neusten Softwareupdate "
"behoben wurde"

#: octoprint_mrbeam/templates/conversion_dialog.jinja2:456
msgid "Auto"
msgstr "Auto"

#: octoprint_mrbeam/templates/conversion_dialog.jinja2:462
msgid "Careful"
msgstr "Vorsichtig"

#: octoprint_mrbeam/templates/conversion_dialog.jinja2:468
msgid "Fast"
msgstr "Schnell"

#: octoprint_mrbeam/templates/conversion_dialog.jinja2:477
msgid "Sorry, there are no engraving settings for this material."
msgstr "Leider gibt es für dieses Material keine Gravureinstellungen."

#: octoprint_mrbeam/templates/conversion_dialog.jinja2:479
#: octoprint_mrbeam/templates/conversion_dialog.jinja2:586
msgid "I know what I am doing! Let me try my own."
msgstr "Ich weiß, was ich tue! Lass es mich selbst versuchen."

#: octoprint_mrbeam/templates/conversion_dialog.jinja2:498
msgid "Sets the intensity of the laser."
msgstr "Legt die Intensität des Lasers fest."

#: octoprint_mrbeam/templates/conversion_dialog.jinja2:498
msgid "The more intensity the deeper the effect on the material."
msgstr "Je mehr Intensität, desto tiefer die Wirkung auf das Material."

#: octoprint_mrbeam/templates/conversion_dialog.jinja2:499
msgid "Cutting needs higher intensities than engraving."
msgstr "Schneiden erfordert höhere Intensitäten als Gravieren."

#: octoprint_mrbeam/templates/conversion_dialog.jinja2:500
#: octoprint_mrbeam/templates/conversion_dialog.jinja2:515
msgid ""
"The effect in general is dependent from the material and its color and "
"surface."
msgstr ""
"Die Wirkung ist im Allgemeinen abhängig vom Material sowie von dessen Farbe "
"und Oberfläche."

#: octoprint_mrbeam/templates/conversion_dialog.jinja2:501
msgid "Intensity"
msgstr "Intensität"

#: octoprint_mrbeam/templates/conversion_dialog.jinja2:512
msgid "Sets the velocity of the laser head (50-3000 mm/min)."
msgstr "Legt die Geschwindigkeit des Laserkopfes fest (50-3000 mm/min)."

#: octoprint_mrbeam/templates/conversion_dialog.jinja2:513
msgid "The slower the movement the deeper the effect on the material."
msgstr "Je langsamer die Bewegung, desto tiefer die Wirkung auf das Material."

#: octoprint_mrbeam/templates/conversion_dialog.jinja2:514
msgid "Cutting needs slower movement than engraving."
msgstr "Schneiden erfordert eine niedrigere Geschwindigkeit als Gravieren."

#: octoprint_mrbeam/templates/conversion_dialog.jinja2:516
msgid "Speed"
msgstr "Geschwindigkeit"

#: octoprint_mrbeam/templates/conversion_dialog.jinja2:544
msgid ""
"Indicates the number of times the laser will run over the design to cut it. "
msgstr "Gibt an, wie oft der Laser über das Design läuft, um es zu schneiden."

#: octoprint_mrbeam/templates/conversion_dialog.jinja2:545
msgid "Increase the number of passes if the material does not get cut."
msgstr ""
"Erhöhe die Anzahl der Durchläufe, falls das Material nicht ganz "
"durchgeschnitten wird."

#: octoprint_mrbeam/templates/conversion_dialog.jinja2:547
msgid "Progressive cut (activate in advanced settings):"
msgstr "Progressiv (in den erweiterten Einstellungen):"

#: octoprint_mrbeam/templates/conversion_dialog.jinja2:548
msgid ""
"Slows down the laser head progressively in every cut.\n"
"                                            Depending on the design, this "
"might save time by making it possible to reduce passes, and can also reduce "
"burn marks."
msgstr ""
"Verlangsamt den Laserkopf progressiv bei jedem Schnitt .\n"
"Abhängig vom Design kann Zeit gespart werden weil weniger Durchläuft "
"benötigt werden. Auch Schmauchspuren lassen sich evtl. verringern."

#: octoprint_mrbeam/templates/conversion_dialog.jinja2:561
msgid "progressive"
msgstr "progressiv"

# pierce
#: octoprint_mrbeam/templates/conversion_dialog.jinja2:571
msgid ""
"For some materials Mr Beam needs more energy to do the first pierce of a cut "
"or engraving than it needs for the ongoing cutting/engraving."
msgstr ""
"Bei einigen Materialien benötigt Mr Beam mehr Energie für den ersten "
"Einstich eines Schnittes oder einer Gravur als für das laufende Schneiden/"
"Gravieren."

# Schneideeinstellungen oder Schnitteinstellungen?
#: octoprint_mrbeam/templates/conversion_dialog.jinja2:584
msgid "Sorry, there are no cutting settings for this material."
msgstr "Leider gibt es für dieses Material keine Schneideeinstellungen."

#: octoprint_mrbeam/templates/conversion_dialog.jinja2:596
msgid "+ Drag cut symbols here for another job +"
msgstr "+ Ziehe ein Schneidesymbol hierher um einen weiteren Block anzulegen +"

#: octoprint_mrbeam/templates/conversion_dialog.jinja2:611
msgid "Estimation:"
msgstr "Geschätzt:"

#: octoprint_mrbeam/templates/conversion_dialog.jinja2:632
msgid "show advanced settings"
msgstr "erweiterte Einstellungen anzeigen"

#: octoprint_mrbeam/templates/conversion_dialog.jinja2:637
#: octoprint_mrbeam/templates/review.jinja2:53
#: octoprint_mrbeam/templates/tab_designlib.jinja2:91
msgid "Back"
msgstr "Zurück"

#: octoprint_mrbeam/templates/conversion_dialog.jinja2:642
#: octoprint_mrbeam/templates/settings/camera_settings.jinja2:182
#: octoprint_mrbeam/templates/settings/camera_settings.jinja2:194
msgid "Start"
msgstr "Start"

#: octoprint_mrbeam/templates/conversion_dialog.jinja2:651
msgid "Settings to be adjusted"
msgstr "Einstellungen müssen noch angepasst werden"

# lettering =?
# Schriftzüge, Beschriftungen
#: octoprint_mrbeam/templates/conversion_dialog.jinja2:659
msgid "Learn how to cut out lettering"
msgstr "Lerne, wie man Beschriftungen ausschneidet"

#: octoprint_mrbeam/templates/conversion_dialog.jinja2:664
msgid "Ok"
msgstr "Ok"

#: octoprint_mrbeam/templates/conversion_dialog.jinja2:677
msgid "Did you focus your laserhead?"
msgstr "Hast Du den Laserkopf fokussiert?"

#: octoprint_mrbeam/templates/conversion_dialog.jinja2:681
msgid "Focus your laserhead before starting the job to get the best quality!"
msgstr "Fokussiere den Laserkopf, um ein gutes Ergebnis zu erzielen!"

#: octoprint_mrbeam/templates/conversion_dialog.jinja2:685
#: octoprint_mrbeam/templates/conversion_dialog.jinja2:688
msgid " Learn how to do this."
msgstr "Lerne wie das geht."

#: octoprint_mrbeam/templates/conversion_dialog.jinja2:693
msgid ""
"Reminder: Never remove any components while your Mr Beam is switched on! To "
"make sure your Mr Beam is turned off, take out the key and unplug the power "
"supply."
msgstr ""
"Zur Erinnerung: Entferne niemals Komponenten, während dein Mr Beam noch "
"aktiv ist! Um sicherzustellen, dass du ihn zuvor ausgeschaltet hast, zieh "
"den Schlüssel ab und trenne ihn von der Stromquelle."

#: octoprint_mrbeam/templates/conversion_dialog.jinja2:700
msgid "Don't remind me again"
msgstr "Erinnere mich nicht mehr"

# vergessen… passt
#: octoprint_mrbeam/templates/conversion_dialog.jinja2:704
msgid "I forgot"
msgstr "vergessen…"

# custom material?
# geht es hier nun wirklich um "eigenes Material" ?
# englische version evtl ändern
#: octoprint_mrbeam/templates/conversion_dialog.jinja2:706
msgid "Move over the material"
msgstr "Über das Material fahren"

#: octoprint_mrbeam/templates/conversion_dialog.jinja2:710
msgid "It's focused!"
msgstr "Fokussiert!"

#: octoprint_mrbeam/templates/hard_refresh_overlay.jinja2:3
msgid "A 'Hard Refresh' is needed after the last Software Update"
msgstr "Nach dem letzten Software-Update ist ein „Hard Refresh” erfoderlich"

#: octoprint_mrbeam/templates/hard_refresh_overlay.jinja2:9
msgid ""
"An update has been installed on this Mr Beam. To use the new functions, the "
"user interface must be completely reloaded."
msgstr ""
"Auf dem Mr Beam wurde ein Update installiert. Um die neuen Funktionen nutzen "
"zu können muss die Benutzeroberfläche komplett neu geladen werden."

#: octoprint_mrbeam/templates/hard_refresh_overlay.jinja2:10
msgid ""
"We call this a 'Hard Refresh'. To do this, press the three keys at the same "
"time, depending on your operating system, as shown in the graphic:"
msgstr ""
"Wir nennen das einen „Hard Refresh”. Drücke dafür gleichzeitig die drei "
"Tasten, passend zu deinem Betriebssystem, wie in der Grafik dargestellt."

#: octoprint_mrbeam/templates/hard_refresh_overlay.jinja2:13
msgid "Perform the 'Hard Refresh' using the keyboard shortcut"
msgstr "Führe den „Hard Refresh” durch mittels der Tastenkombination"

#: octoprint_mrbeam/templates/hard_refresh_overlay.jinja2:14
msgid "Close this Window"
msgstr "Schließe dieses Fenster"

#: octoprint_mrbeam/templates/hard_refresh_overlay.jinja2:19
msgid ""
"I completely reloaded the software ('Hard Refresh'). Do not show this window "
"again until the next update."
msgstr ""
"Ich habe die Software komplett neu geladen („Hard Refresh”). Dieses Fenster "
"bis zum nächsten Update nicht mehr anzeigen."

#: octoprint_mrbeam/templates/hard_refresh_overlay.jinja2:24
msgid "Windows | Ctrl + Shift + R"
msgstr "Windows | Strg + Shift + R"

#: octoprint_mrbeam/templates/hard_refresh_overlay.jinja2:26
msgid "Mac | Command + Shift + R"
msgstr "Mac | Command + Shift + R"

#: octoprint_mrbeam/templates/hard_refresh_overlay.jinja2:33
msgid "Close window"
msgstr "Fenster schließen"

#: octoprint_mrbeam/templates/homing_overlay.jinja2:50
msgid "Make sure your Mr Beam is empty."
msgstr "Stelle sicher, dass Dein Mr Beam leer ist."

#: octoprint_mrbeam/templates/homing_overlay.jinja2:51
msgid ""
"Then run a homing cycle so your Mr&nbsp;Beam can detect the position of the "
"laser head."
msgstr ""
"Führe dann einen Homing-Zyklus durch, damit Dein Mr&nbsp;Beam die Position "
"des Laserkopfs erkennen kann."

#: octoprint_mrbeam/templates/calibration/user/view_corner_calibration.jinja2:21
#: octoprint_mrbeam/templates/homing_overlay.jinja2:54
msgid "Homing Cycle"
msgstr "Homing-Zyklus"

#: octoprint_mrbeam/templates/laser_job_done.jinja2:5
msgid "Laser Job Finished!"
msgstr "Laser Job abgeschlossen!"

#: octoprint_mrbeam/templates/laser_job_done.jinja2:9
msgid "Share your work and inspire others!"
msgstr "Teile deine Arbeit und inspiriere andere!"

#: octoprint_mrbeam/templates/laser_job_done.jinja2:30
msgid "By the way - Did you know?"
msgstr "Übrigens - wusstest du schon?"

#: octoprint_mrbeam/templates/laser_job_done.jinja2:58
msgid "You can find a variety of laser materials on our website."
msgstr "Mehr Laser-Material kannst du auf unserer Webseite im Store finden."

#: octoprint_mrbeam/templates/laser_job_done.jinja2:59
msgid "Our Material Store has the same material available for purchase."
msgstr "Unser Material Store bietet das gleiche Material zum Kauf an."

#: octoprint_mrbeam/templates/laser_job_done.jinja2:60
msgid "We have similar materials for you in our Material Store."
msgstr "Wir haben ähnliche Materialien für dich in unserem Material Store."

#: octoprint_mrbeam/templates/laser_job_done.jinja2:63
msgid "You need a working internet connection for this forwarding to work."
msgstr ""
"Du brauchst eine aktive Internetverbindung damit diese Weiterleitung "
"funktioniert. "

#: octoprint_mrbeam/templates/laser_job_done.jinja2:67
msgid "Browse the options"
msgstr "Stöbere durch die Optionen"

#: octoprint_mrbeam/templates/laser_job_done.jinja2:68
msgid "Restock Material"
msgstr "Material nachbestellen"

#: octoprint_mrbeam/templates/laser_job_done.jinja2:77
#: octoprint_mrbeam/templates/laser_job_done.jinja2:100
msgid "Laser job duration:"
msgstr "Dauer des Laserjobs:"

#: octoprint_mrbeam/templates/laser_job_done.jinja2:79
#: octoprint_mrbeam/templates/laser_job_done.jinja2:101
msgid "Estimated:"
msgstr "Geschätzt:"

#: octoprint_mrbeam/templates/laser_job_done.jinja2:85
msgid "Repeat Job"
msgstr "Job wiederholen"

#: octoprint_mrbeam/templates/laser_job_done.jinja2:94
msgid "Air Filter run-on"
msgstr "Air Filter Nachlauf"

#: octoprint_mrbeam/templates/laser_job_done.jinja2:99
msgid ""
"Please wait a few seconds until Mr Beam cleared most of the dust particles "
"out of the working area."
msgstr ""
"Bitte warte einige Sekunden, bis Mr Beam die meisten Staubpartikel aus dem "
"Arbeitsbereich entfernt hat."

#: octoprint_mrbeam/templates/laser_job_done.jinja2:105
msgid "Cancel Air Filter run-on"
msgstr "Air Filter-Nachlauf abbrechen"

#: octoprint_mrbeam/templates/laserhead_changed.jinja2:4
msgid "A new Laserhead has been detected"
msgstr "Ein neuer Laserkopf wurde erkannt"

#: octoprint_mrbeam/templates/laserhead_changed.jinja2:9
msgid ""
"Your new Mr Beam dreamcut [S] Laserhead has been successfully installed."
msgstr ""
"Dein neuer Mr Beam II dreamcut [S] Laserkopf wurde erfolgreich installiert."

#: octoprint_mrbeam/templates/laserhead_changed.jinja2:10
msgid "With this Laserhead you can work now even faster."
msgstr "Mit diesem Laserkopf kannst du jetzt noch schneller arbeiten."

#: octoprint_mrbeam/templates/laserhead_changed.jinja2:11
msgid ""
"This means that we also update the default material settings to the new "
"laserhead as long it is installed to provide you the best possible support. "
"However, we do not update your custom materials, this will need your "
"personal testing and finetuning."
msgstr ""
"Das bedeutet, dass alle vorgefertigten Materialeinstellungen automatisch an "
"den neuen Laserkopf angepasst wurden. So können wir dich bestmöglich bei der "
"erfolgreichen Umsetzung deiner Projekte unterstützen. Deine mit dem "
"Vorgängermodell gespeicherten, individuellen Materialeinstellungen werden "
"allerdings nicht automatisch aktualisiert. In diesem Fall ist eine manuelle "
"Anpassung der Parameter auf den neuen Laserkopf erforderlich."

#: octoprint_mrbeam/templates/laserhead_changed.jinja2:12
msgid ""
"Read about the changes you can expect with the new and improved MrBeam II "
"dreamcut [S] Laserhead."
msgstr ""
"Erfahre alles über die Vorteile und Neuerungen, die der schnellere Laserkopf "
"Mr Beam II dreamcut [S] mit sich bringt."

#: octoprint_mrbeam/templates/laserhead_changed.jinja2:12
msgid "https://support.mr-beam.org/en/support/solutions/articles/43000640531"
msgstr "https://support.mr-beam.org/de/support/solutions/articles/43000640531"

#: octoprint_mrbeam/templates/laserhead_changed.jinja2:12
msgid "Read more"
msgstr "Mehr Informationen"

#: octoprint_mrbeam/templates/laserhead_changed.jinja2:17
#: octoprint_mrbeam/templates/quick_shape.jinja2:152
#: octoprint_mrbeam/templates/quick_text.jinja2:75
#: octoprint_mrbeam/templates/review.jinja2:56
#: octoprint_mrbeam/templates/settings/backlash_settings.jinja2:48
msgid "OK"
msgstr "OK"

# image url. do not translate/change
#: octoprint_mrbeam/templates/lasersafety_genericbody.jinja2:17
msgid "img/MrBeam_Sicherheitshinweise_EN.png"
msgstr "img/MrBeam_Sicherheitshinweise_DE.png"

# URL - do not translate/modify
#: octoprint_mrbeam/templates/lasersafety_genericbody.jinja2:18
msgid "/plugin/mrbeam/static/docs/LaserSafetyOriginalText.pdf"
msgstr "/plugin/mrbeam/static/docs/LaserSafetyOriginalText.pdf"

# Laser Safety Notes!
#: octoprint_mrbeam/templates/lasersafety_genericbody.jinja2:21
msgid ""
"Heads up! Read the following, it is very important for your and other's "
"health!"
msgstr ""
"Achtung! Um ihre eigene als auch die Gesundheit Anderer beim Betrieb des Mr "
"Beam II zu schützen, lesen sie die folgenden Hinweise sorgfältig und "
"aufmerksam durch!"

# Laser Safety Notes!
#: octoprint_mrbeam/templates/lasersafety_genericbody.jinja2:24
msgid "Laser Classification:"
msgstr "Laser-Klassifizierung:"

#: octoprint_mrbeam/templates/lasersafety_genericbody.jinja2:27
msgid ""
"Your \"Mr Beam II\", \"Mr Beam II dreamcut ready\" or \"Mr Beam II "
"dreamcut\" lasercutter is a class 1 laser device according to IEC60825. "
msgstr ""
"Ihr \"Mr Beam II\", \"Mr Beam II dreamcut ready\" oder \"Mr Beam II "
"dreamcut\" Lasercutter ist gemäß IEC60825 ein Laserprodukt der Klasse 1."

# Laser Safety Notes!
#: octoprint_mrbeam/templates/lasersafety_genericbody.jinja2:28
msgid ""
"This means that no harmful laser light can leak out from the device during "
"an intended purpose operation. "
msgstr ""
"Das bedeutet, dass bei bestimmungsgemäßem Betrieb kein schädliches "
"Laserlicht aus dem Gerät austreten kann. "

#: octoprint_mrbeam/templates/lasersafety_genericbody.jinja2:29
msgid "This is ensured by a redundant security system. "
msgstr "Dies wird durch ein redundantes Sicherheitssystem gewährleistet."

#: octoprint_mrbeam/templates/lasersafety_genericbody.jinja2:30
msgid ""
"This security system must not be manipulated or circumvented at any time."
msgstr ""
"Dieses Sicherheitssystem darf keinesfalls manipuliert oder umgangen werden."

# Laser Safety Notes!
#: octoprint_mrbeam/templates/lasersafety_genericbody.jinja2:36
msgid "Safety Advisory:"
msgstr "Sicherheitshinweise:"

# Laser Safety Notes!
#: octoprint_mrbeam/templates/lasersafety_genericbody.jinja2:38
msgid ""
"Keep the safety housing and the safety lid <strong>always</strong> in "
"excellent condition."
msgstr ""
"Halten sie das Sicherheitsgehäuse und den Sicherheitsdeckel <strong>immer</"
"strong> in einwandfreiem Zustand."

# Laser Safety Notes!umgehe
#: octoprint_mrbeam/templates/lasersafety_genericbody.jinja2:39
msgid ""
"<strong>Never</strong> modify, disable or circumvent the safety housing, "
"safety lid, safety switches or any other safety related device on your "
"lasercutter."
msgstr ""
"Verändern, deaktivieren oder umgehen sie <strong>niemals</strong> das "
"Sicherheitsgehäuse, den Sicherheitsdeckel, die Sicherheitsschalter oder "
"andere sicherheitsrelevante Vorrichtungen an ihrem Lasercutter."

# Laser Safety Notes!
#: octoprint_mrbeam/templates/lasersafety_genericbody.jinja2:40
msgid ""
"Damaged or modified devices are not allowed to use. Ask a certified service "
"engineer to repair them immediately."
msgstr ""
"Beschädigte oder modifizierte Geräte dürfen nicht verwendet werden. Bitten "
"sie einen zertifizierten Servicetechniker, diese <strong>sofort</strong> zu "
"reparieren."

# Laser Safety Notes!
#: octoprint_mrbeam/templates/lasersafety_genericbody.jinja2:41
msgid "Be <strong>always</strong> responsible regarding yourself and others."
msgstr ""
"Handeln sie <strong>immer</strong> verantwortungsbewusst gegenüber sich "
"selbst und Anderen."

# Laser Safety Notes!
#: octoprint_mrbeam/templates/lasersafety_genericbody.jinja2:42
msgid "<strong>Never</strong> leave the device unattended during operation. "
msgstr ""
"Lassen sie das Gerät während des Betriebs <strong>niemals</strong> "
"unbeaufsichtigt. "

# Laser Safety Notes!
#: octoprint_mrbeam/templates/lasersafety_genericbody.jinja2:43
msgid "<strong>Never</strong> run the device without proper exhaust system."
msgstr ""
"Betreiben sie das Gerät <strong>niemals</strong> ohne geeignete "
"Abluftfilterung bzw. Abluftanlage."

# Laser Safety Notes!
#: octoprint_mrbeam/templates/lasersafety_genericbody.jinja2:44
msgid ""
"<strong>Always</strong> vent unfiltered fumes during operation to the "
"outside."
msgstr ""
"Während des Betriebs müssen ungefilterte Dämpfe <strong>immer</strong> aus "
"dem Raum ins Freie geführt werden."

# Laser Safety Notes!
#: octoprint_mrbeam/templates/lasersafety_genericbody.jinja2:45
msgid ""
"In closed rooms it is <strong>always</strong> necessary to filter the "
"exhausted air."
msgstr ""
"Während des Betriebs in geschlossenen Räumen muss die Abluft <strong>immer</"
"strong> geeignet gefiltert werden, bevor sie wieder in den Raum gelangt."

# Laser Safety Notes!
#: octoprint_mrbeam/templates/lasersafety_genericbody.jinja2:46
msgid ""
"<strong>Never</strong> put reflecting or mirroring or flammable materials "
"under the laser."
msgstr ""
"Legen sie <strong>niemals</strong> reflektierende, spiegelnde, leicht "
"entzündliche oder explosive Materialien in den Lasercutter."

# Laser Safety Notes!
#: octoprint_mrbeam/templates/lasersafety_genericbody.jinja2:47
msgid "<strong>Never</strong> put the machine on a flammable surface."
msgstr ""
"Stellen sie die Maschine <strong>niemals</strong> auf eine leicht "
"entzündliche oder explosive Unterlage."

# Laser Safety Notes!
#: octoprint_mrbeam/templates/lasersafety_genericbody.jinja2:48
msgid ""
"It must be operated <strong>only</strong> by persons who are aware of the "
"risks and dangers of the operation."
msgstr ""
"Das Gerät darf <strong>ausschließlich</strong> von Personen bedient werden, "
"die sich der Risiken und Gefahren des Betriebs bewusst sind."

# Laser Safety Notes!
#: octoprint_mrbeam/templates/lasersafety_genericbody.jinja2:49
msgid ""
"If not operated by yourself, introduce the operating person carefully and "
"responsibly."
msgstr ""
"Wenn sie dritten Personen Zugang zum Gerät ermöglichen, stellen sie eine "
"sorgfältige und verantwortungsbewusste Einweisung, inklusive aller hier "
"aufgeführten Hinweise sicher."

# Laser Safety Notes!
#: octoprint_mrbeam/templates/lasersafety_genericbody.jinja2:50
msgid ""
"If you are connecting the lasercutter to a network ensure that you properly "
"set up the network access as well as the machine's access control. "
msgstr ""
"Ist der Lasercutter an ein Netzwerk angeschlossen, stellen Sie sicher, dass "
"der Netzwerkzugang und das Gerät selbst ausreichend gegen Missbrauch durch "
"Dritte geschützt sind. "

# Laser Safety Notes!
#: octoprint_mrbeam/templates/lasersafety_genericbody.jinja2:51
msgid ""
"Do NOT underestimate the risk of an unsecured access from the internet to "
"your lasercutter."
msgstr ""
"Unterschätzen sie <strong>nicht</strong> das Risiko eines ungesicherten "
"Zugangs aus dem Internet zu ihrem Laserschneider. Nutzen sie dazu auch den "
"Schlüsselschalter, um das Gerät bei Nichtbetrieb stromlos zu schalten."

#: octoprint_mrbeam/templates/lasersafety_genericbody.jinja2:55
#, python-format
msgid ""
"Disclaimer: Versions in other languages are a translation of the "
"%(open)soriginal German%(close)s for information purposes only. In case of "
"discrepancy, the German original will prevail."
msgstr ""
"Anmerkung: Versionen in anderen Sprachen sind eine Übersetzung des "
"%(open)sdeutschen Originals%(close)s und nur zu Informationszwecken. Im "
"Falle einer Abweichung gilt das deutsche Original."

# Laser Safety Notes!
#: octoprint_mrbeam/templates/lasersafety_genericbody.jinja2:59
msgid "By proceeding you are agreeing, that"
msgstr "Um Fortzufahren stimmen sie bitte folgenden Punkten zu"

# Laser Safety Notes!
#: octoprint_mrbeam/templates/lasersafety_genericbody.jinja2:65
msgid "I understand that laser light is potentially dangerous. "
msgstr "Ich verstehe, dass Laserlicht potenziell gefährlich ist. "

# Laser Safety Notes!
#: octoprint_mrbeam/templates/lasersafety_genericbody.jinja2:66
msgid ""
"I know that I am legally responsible for the use and also the improper use "
"of my laser cutter."
msgstr ""
"Ich weiß, dass ich rechtlich für den sachgemäßen als auch für den "
"unsachgemäßen Gebrauch meines Lasercutters verantwortlich bin."

# Laser Safety Notes!
#: octoprint_mrbeam/templates/lasersafety_genericbody.jinja2:73
msgid ""
"This lasercutter is protecting you from laser light with a safety housing, a "
"safety lid, safety electronic circuits, exhaust system and other safety "
"devices. "
msgstr ""
"Dieser Lasercutter schützt Deine Gesundheit mit einem Sicherheitsgehäuse, "
"einem Sicherheitsdeckel, Sicherheitselektronik, einem Abgassystem und "
"weiteren Sicherheitsvorrichtungen. "

# Laser Safety Notes!
#: octoprint_mrbeam/templates/lasersafety_genericbody.jinja2:74
msgid ""
"I understand that modifying, circumventing or disabling any safety related "
"device will result in insufficient protection."
msgstr ""
"Ich verstehe, dass das Ändern, Umgehen oder Deaktivieren von "
"sicherheitsrelevanten Vorrichtungen zu einem unzureichenden Schutz führt."

# Laser Safety Notes!
#: octoprint_mrbeam/templates/lasersafety_genericbody.jinja2:81
msgid ""
"I understand that I am are responsible to keep this lasercutter and all "
"attached safety devices in excellent condition."
msgstr ""
"Ich verstehe, dass ich dafür verantwortlich bin, meinen Lasercutter und alle "
"angebrachten Sicherheitsvorrichtungen in einwandfreiem Zustand zu halten."

# Laser Safety Notes!
#: octoprint_mrbeam/templates/lasersafety_genericbody.jinja2:82
msgid ""
"This may require regular inspections and immediate repairs if necessary."
msgstr ""
"Ich kümmere mich um regelmäßige Inspektionen und Wartung. Gegebenenfalls "
"leite ich eine sofortige Reparatur ein."

# Laser Safety Notes!
#: octoprint_mrbeam/templates/lasersafety_genericbody.jinja2:89
msgid "I will never leave my lasercutter unattended during operation."
msgstr ""
"Ich werde meinen Lasercutter während des Betriebs nie unbeaufsichtigt lassen."

# Laser Safety Notes!
#: octoprint_mrbeam/templates/lasersafety_genericbody.jinja2:96
msgid ""
"I am legally responsible to grant access to my laser cutter only to "
"introduced and authorized personnel."
msgstr ""
"Ich bin juristisch dafür verantwortlich, den Zugang zu meinem Lasercutter "
"nur eingewiesenen und autorisierten Personen zu gewähren."

# Laser Safety Notes!
#: octoprint_mrbeam/templates/lasersafety_genericbody.jinja2:103
msgid ""
"I have connected the lasercutter to a trustful network and ensured that only "
"authorized and introduced personnel can access it."
msgstr ""
"Ich habe den Laserschneider an ein vertrauensvolles Netzwerk angeschlossen "
"und sichergestellt, dass nur autorisierte und eingeführte Personen darauf "
"zugreifen können."

# Laser Safety Notes!
#: octoprint_mrbeam/templates/lasersafety_genericbody.jinja2:104
msgid ""
"When not using the lasercutter, I will always turn off the power and pull "
"off the key."
msgstr ""
"Wenn ich den Lasercutter nicht benutze, werde ich immer den Strom "
"ausschalten und den Schlüssel abziehen."

# Laser Safety Notes!
#: octoprint_mrbeam/templates/lasersafety_genericbody.jinja2:110
msgid ""
"If you have any concerns about laser safety or if you do not agree with the "
"conditions above don't use this software to operate any machine emitting "
"laser light."
msgstr ""
"Sollten sie Bedenken bezüglich der Lasersicherheit haben oder mit den obigen "
"Bedingungen nicht einverstanden sein, verwenden sie diese Software nicht."

# Laser Safety Notes!
#: octoprint_mrbeam/templates/lasersafety_genericbody.jinja2:114
msgid "Thank you for reading."
msgstr "Vielen Dank für Deine Aufmerksamkeit."

# Laser Safety Notes!
#: octoprint_mrbeam/templates/lasersafety_genericbody.jinja2:120
msgid "Remind me on every login."
msgstr "Erinnere mich bei jedem Login."

# Laser Safety Notes!
#: octoprint_mrbeam/templates/lasersafety_genericbody.jinja2:122
msgid "Internet connection required to take effect."
msgstr ""
"Eine Internetverbindung ist erforderlich, damit diese Einstellung übernommen "
"wird."

# Laser Safety Notes!
#: octoprint_mrbeam/templates/lasersafety_genericbody.jinja2:124
msgid ""
"If you decide to not be reminded on every login, we need to store your "
"agreement on our servers."
msgstr ""
"Wenn sie sich entscheiden, nicht bei jedem Login erinnert zu werden, müssen "
"wir ihre Zustimmung auf unseren Servern speichern."

# Laser Safety Notes!
#: octoprint_mrbeam/templates/lasersafety_genericbody.jinja2:125
msgid "This includes your login email address and technical device data."
msgstr "Dazu gehören ihre Login-Emailadresse und die technischen Gerätedaten."

# Laser Safety Notes!
#: octoprint_mrbeam/templates/lasersafety_genericbody.jinja2:127
#, python-format
msgid "Check our %(open)sprivacy statement%(close)s for details."
msgstr ""
"Weitere Informationen finden sie in unserer "
"%(open)sDatenschutzerklärung%(close)s."

#: octoprint_mrbeam/templates/lasersafety_standalone.jinja2:4
#: octoprint_mrbeam/templates/mrbeam_ui_index.jinja2:97
#: octoprint_mrbeam/templates/wizard/wizard_lasersafety.jinja2:3
msgid "Laser Safety"
msgstr "Lasersicherheit"

# Laser Safety Notes!
#: octoprint_mrbeam/templates/lasersafety_standalone.jinja2:14
msgid "I do fully understand and agree!"
msgstr "Ich verstehe und stimme zu!"

#: octoprint_mrbeam/templates/loading_overlay.jinja2:191
msgid "beamOS is starting..."
msgstr "beamOS startet..."

#: octoprint_mrbeam/templates/loading_overlay.jinja2:204
msgid ""
"Not loading?<br />Try a full reload by pressing <strong>command + shift + r</"
"strong>"
msgstr ""
"Lädt nicht?<br />Versuche einen vollständigen Reload, indem Du <strong>Cmd + "
"Feststelltaste + r</strong> drückst."

#: octoprint_mrbeam/templates/loading_overlay.jinja2:207
msgid ""
"Not loading?<br />Try a full reload by pressing <strong>Ctrl + SHIFT + R</"
"strong>"
msgstr ""
"Läd nicht?<br />Versuche einen vollständigen Reload, indem Du <strong>Ctrl + "
"UMSCHALT + R</strong> drückst."

#: octoprint_mrbeam/templates/loading_overlay.jinja2:210
msgid "Not loading?<br />Try to reload the page."
msgstr "Läd nicht?<br />Versuche die Seite neu zu laden."

#: octoprint_mrbeam/templates/loading_overlay.jinja2:213
msgid "Something went wrong"
msgstr "Etwas ist schief gelaufen"

# Serial number
#: octoprint_mrbeam/templates/loading_overlay.jinja2:222
#: octoprint_mrbeam/templates/tab_workingarea.jinja2:970
msgid "Serial"
msgstr "Seriennummer"

#: octoprint_mrbeam/templates/loading_overlay.jinja2:223
#: octoprint_mrbeam/templates/loginscreen_viewmodel.jinja2:13
#: octoprint_mrbeam/templates/tab_workingarea.jinja2:971
msgid "Mr Beam Name"
msgstr "Mr Beam Name"

#: octoprint_mrbeam/templates/loginscreen_viewmodel.jinja2:5
#: octoprint_mrbeam/templates/loginscreen_viewmodel.jinja2:51
msgid "Login"
msgstr "Anmelden"

#: octoprint_mrbeam/templates/loginscreen_viewmodel.jinja2:26
#: octoprint_mrbeam/templates/loginscreen_viewmodel.jinja2:28
#: octoprint_mrbeam/templates/wizard/wizard_acl.jinja2:26
msgid "Password"
msgstr "Passwort"

#: octoprint_mrbeam/templates/loginscreen_viewmodel.jinja2:34
msgid "Remember me"
msgstr "Angemeldet bleiben"

#: octoprint_mrbeam/templates/loginscreen_viewmodel.jinja2:39
#: octoprint_mrbeam/templates/loginscreen_viewmodel.jinja2:43
#, python-format
msgid "Forgot your password? Contact %(tag_open)sMr Beam Support%(tag_close)s."
msgstr ""
"Passwort vergessen? Kontaktiere %(tag_open)sMr Beam Support%(tag_close)s."

#: octoprint_mrbeam/templates/loginscreen_viewmodel.jinja2:57
msgid "Access Control"
msgstr "Zugriffskontrolle"

#: octoprint_mrbeam/templates/loginscreen_viewmodel.jinja2:58
msgid ""
"For security reasons, you can only use your Mr Beam after logging in with a "
"user account."
msgstr ""
"Aus Sicherheitsgründen kannst Du Deinen Mr Beam nur nach Anmeldung mit einem "
"Benutzerkonto nutzen."

#: octoprint_mrbeam/templates/loginscreen_viewmodel.jinja2:59
#: octoprint_mrbeam/templates/loginscreen_viewmodel.jinja2:65
msgid "Please remember your access data!"
msgstr "Bitte merke dir Deine Zugangsdaten gut!"

#: octoprint_mrbeam/templates/loginscreen_viewmodel.jinja2:60
#: octoprint_mrbeam/templates/loginscreen_viewmodel.jinja2:66
#, python-format
msgid ""
"If you forget your access information, you'll need to contact the Mr Beam "
"Support Team to reset your device.\n"
"        You can find more about this in our %(tag_open)sKnowledge "
"Base%(tag_close)s."
msgstr ""
"Solltest Du Deine Zugangsdaten einmal vergessen haben, kannst Du das Mr Beam "
"Support Team kontaktieren um Dein Gerät zurückzusetzen. Mehr dazu findest Du "
"in der %(tag_open)sKnowledge Base%(tag_close)s."

#: octoprint_mrbeam/templates/mrbeam_doc_translation_placeholders.jinja2:2
msgid "Quickstart Guide"
msgstr "Quickstart Guide"

#: octoprint_mrbeam/templates/mrbeam_doc_translation_placeholders.jinja2:3
msgid "User Manual"
msgstr "Betriebsanleitung"

#: octoprint_mrbeam/templates/mrbeam_ui_index.jinja2:43
msgid "Mr Beam Logo"
msgstr "Mr Beam Logo"

#: octoprint_mrbeam/templates/mrbeam_ui_index.jinja2:51
msgid "working area"
msgstr "arbeitsbereich"

#: octoprint_mrbeam/templates/mrbeam_ui_index.jinja2:53
msgid "design library"
msgstr "designbibliothek"

# tab title
#: octoprint_mrbeam/templates/mrbeam_ui_index.jinja2:54
msgid "design store"
msgstr "design-store"

#: octoprint_mrbeam/templates/mrbeam_ui_index.jinja2:56
msgid "material store"
msgstr "material-store"

# tab headline (old mr beam I)
#: octoprint_mrbeam/templates/mrbeam_ui_index.jinja2:59
msgid "focus"
msgstr "fokus"

#: octoprint_mrbeam/templates/mrbeam_ui_index.jinja2:63
msgid "terminal"
msgstr "terminal"

#: octoprint_mrbeam/templates/mrbeam_ui_index.jinja2:95
#: octoprint_mrbeam/templates/settings/camera_settings.jinja2:111
msgid "Settings"
msgstr "Einstellungen"

#: octoprint_mrbeam/templates/mrbeam_ui_index.jinja2:100
msgid "Fullscreen"
msgstr "Vollbild"

#: octoprint_mrbeam/templates/mrbeam_ui_index.jinja2:101
msgid "Exit Fullscreen"
msgstr "Vollbild verlassen"

#: octoprint_mrbeam/templates/mrbeam_ui_index.jinja2:108
#: octoprint_mrbeam/templates/support_standalone.jinja2:5
msgid "Support"
msgstr "Support"

# feststehender Begriff
#: octoprint_mrbeam/templates/mrbeam_ui_index.jinja2:110
msgid "Find my Mr Beam"
msgstr "Find my Mr Beam"

#: octoprint_mrbeam/templates/mrbeam_ui_index.jinja2:153
msgid "Version"
msgstr "Version"

#: octoprint_mrbeam/templates/mrbeam_ui_index.jinja2:156
msgid "Homepage"
msgstr "Startseite"

#: octoprint_mrbeam/templates/mrbeam_ui_index.jinja2:157
msgid "Sourcecode"
msgstr "Sourcecode"

#: octoprint_mrbeam/templates/mrbeam_ui_index.jinja2:158
msgid "Documentation"
msgstr "Dokumentation"

#: octoprint_mrbeam/templates/mrbeam_ui_index.jinja2:159
msgid "Bugs and Requests"
msgstr "Fehler und Anfragen"

#: octoprint_mrbeam/templates/quick_shape.jinja2:4
msgid "Quick Shape"
msgstr "Quick Form"

#: octoprint_mrbeam/templates/quick_shape.jinja2:34
#: octoprint_mrbeam/templates/quick_shape.jinja2:78
msgid "Corners"
msgstr "Ecken"

#: octoprint_mrbeam/templates/quick_shape.jinja2:84
msgid "Sharpness"
msgstr "Schärfe"

#: octoprint_mrbeam/templates/quick_shape.jinja2:121
#: octoprint_mrbeam/templates/quick_text.jinja2:19
msgid "Line Color"
msgstr "Linienfarbe"

#: octoprint_mrbeam/templates/quick_shape.jinja2:136
#: octoprint_mrbeam/templates/quick_text.jinja2:32
msgid "Fill Color"
msgstr "Füllfarbe"

#: octoprint_mrbeam/templates/quick_text.jinja2:8
msgid "QuickText..."
msgstr "QuickText..."

#: octoprint_mrbeam/templates/quick_text.jinja2:11
msgid "Previous Font"
msgstr "Vorherige Schriftart"

#: octoprint_mrbeam/templates/quick_text.jinja2:11
#: octoprint_mrbeam/templates/quick_text.jinja2:13
msgid "Aa"
msgstr "Aa"

#: octoprint_mrbeam/templates/quick_text.jinja2:13
msgid "Next Font"
msgstr "Nächste Schriftart"

#: octoprint_mrbeam/templates/quick_text.jinja2:46
msgid "Baseline"
msgstr "Grundlinie"

#: octoprint_mrbeam/templates/quick_text.jinja2:63
msgid "outside"
msgstr "außerhalb"

#: octoprint_mrbeam/templates/quick_text.jinja2:65
msgid "inside"
msgstr "innenhalb"

#: octoprint_mrbeam/templates/ready_to_laser.jinja2:6
msgid "Ready To Laser?"
msgstr "Bereit zum Lasern?"

#: octoprint_mrbeam/templates/ready_to_laser.jinja2:7
#: octoprint_mrbeam/templates/tab_workingarea.jinja2:62
msgid "Pause"
msgstr "Pause"

#: octoprint_mrbeam/templates/ready_to_laser.jinja2:13
msgid "Can not detect air filter system. Is it plugged in?"
msgstr "Kann das Air Filter System nicht erkennen. Ist es angeschlossen?"

#: octoprint_mrbeam/templates/ready_to_laser.jinja2:14
msgid "Please close the lid completely before we can proceed."
msgstr "Bitte schließe den Deckel vollständig, bevor wir fortfahren können."

#: octoprint_mrbeam/templates/ready_to_laser.jinja2:15
msgid "Everything is ready to go."
msgstr "Alles ist startklar."

#: octoprint_mrbeam/templates/ready_to_laser.jinja2:16
msgid "Estimated duration"
msgstr "Geschätzte Dauer"

#: octoprint_mrbeam/templates/ready_to_laser.jinja2:21
msgid "cancel"
msgstr "abbrechen"

#: octoprint_mrbeam/templates/ready_to_laser.jinja2:22
#: octoprint_mrbeam/templates/ready_to_laser.jinja2:54
msgid "Cancel Laser Job"
msgstr "Laserjob abbrechen"

#: octoprint_mrbeam/templates/ready_to_laser.jinja2:23
msgid "Plug in air filter system"
msgstr "Air Filter System anschließen"

#: octoprint_mrbeam/templates/ready_to_laser.jinja2:24
#: octoprint_mrbeam/templates/ready_to_laser.jinja2:55
msgid "Close the lid"
msgstr "Schließe den Deckel"

#: octoprint_mrbeam/templates/ready_to_laser.jinja2:26
msgid "Press the button to start"
msgstr "Drücke den Startknopf, um zu starten"

#: octoprint_mrbeam/templates/ready_to_laser.jinja2:29
msgid "Press the button to continue"
msgstr "Drücke den Startknopf, um fortzufahren"

#: octoprint_mrbeam/templates/ready_to_laser.jinja2:38
msgid "Cooling"
msgstr "Abkühlen"

#: octoprint_mrbeam/templates/ready_to_laser.jinja2:43
msgid ""
"Mr Beam is pausing for a cooling break. The laser job will resume as soon as "
"possible."
msgstr ""
"Mr Beam macht eine Kühlpause. Der Laserjob wird so bald wie möglich "
"fortgesetzt."

#: octoprint_mrbeam/templates/ready_to_laser.jinja2:44
msgid ""
"If cooling pauses occur regularly, please clean your laser head. If you have "
"just cleaned the laser head, please check if it is reassembled correctly."
msgstr ""
"Sollten die Kühlpausen häufiger auftreten, reinige bitte deinen Laserkopf. "
"Falls du den Laserkopf gerade gereinigt hast, überprüfe, ob dieser wieder "
"richtig zusammengebaut ist."

#: octoprint_mrbeam/templates/ready_to_laser.jinja2:46
#: octoprint_mrbeam/templates/ready_to_laser.jinja2:49
#, python-format
msgid ""
"For more information, please have a look at our article on "
"%(opening_tag)scooling pauses%(closing_tag)s."
msgstr ""
"Weitere Informationen findest Du in diesem %(opening_tag)sKnowledge Base-"
"Artikel%(closing_tag)s"

#: octoprint_mrbeam/templates/ready_to_laser.jinja2:56
msgid "Please wait"
msgstr "Bitte warten"

#: octoprint_mrbeam/templates/review.jinja2:5
msgid "How likely are you to recommend Mr Beam to a friend or colleague?"
msgstr ""
"Wie wahrscheinlich ist es, dass Du Mr Beam an einen Freund oder Kollegen "
"weiterempfehlst?"

#: octoprint_mrbeam/templates/review.jinja2:8
msgid "Not at all likely"
msgstr "Überhaupt nicht wahrscheinlich"

#: octoprint_mrbeam/templates/review.jinja2:19
msgid "Extremely likely"
msgstr "Sehr wahrscheinlich"

# Laser Safety Notes!
#: octoprint_mrbeam/templates/review.jinja2:23
#: octoprint_mrbeam/templates/review.jinja2:36
#: octoprint_mrbeam/templates/review.jinja2:44
msgid "Thank you for your response."
msgstr "Vielen Dank für deine Antwort."

#: octoprint_mrbeam/templates/review.jinja2:26
msgid "Help us by explaining your score..."
msgstr "Hilf uns mit einer Erklärung zu deiner Bewertung…"

#: octoprint_mrbeam/templates/review.jinja2:30
msgid "Phone or email: (optional)"
msgstr "Telefon oder E-Mail: (optional)"

#: octoprint_mrbeam/templates/review.jinja2:31
msgid "If it's ok to contact you about your feedback."
msgstr "Wenn es Ok ist, dich zu deinem Feedback zu kontaktieren."

#: octoprint_mrbeam/templates/review.jinja2:37
#, python-format
msgid ""
"Positive reviews from awesome customers like you help others to feel "
"confident about choosing Mr Beam too. <br />Could you take 60 seconds to go "
"to the %(opening_tag)sMr Beam Store%(closing_tag)s and share your happy "
"experiences?"
msgstr ""
"Positive Bewertungen von großartigen Kunden wie dir helfen anderen, sich "
"ebenfalls für Mr Beam zu entscheiden. <br />Bitte nimm dir 60 Sekunden Zeit, "
"um auf %(opening_tag)sMr Beam Store%(closing_tag)s zu gehen und dort deine "
"guten Erfahrungen zu teilen!"

#: octoprint_mrbeam/templates/review.jinja2:40
msgid "We will be forever grateful. Thank you in advance for helping us out!"
msgstr "Vielen lieben Dank im Voraus für deine Unterstützung!"

#: octoprint_mrbeam/templates/review.jinja2:41
#: octoprint_mrbeam/templates/review.jinja2:49
msgid "Your Mr Beam team"
msgstr "Dein Mr Beam Team"

#: octoprint_mrbeam/templates/review.jinja2:45
msgid "Did you know:"
msgstr "Wusstest du schon:"

#: octoprint_mrbeam/templates/review.jinja2:46
msgid ""
"We have a great online support portal with lots of helpful articles to help "
"out with common problems. There you can also find tips on what materials to "
"use or how to create designs and more. And of course you can reach our "
"friendly support team at any time by writing us a ticket."
msgstr ""
"Wir haben ein super Online-Support-Portal mit vielen hilfreichen Artikeln, "
"die bei häufigen Problemen weiterhelfen. Dort findest du auch Tipps, welche "
"Materialien du verwenden solltest oder wie du Designs erstellen kannst und "
"mehr. Und natürlich kannst du auch unser freundliches Support-Team jederzeit "
"erreichen, indem du uns ein Ticket schreibst."

# Settings > About Screen
#: octoprint_mrbeam/templates/review.jinja2:47
msgid "Go to the Mr Beam Support Portal"
msgstr "Zum Mr Beam Support Portal"

#: octoprint_mrbeam/templates/review.jinja2:54
msgid "Don't ask me again"
msgstr "Frage mich nicht mehr"

# Terminal GCode Reference
#: octoprint_mrbeam/templates/review.jinja2:55
#: octoprint_mrbeam/templates/tab_terminal.jinja2:149
#: octoprint_mrbeam/templates/tab_workingarea.jinja2:236
msgid "Send"
msgstr "Senden"

#: octoprint_mrbeam/templates/settings.jinja2:5
msgid "OctoPrint Settings"
msgstr "OctoPrint Einstellungen"

# don’t change the link
#: octoprint_mrbeam/templates/software_channel_selector.jinja2:2
msgid "https://mr-beam.org/software-update-stick/"
msgstr "https://mr-beam.org/software-update-stick/"

# Settings > About Screen
#: octoprint_mrbeam/templates/software_channel_selector.jinja2:5
msgid "Software Channel"
msgstr "Software-Kanal"

# Settings > About Screen
#: octoprint_mrbeam/templates/software_channel_selector.jinja2:9
msgid "Stable Channel"
msgstr "Stabiler Kanal"

#: octoprint_mrbeam/templates/software_channel_selector.jinja2:10
msgid ""
"Use the most stable software for your Mr&nbsp;Beam. You will only get "
"notified about officially released and well tested software updates."
msgstr ""
"Verwende die stabilste Software für Deinen Mr&nbsp;Beam. Du wirst nur über "
"offiziell freigegebene und gut getestete Software-Updates benachrichtigt."

#: octoprint_mrbeam/templates/software_channel_selector.jinja2:11
#, python-format
msgid ""
"You can also download the latest STABLE software update via "
"%(opening_tag)sthis link%(closing_tag)s and update your Mr&nbsp;Beam per USB "
"stick."
msgstr ""
"Du kannst auch das neueste STABLE-Software-Update unter "
"%(opening_tag)sdiesem Link%(closing_tag)s herunterladen und Deinen Mr&nbsp;"
"Beam per USB-Stick aktualisieren."

# Settings > About Screen
#: octoprint_mrbeam/templates/software_channel_selector.jinja2:17
msgid "Beta Channel"
msgstr "Beta-Kanal"

#: octoprint_mrbeam/templates/software_channel_selector.jinja2:18
msgid ""
"Get the latest Mr&nbsp;Beam development! In this channel you can try the "
"newest features even before they are officially released, with more frequent "
"updates. Use this if you are curious, you can always switch back to the "
"stable channel if you experience errors."
msgstr ""
"Teste die neueste Mr&nbsp;Beam Entwicklung! In diesem Kanal kannst Du die "
"neuesten Funktionen ausprobieren, noch bevor sie offiziell veröffentlicht "
"werden. Es gibt öfters Updates. Wähle diesen Kanal, wenn Du neugierig bist - "
"Du kannst jederzeit zum Stabilen Kanal zurückkehren, wenn Du auf Probleme "
"stößt."

#: octoprint_mrbeam/templates/software_channel_selector.jinja2:20
#, python-format
msgid "Find out %(link_open)swhat's new in the beta channel.%(link_close)s"
msgstr "Was gibt es %(link_open)sNeues im Beta-Kanal%(link_close)s?"

#: octoprint_mrbeam/templates/support_genericbody.jinja2:21
#, python-format
msgid ""
"Check our %(a_strong_open)sYoutube channel%(a_strong_close)s to find "
"tutorials and practical tips for you."
msgstr ""
"Besuche unseren %(a_strong_open)sYouTube-Kanal%(a_strong_close)s, um Dir "
"Video-Tutorials und mehr anzuschauen."

#: octoprint_mrbeam/templates/support_genericbody.jinja2:23
#, python-format
msgid ""
"Do you want to know what to do if you need help? Visit our "
"%(a_strong_open)sKnowledge Base%(a_strong_close)s"
msgstr ""
"Und was ist, wenn Du einmal etwas Hilfe brauchst? Besuche unsere "
"%(a_strong_open)sKnowledge Base%(a_strong_close)s"

#: octoprint_mrbeam/templates/support_genericbody.jinja2:26
#, python-format
msgid ""
"Let's take a %(a_strong_open)sguided tour%(a_strong_close)s together to get "
"your first laser job done."
msgstr ""
"Mache eine %(a_strong_open)sgeführte Tour%(a_strong_close)s, um Deinen "
"ersten Laserjob zu meistern."

#: octoprint_mrbeam/templates/tab_designlib.jinja2:15
msgid "selected"
msgstr "ausgewählt"

#: octoprint_mrbeam/templates/tab_designlib.jinja2:17
msgid "Total size"
msgstr "Gesamtgröße"

#: octoprint_mrbeam/templates/tab_designlib.jinja2:21
msgid "Delete Selection"
msgstr "Auswahl löschen"

#: octoprint_mrbeam/templates/tab_designlib.jinja2:22
msgid "Unselect all"
msgstr "Alles abwählen"

#: octoprint_mrbeam/templates/tab_designlib.jinja2:32
msgid "Sort"
msgstr "Sortieren"

# Settings > About Screen
#: octoprint_mrbeam/templates/settings/about_settings.jinja2:13
#: octoprint_mrbeam/templates/tab_designlib.jinja2:35
msgid "Name"
msgstr "Name"

#: octoprint_mrbeam/templates/tab_designlib.jinja2:35
#: octoprint_mrbeam/templates/wizard/wizard_wifi.jinja2:38
msgid "ascending"
msgstr "aufsteigend"

#: octoprint_mrbeam/templates/tab_designlib.jinja2:39
msgid "Upload date"
msgstr "Hochladedatum"

#: octoprint_mrbeam/templates/tab_designlib.jinja2:39
#: octoprint_mrbeam/templates/tab_designlib.jinja2:43
#: octoprint_mrbeam/templates/wizard/wizard_wifi.jinja2:38
msgid "descending"
msgstr "absteigend"

#: octoprint_mrbeam/templates/tab_designlib.jinja2:43
msgid "File size"
msgstr "Dateigröße"

#: octoprint_mrbeam/templates/tab_designlib.jinja2:46
msgid "Filter"
msgstr "Filter"

#: octoprint_mrbeam/templates/tab_designlib.jinja2:49
msgid "Design files"
msgstr "Design-Dateien"

#: octoprint_mrbeam/templates/tab_designlib.jinja2:53
msgid "GCode files"
msgstr "GCode-Dateien"

#: octoprint_mrbeam/templates/tab_designlib.jinja2:57
msgid "Recent jobs"
msgstr "Letzte Jobs"

#: octoprint_mrbeam/templates/tab_designlib.jinja2:61
msgid "Free"
msgstr "Kostenlos"

#: octoprint_mrbeam/templates/tab_designlib.jinja2:68
msgid "Upload"
msgstr "Hochladen"

#: octoprint_mrbeam/templates/tab_designlib.jinja2:73
msgid "Photo"
msgstr "Foto"

#: octoprint_mrbeam/templates/tab_designlib.jinja2:80
msgid "Hint: You can also drag and drop files on this page to upload them."
msgstr ""
"Hinweis: Du kannst auch Dateien auf dieser Seite per Drag & Drop hochladen."

#: octoprint_mrbeam/templates/tab_designlib.jinja2:93
msgid "Currently in"
msgstr "Derzeit in"

#: octoprint_mrbeam/templates/tab_designlib.jinja2:98
msgid "Add Folder"
msgstr "Ordner hinzufügen"

#: octoprint_mrbeam/templates/tab_designlib.jinja2:129
#: octoprint_mrbeam/templates/tab_designlib.jinja2:161
#: octoprint_mrbeam/templates/tab_designlib.jinja2:193
#: octoprint_mrbeam/templates/tab_designlib.jinja2:220
#: octoprint_mrbeam/templates/tab_designlib.jinja2:252
msgid "Download"
msgstr "Download"

#: octoprint_mrbeam/templates/tab_designlib.jinja2:132
#: octoprint_mrbeam/templates/tab_designlib.jinja2:164
#: octoprint_mrbeam/templates/tab_designlib.jinja2:196
#: octoprint_mrbeam/templates/tab_designlib.jinja2:223
#: octoprint_mrbeam/templates/tab_designlib.jinja2:255
#: octoprint_mrbeam/templates/tab_designlib.jinja2:286
#: octoprint_mrbeam/templates/tab_workingarea.jinja2:336
#: octoprint_mrbeam/templates/tab_workingarea.jinja2:355
#: octoprint_mrbeam/templates/tab_workingarea.jinja2:462
#: octoprint_mrbeam/templates/tab_workingarea.jinja2:661
#: octoprint_mrbeam/templates/tab_workingarea.jinja2:749
msgid "Remove"
msgstr "Entfernen"

#: octoprint_mrbeam/templates/tab_designlib.jinja2:135
#: octoprint_mrbeam/templates/tab_designlib.jinja2:167
#: octoprint_mrbeam/templates/tab_designlib.jinja2:226
#: octoprint_mrbeam/templates/tab_designlib.jinja2:258
msgid "Uploaded"
msgstr "Hochgeladen"

#: octoprint_mrbeam/templates/tab_designlib.jinja2:136
#: octoprint_mrbeam/templates/tab_designlib.jinja2:168
#: octoprint_mrbeam/templates/tab_designlib.jinja2:200
#: octoprint_mrbeam/templates/tab_designlib.jinja2:227
#: octoprint_mrbeam/templates/tab_designlib.jinja2:259
msgid "Size"
msgstr "Größe"

#: octoprint_mrbeam/templates/tab_designlib.jinja2:199
msgid "Created at"
msgstr "Erstellt am"

#: octoprint_mrbeam/templates/tab_designlib.jinja2:291
msgid "Internal"
msgstr "Intern"

#: octoprint_mrbeam/templates/tab_messages.jinja2:6
msgid "Messages From Mr Beam"
msgstr "Nachrichten von Mr Beam"

#: octoprint_mrbeam/templates/tab_messages.jinja2:20
msgid "No Messages selected"
msgstr "Keine Nachricht ausgewählt"

# Filters fmessages in the terminal
#: octoprint_mrbeam/templates/tab_terminal.jinja2:9
msgid "Terminal filters"
msgstr "Terminal-Filter"

# Terminal GCode Reference
#: octoprint_mrbeam/templates/tab_terminal.jinja2:26
msgid "GCode reference"
msgstr "GCode-Referenz"

# Terminal GCode Reference
#: octoprint_mrbeam/templates/tab_terminal.jinja2:34
msgid "rapid position move"
msgstr "schnelle Positionsbewegung"

# Terminal GCode Reference
#: octoprint_mrbeam/templates/tab_terminal.jinja2:35
#: octoprint_mrbeam/templates/tab_terminal.jinja2:53
#: octoprint_mrbeam/templates/tab_terminal.jinja2:59
#: octoprint_mrbeam/templates/tab_terminal.jinja2:65
#: octoprint_mrbeam/templates/tab_terminal.jinja2:77
#: octoprint_mrbeam/templates/tab_terminal.jinja2:83
#: octoprint_mrbeam/templates/tab_terminal.jinja2:101
#: octoprint_mrbeam/templates/tab_terminal.jinja2:107
#: octoprint_mrbeam/templates/tab_terminal.jinja2:113
#: octoprint_mrbeam/templates/tab_terminal.jinja2:119
#: octoprint_mrbeam/templates/tab_terminal.jinja2:125
#: octoprint_mrbeam/templates/tab_terminal.jinja2:131
#: octoprint_mrbeam/templates/tab_terminal.jinja2:137
msgid "parameters:"
msgstr "Parameter:"

# Terminal GCode Reference
#: octoprint_mrbeam/templates/tab_terminal.jinja2:36
#: octoprint_mrbeam/templates/tab_terminal.jinja2:42
#: octoprint_mrbeam/templates/tab_terminal.jinja2:48
#: octoprint_mrbeam/templates/tab_terminal.jinja2:54
#: octoprint_mrbeam/templates/tab_terminal.jinja2:60
#: octoprint_mrbeam/templates/tab_terminal.jinja2:66
#: octoprint_mrbeam/templates/tab_terminal.jinja2:72
#: octoprint_mrbeam/templates/tab_terminal.jinja2:78
#: octoprint_mrbeam/templates/tab_terminal.jinja2:84
#: octoprint_mrbeam/templates/tab_terminal.jinja2:102
#: octoprint_mrbeam/templates/tab_terminal.jinja2:108
#: octoprint_mrbeam/templates/tab_terminal.jinja2:114
#: octoprint_mrbeam/templates/tab_terminal.jinja2:120
#: octoprint_mrbeam/templates/tab_terminal.jinja2:126
#: octoprint_mrbeam/templates/tab_terminal.jinja2:132
#: octoprint_mrbeam/templates/tab_terminal.jinja2:138
msgid "example:"
msgstr "Beispiel:"

# Terminal GCode Reference
#: octoprint_mrbeam/templates/tab_terminal.jinja2:40
msgid "set feedrate for"
msgstr "Geschwindigkeit einstellen für"

# Terminal GCode Reference
#: octoprint_mrbeam/templates/tab_terminal.jinja2:41
msgid "parameters: value"
msgstr "Parameter: Wert"

#: octoprint_mrbeam/templates/tab_terminal.jinja2:46
msgid "set laser intensity for"
msgstr "Legt die Intensität des Lasers fest."

# Terminal GCode Reference
#: octoprint_mrbeam/templates/tab_terminal.jinja2:47
msgid "parameters: value 0-1300"
msgstr "Parameter: Wert 0-1300"

# work move=?
# Arbeitsschritt
# Arbeitszug
# Arbeitsbewegung
#: octoprint_mrbeam/templates/tab_terminal.jinja2:52
msgid "work move, line"
msgstr "Arbeitsbewegung, Linie"

# work move=?
# Arbeitsschritt
# Arbeitszug
# Arbeitsbewegung
#: octoprint_mrbeam/templates/tab_terminal.jinja2:58
msgid "work move, arc clockwise"
msgstr "Arbeitsbewegung, Bogen im Uhrzeigersinn"

# work move=?
# Arbeitsschritt
# Arbeitszug
# Arbeitsbewegung
#: octoprint_mrbeam/templates/tab_terminal.jinja2:64
msgid "work move, arc counterclockwise"
msgstr "Arbeitsbewegung, Bogen gegen den Uhrzeigersinn"

#: octoprint_mrbeam/templates/tab_terminal.jinja2:70
msgid "dwell, pasue"
msgstr "Verweilen, Pause"

# Terminal GCode Reference
#: octoprint_mrbeam/templates/tab_terminal.jinja2:71
msgid "parameters: value in seconds"
msgstr "Parameter: Wert in Sekunden"

# Terminal GCode Reference
#: octoprint_mrbeam/templates/tab_terminal.jinja2:76
msgid "laser on"
msgstr "Laser an"

# Terminal GCode Reference
#: octoprint_mrbeam/templates/tab_terminal.jinja2:82
msgid "laser off"
msgstr "Laser aus"

#: octoprint_mrbeam/templates/tab_terminal.jinja2:100
msgid "compressor state (dreamcut only)"
msgstr "Kompressor-Status (nur dreamcut)"

# Terminal GCode Reference
#: octoprint_mrbeam/templates/tab_terminal.jinja2:106
msgid "machine off"
msgstr "Gerät aus"

# Terminal GCode Reference
#: octoprint_mrbeam/templates/tab_terminal.jinja2:112
msgid "absolute coordinate mode"
msgstr "absoluter Koordinatenmodus"

# Terminal GCode Reference
#: octoprint_mrbeam/templates/tab_terminal.jinja2:118
msgid "relative coordinate mode"
msgstr "relativer Koordinatenmodus"

# Terminal GCode Reference
#: octoprint_mrbeam/templates/tab_terminal.jinja2:124
msgid "set coordinate origin"
msgstr "Koordinatenursprung setzen"

# Terminal GCode Reference
#: octoprint_mrbeam/templates/tab_terminal.jinja2:130
msgid "set units to inches"
msgstr "Einheiten auf Zoll einstellen"

# Terminal GCode Reference
#: octoprint_mrbeam/templates/tab_terminal.jinja2:136
msgid "set units to millimeters"
msgstr "Einheiten auf Millimeter einstellen"

#: octoprint_mrbeam/templates/tab_workingarea.jinja2:9
msgid "State"
msgstr "Status"

# Settings > About Screen
#: octoprint_mrbeam/templates/tab_workingarea.jinja2:10
msgid "Mr Beam's current state"
msgstr "Status Deines Mr Beams"

#: octoprint_mrbeam/templates/tab_workingarea.jinja2:13
msgid "Your current Internet connection state"
msgstr "Dein aktueller Internet-Verbindungsstatus"

#: octoprint_mrbeam/templates/tab_workingarea.jinja2:15
msgid "Online"
msgstr "Online"

#: octoprint_mrbeam/templates/tab_workingarea.jinja2:16
msgid "Offline"
msgstr "Offline"

#: octoprint_mrbeam/templates/tab_workingarea.jinja2:26
#: octoprint_mrbeam/templates/tab_workingarea.jinja2:314
msgid "File"
msgstr "Datei"

#: octoprint_mrbeam/templates/tab_workingarea.jinja2:27
msgid "Timelapse"
msgstr "Zeitraffer"

#: octoprint_mrbeam/templates/tab_workingarea.jinja2:28
msgid "Approx. Total Job Time"
msgstr "Ungefähre Gesamtauftragsdauer"

#: octoprint_mrbeam/templates/tab_workingarea.jinja2:33
msgid "Laser Time:"
msgstr "Laserdauer:"

#: octoprint_mrbeam/templates/tab_workingarea.jinja2:42
msgid "Processed"
msgstr "Verarbeitet"

#: octoprint_mrbeam/templates/tab_workingarea.jinja2:47
msgid "Print Time"
msgstr "Druckzeit"

#: octoprint_mrbeam/templates/tab_workingarea.jinja2:48
msgid "Print Time Left"
msgstr "Druckzeit links"

#: octoprint_mrbeam/templates/tab_workingarea.jinja2:57
msgid "Laser"
msgstr "Laser"

#: octoprint_mrbeam/templates/tab_workingarea.jinja2:63
msgid "Paused"
msgstr "Pausiert"

#: octoprint_mrbeam/templates/tab_workingarea.jinja2:75
msgid "Firmware update in progress"
msgstr "Firmware-Aktualisierung läuft"

#: octoprint_mrbeam/templates/tab_workingarea.jinja2:80
msgid "Do not power off the machine during the flashing process."
msgstr "Schalte das Gerät während des Aktualisierungsprozess nicht aus."

#: octoprint_mrbeam/templates/tab_workingarea.jinja2:85
msgid "Position"
msgstr "Position"

#: octoprint_mrbeam/templates/tab_workingarea.jinja2:96
msgid "XY-Axes"
msgstr "XY-Achsen"

#: octoprint_mrbeam/templates/tab_workingarea.jinja2:112
msgid "Z-Axis"
msgstr "Z-Achse"

#: octoprint_mrbeam/templates/tab_workingarea.jinja2:126
msgid "Jog distance:"
msgstr "Jog-Distanz:"

#: octoprint_mrbeam/templates/tab_workingarea.jinja2:146
msgid "Object Height"
msgstr "Objekt-Höhe"

#: octoprint_mrbeam/templates/tab_workingarea.jinja2:154
msgid ""
"Set the height of the surface above the bottom for the camera preview to be "
"accurate:"
msgstr ""
"Stelle die Höhe der Oberfläche über dem Boden ein, damit die Kameravorschau "
"genau ist:"

#: octoprint_mrbeam/templates/tab_workingarea.jinja2:174
msgid "Preview"
msgstr "Vorschau"

#: octoprint_mrbeam/templates/tab_workingarea.jinja2:188
msgid "Preview not accurate:"
msgstr "Vorschau nicht genau:"

#: octoprint_mrbeam/templates/tab_workingarea.jinja2:189
msgid ""
"The preview camera image might not be completely accurate.\n"
"                                                                Make sure "
"that all four markers are visible."
msgstr ""
"Das Vorschau-Kamerabild ist möglicherweise nicht ganz genau.\n"
"                                                                Stelle "
"sicher, dass alle vier Markierungen sichtbar sind."

#: octoprint_mrbeam/templates/tab_workingarea.jinja2:192
msgid "More info"
msgstr "Mehr Info"

#: octoprint_mrbeam/templates/tab_workingarea.jinja2:194
#: octoprint_mrbeam/templates/tab_workingarea.jinja2:201
msgid "Help Mr&nbsp;Beam to improve the camera"
msgstr "Hilf uns, Mr&nbsp;Beam zu verbessern"

#: octoprint_mrbeam/templates/tab_workingarea.jinja2:205
msgid "Send the current image to Mr Beam Lasers for review."
msgstr "Sende das aktuelle Bild zur Überprüfung an Mr Beam Lasers."

#: octoprint_mrbeam/templates/tab_workingarea.jinja2:206
msgid ""
"This helps us to improve the camera system to work better in even more "
"difficult conditions."
msgstr ""
"Dies hilft uns, das Kamerasystem zu verbessern damit es sogar unter weniger "
"günstigen Bedingungen besser funktioniert."

#: octoprint_mrbeam/templates/tab_workingarea.jinja2:212
msgid "Mr Beam Lasers might store your image in it's camera training data set."
msgstr ""
"Mr Beam Lasers kann Dein Bild in ihrem Kamera-Training-Datensatz speichern."

#: octoprint_mrbeam/templates/tab_workingarea.jinja2:213
msgid ""
"Please understand that Mr Beam Lasers can not send you any response "
"regarding this image."
msgstr ""
"Bitte habe Verständnis, dass Mr Beam Lasers Dir keine Rückmeldung zu diesem "
"Bild geben kann."

#: octoprint_mrbeam/templates/tab_workingarea.jinja2:214
msgid "Mr Beam Lasers will not publish the image nor sell it to third parties."
msgstr ""
"Mr Beam Lasers wird das Bild weder veröffentlichen noch an Dritte verkaufen."

# URL - do not translate/modify
#: octoprint_mrbeam/templates/settings/about_settings.jinja2:84
#: octoprint_mrbeam/templates/settings/analytics_settings.jinja2:10
#: octoprint_mrbeam/templates/tab_workingarea.jinja2:215
#: octoprint_mrbeam/templates/wizard/wizard_analytics.jinja2:9
msgid "/plugin/mrbeam/static/docs/MrBeamAnalytics-PrivacyPolicy_en.pdf"
msgstr "/plugin/mrbeam/static/docs/MrBeamAnalytics-PrivacyPolicy_de.pdf"

#: octoprint_mrbeam/templates/tab_workingarea.jinja2:216
#, python-format
msgid ""
"Your image is sent within the context of Mr Beam Analytics. (See "
"%(open)sprivacy policy%(close)s.)"
msgstr ""
"Dein Bild wird im Rahmen der Mr Beam Analytics gesendet. "
"(%(open)sDatenschutzbestimmungen%(close)s)"

#: octoprint_mrbeam/templates/tab_workingarea.jinja2:217
msgid ""
"The upload of your image to Mr Beam's servers will happen in the background. "
"If you're not online, the image will be uploaded next time you're online."
msgstr ""
"Das Hochladen des Bildes auf die Server von Mr Beam Lasers erfolgt im "
"Hintergrund. Wenn Du gerade nicht online bist, wird das Bild hochgeladen, "
"wenn Du wieder online bist."

#: octoprint_mrbeam/templates/tab_workingarea.jinja2:221
msgid "We appreciate your support. Thank you!"
msgstr "Wir wissen Deine Unterstützung sehr zu schätzen. Vielen Dank!"

# Settings > About Screen
#: octoprint_mrbeam/templates/tab_workingarea.jinja2:225
msgid "Activate Mr Beam Analytics:"
msgstr "Aktiviere Mr Beam Analytics:"

#: octoprint_mrbeam/templates/tab_workingarea.jinja2:227
msgid ""
"This functionality is part of Mr&nbsp;Beam Analytics which needs to be "
"enabled to use this functionality."
msgstr ""
"Diese Funktionalität ist Teil von Mr&nbsp;Beam Analytics. Zur Nutzung muß "
"diese Funktionalität aktiviert werden."

#: octoprint_mrbeam/templates/tab_workingarea.jinja2:228
#, python-format
msgid "Please go to %(open)sMr&nbsp;Beam Analytics%(close)s to enable it."
msgstr ""
"Bitte gehe zu %(open)sMr&nbsp;Beam Analytics%(close)s, um diese "
"Funktionalität zu aktivieren."

#: octoprint_mrbeam/templates/tab_workingarea.jinja2:243
msgid "Low"
msgstr "Niedrig"

#: octoprint_mrbeam/templates/tab_workingarea.jinja2:243
msgid "Picture Quality"
msgstr "Bildqualität"

#: octoprint_mrbeam/templates/tab_workingarea.jinja2:245
msgid ""
"- Open the lid and keep your hands off the working area for a few seconds to "
"receive a higher resolution image"
msgstr ""
"- Öffne den Deckel und verändere für ein paar Sekunden nichts im "
"Arbeitsbereich, um ein Bild mit höherer Auflösung zu erhalten"

# Image adjustment sliders
#: octoprint_mrbeam/templates/settings/leds_settings.jinja2:6
#: octoprint_mrbeam/templates/tab_workingarea.jinja2:250
msgid "Brightness"
msgstr "Helligkeit"

#: octoprint_mrbeam/templates/tab_workingarea.jinja2:260
msgid "Zoom"
msgstr "Zoom"

#: octoprint_mrbeam/templates/tab_workingarea.jinja2:275
msgid "Scroll to zoom"
msgstr "Scrolle zum zoomen"

#: octoprint_mrbeam/templates/tab_workingarea.jinja2:286
msgid "Serial Port"
msgstr "Serielle Schnittstelle"

#: octoprint_mrbeam/templates/tab_workingarea.jinja2:288
msgid "Baudrate"
msgstr "Baudrate"

#: octoprint_mrbeam/templates/tab_workingarea.jinja2:291
msgid "Save connection settings"
msgstr "Verbindungseinstellungen speichern"

#: octoprint_mrbeam/templates/tab_workingarea.jinja2:294
msgid "Auto-connect on server startup"
msgstr "Automatische Verbindung beim Start des Servers"

#: octoprint_mrbeam/templates/tab_workingarea.jinja2:296
#: octoprint_mrbeam/templates/wizard/wizard_wifi.jinja2:54
msgid "Connect"
msgstr "Verbinden"

#: octoprint_mrbeam/templates/tab_workingarea.jinja2:308
msgid "Designs"
msgstr "Designs"

#: octoprint_mrbeam/templates/tab_workingarea.jinja2:309
msgid "Clear all"
msgstr "Zurücksetzen"

#: octoprint_mrbeam/templates/tab_workingarea.jinja2:315
msgid "Text"
msgstr "Text"

#: octoprint_mrbeam/templates/tab_workingarea.jinja2:316
msgid "Shape"
msgstr "Form"

#: octoprint_mrbeam/templates/tab_workingarea.jinja2:353
#: octoprint_mrbeam/templates/tab_workingarea.jinja2:460
#: octoprint_mrbeam/templates/tab_workingarea.jinja2:658
#: octoprint_mrbeam/templates/tab_workingarea.jinja2:746
msgid "Reset Transform"
msgstr "Transformieren zurücksetzen"

#: octoprint_mrbeam/templates/tab_workingarea.jinja2:354
#: octoprint_mrbeam/templates/tab_workingarea.jinja2:461
#: octoprint_mrbeam/templates/tab_workingarea.jinja2:660
#: octoprint_mrbeam/templates/tab_workingarea.jinja2:748
msgid "Transform"
msgstr "Transformieren"

#: octoprint_mrbeam/templates/tab_workingarea.jinja2:359
#: octoprint_mrbeam/templates/tab_workingarea.jinja2:466
#: octoprint_mrbeam/templates/tab_workingarea.jinja2:665
#: octoprint_mrbeam/templates/tab_workingarea.jinja2:753
msgid "translation"
msgstr "Übersetzung"

#: octoprint_mrbeam/templates/tab_workingarea.jinja2:364
#: octoprint_mrbeam/templates/tab_workingarea.jinja2:471
#: octoprint_mrbeam/templates/tab_workingarea.jinja2:671
#: octoprint_mrbeam/templates/tab_workingarea.jinja2:758
msgid "rotation"
msgstr "Rotation"

#: octoprint_mrbeam/templates/tab_workingarea.jinja2:377
#: octoprint_mrbeam/templates/tab_workingarea.jinja2:484
#: octoprint_mrbeam/templates/tab_workingarea.jinja2:684
#: octoprint_mrbeam/templates/tab_workingarea.jinja2:772
msgid "horizontal"
msgstr "horizontal"

#: octoprint_mrbeam/templates/tab_workingarea.jinja2:390
#: octoprint_mrbeam/templates/tab_workingarea.jinja2:497
#: octoprint_mrbeam/templates/tab_workingarea.jinja2:697
#: octoprint_mrbeam/templates/tab_workingarea.jinja2:785
msgid "proportional"
msgstr "proportional"

#: octoprint_mrbeam/templates/tab_workingarea.jinja2:391
#: octoprint_mrbeam/templates/tab_workingarea.jinja2:498
#: octoprint_mrbeam/templates/tab_workingarea.jinja2:698
#: octoprint_mrbeam/templates/tab_workingarea.jinja2:786
msgid "unproportional"
msgstr "unproportional"

#: octoprint_mrbeam/templates/tab_workingarea.jinja2:394
#: octoprint_mrbeam/templates/tab_workingarea.jinja2:501
#: octoprint_mrbeam/templates/tab_workingarea.jinja2:701
#: octoprint_mrbeam/templates/tab_workingarea.jinja2:789
msgid "vertical"
msgstr "vertikal"

#: octoprint_mrbeam/templates/tab_workingarea.jinja2:409
#: octoprint_mrbeam/templates/tab_workingarea.jinja2:516
#: octoprint_mrbeam/templates/tab_workingarea.jinja2:716
#: octoprint_mrbeam/templates/tab_workingarea.jinja2:804
#, python-format
msgid "%%"
msgstr "%%"

#: octoprint_mrbeam/templates/tab_workingarea.jinja2:412
#: octoprint_mrbeam/templates/tab_workingarea.jinja2:519
#: octoprint_mrbeam/templates/tab_workingarea.jinja2:719
#: octoprint_mrbeam/templates/tab_workingarea.jinja2:809
msgid "multiply"
msgstr "multiplizieren"

#: octoprint_mrbeam/templates/tab_workingarea.jinja2:418
#: octoprint_mrbeam/templates/tab_workingarea.jinja2:421
#: octoprint_mrbeam/templates/tab_workingarea.jinja2:524
#: octoprint_mrbeam/templates/tab_workingarea.jinja2:527
#: octoprint_mrbeam/templates/tab_workingarea.jinja2:724
#: octoprint_mrbeam/templates/tab_workingarea.jinja2:727
#: octoprint_mrbeam/templates/tab_workingarea.jinja2:814
#: octoprint_mrbeam/templates/tab_workingarea.jinja2:817
msgid "duplicate"
msgstr "duplizieren"

#: octoprint_mrbeam/templates/tab_workingarea.jinja2:428
msgid "split"
msgstr "zerteilten"

#: octoprint_mrbeam/templates/tab_workingarea.jinja2:431
msgid "by stroke color"
msgstr "Nach Linienfarbe"

#: octoprint_mrbeam/templates/tab_workingarea.jinja2:434
msgid "into shapes (keep overlapping)"
msgstr "in Formen (Überlappungen erhaltend)"

#: octoprint_mrbeam/templates/tab_workingarea.jinja2:437
msgid "vertically"
msgstr "vertikal"

#: octoprint_mrbeam/templates/tab_workingarea.jinja2:440
msgid "horizontally"
msgstr "horizontal"

#: octoprint_mrbeam/templates/tab_workingarea.jinja2:447
#: octoprint_mrbeam/templates/tab_workingarea.jinja2:642
#: octoprint_mrbeam/templates/tab_workingarea.jinja2:730
#: octoprint_mrbeam/templates/tab_workingarea.jinja2:820
msgid "exceeds working area"
msgstr "überschreitet den Arbeitsbereich"

#: octoprint_mrbeam/templates/tab_workingarea.jinja2:448
#: octoprint_mrbeam/templates/tab_workingarea.jinja2:643
#: octoprint_mrbeam/templates/tab_workingarea.jinja2:731
#: octoprint_mrbeam/templates/tab_workingarea.jinja2:821
msgid "Design exceeds the working area."
msgstr "Das Design überschreitet den Arbeitsbereich."

#: octoprint_mrbeam/templates/tab_workingarea.jinja2:449
#: octoprint_mrbeam/templates/tab_workingarea.jinja2:645
#: octoprint_mrbeam/templates/tab_workingarea.jinja2:732
#: octoprint_mrbeam/templates/tab_workingarea.jinja2:822
msgid "Make it fit"
msgstr "Anpassen"

# Image adjustment sliders
#: octoprint_mrbeam/templates/tab_workingarea.jinja2:552
msgid "contrast"
msgstr "Kontrast"

# Image adjustment sliders
#: octoprint_mrbeam/templates/tab_workingarea.jinja2:563
msgid "brightness"
msgstr "Helligkeit"

# Image adjustment sliders
#: octoprint_mrbeam/templates/tab_workingarea.jinja2:575
msgid "sharpen"
msgstr "Schärfe"

# Image adjustment sliders
#: octoprint_mrbeam/templates/tab_workingarea.jinja2:586
msgid "gamma"
msgstr "Gamma"

#: octoprint_mrbeam/templates/tab_workingarea.jinja2:614
msgid "crop"
msgstr "zuschneiden"

#: octoprint_mrbeam/templates/tab_workingarea.jinja2:659
#: octoprint_mrbeam/templates/tab_workingarea.jinja2:747
msgid "Edit"
msgstr "Bearbeiten"

#: octoprint_mrbeam/templates/tab_workingarea.jinja2:904
#: octoprint_mrbeam/templates/tab_workingarea.jinja2:907
#: octoprint_mrbeam/templates/tab_workingarea.jinja2:910
#: octoprint_mrbeam/templates/tab_workingarea.jinja2:913
msgid ""
"The system can not find the pink marker in the device in this corner of the "
"workin area. Please make sure that it is visible for the camera."
msgstr ""
"Das System kann die pinke Markierung im Gerät in dieser Ecke des "
"Arbeitsbereichs nicht finden. Bitte stelle sicher, dass sie für die Kamera "
"sichtbar ist."

#: octoprint_mrbeam/templates/take_photo.jinja2:4
msgid "Please smile"
msgstr "Bitte lächeln"

#: octoprint_mrbeam/templates/calibration/user/view_corner_calibration.jinja2:7
#: octoprint_mrbeam/templates/calibration/watterott/calibration_tool.jinja2:49
#: octoprint_mrbeam/templates/settings/camera_settings.jinja2:177
msgid "Corner Calibration"
msgstr "Eckenkalibrierung"

#: octoprint_mrbeam/templates/calibration/user/view_corner_calibration.jinja2:10
#: octoprint_mrbeam/templates/settings/camera_settings.jinja2:179
msgid ""
"The corner calibration uses the pink markers to calibrate the camera. Use "
"this in case one of the markers has been changed or if there is a large "
"deviation between the screen position and the laser result."
msgstr ""
"Die Eckenkalibrierung benötigt die pinken Markierungen zur Kalibrierung der "
"Kamera. Verwende diese Option, wenn eine der Markierungen geändert wurde "
"oder wenn es eine größere Abweichung zwischen der Bildschirmposition und dem "
"Laserergebnis gibt."

#: octoprint_mrbeam/templates/calibration/user/view_corner_calibration.jinja2:11
#: octoprint_mrbeam/templates/calibration/user/view_lens_calibration.jinja2:22
msgid "Steps"
msgstr "Schritte"

#: octoprint_mrbeam/templates/calibration/user/view_corner_calibration.jinja2:13
msgid ""
"Put some pieces of flat material like cardboard in each corner of your Mr "
"Beam work area:"
msgstr ""
"Lege einige Stücke flaches Material wie z.B. Karton in jede Ecke des Mr Beam "
"Arbeitsbereichs:"

#: octoprint_mrbeam/templates/calibration/user/view_corner_calibration.jinja2:18
msgid "Focus the laserhead onto the material."
msgstr "Fokussiere den Laserkopf auf das Materials."

#: octoprint_mrbeam/templates/calibration/user/view_corner_calibration.jinja2:20
msgid "Home the laserhead."
msgstr "Home den Laserkopf"

#: octoprint_mrbeam/templates/calibration/user/view_corner_calibration.jinja2:23
msgid ""
"Engrave the calibrations markers on your material by clicking on this button:"
msgstr ""
"Klicke auf diese Schaltfläche um die Kalibrierungsmarkierungen auf das "
"Material zu gravieren."

#: octoprint_mrbeam/templates/calibration/user/view_corner_calibration.jinja2:26
msgid "Engrave Calibration Markers"
msgstr "Kalibriermarkierungen gravieren"

#: octoprint_mrbeam/templates/calibration/user/view_corner_calibration.jinja2:29
msgid "Please perform a homing cycle first"
msgstr "Bitte führe zuerst einen Homing-Zyklus durch"

#: octoprint_mrbeam/templates/calibration/user/view_corner_calibration.jinja2:32
msgid ""
"Wait until the engraving is finished and Mr Beam Status Lights are green. "
"Open the safety lid again and be carefult NOT to touch the engraved "
"material. The camera will now take a picture of the engraving."
msgstr ""
"Warte, bis die Gravur beendet ist und die Mr Beam Status Lights grün "
"leuchten. Öffne den Sicherheitsdeckel wieder OHNE dabei das gravierte "
"Material zu berühren. Die Kamera wird nun ein Bild der Gravur aufnehmen."

#: octoprint_mrbeam/templates/calibration/user/view_corner_calibration.jinja2:33
msgid ""
"Start the calibration by clicking on the button, and then follow these steps:"
msgstr ""
"Um die Kalibrierung zu starten, klicke auf diese Schaltfläche und befolge "
"die diese Schritte:"

#: octoprint_mrbeam/templates/calibration/user/view_corner_calibration.jinja2:35
msgid "Click on the arrow head of the marker in the magnified picture."
msgstr "Klicke auf die Pfeilspitze des Markers im vergrößerten Bild."

#: octoprint_mrbeam/templates/calibration/user/view_corner_calibration.jinja2:36
msgid ""
"Click on \"next\" to continue with the other markers as the picture changes."
msgstr "Klicke auf \"weiter\", um mit den anderen Markierungen fortzufahren."

#: octoprint_mrbeam/templates/calibration/user/view_corner_calibration.jinja2:37
msgid ""
"Once all arrowheads are marked the calibration is finished and can be saved."
msgstr ""
"Sobald alle Pfeilspitzen markiert sind, ist die Kalibrierung abgeschlossen "
"und kann gespeichert werden."

#: octoprint_mrbeam/templates/calibration/user/view_corner_calibration.jinja2:40
#: octoprint_mrbeam/templates/calibration/user/view_lens_calibration.jinja2:75
msgid "Start Calibration"
msgstr "Kalibrierung starten"

#: octoprint_mrbeam/templates/calibration/user/view_corner_calibration.jinja2:79
msgid "refresh"
msgstr "aktualisiere"

#: octoprint_mrbeam/templates/calibration/user/view_corner_calibration.jinja2:94
#: octoprint_mrbeam/templates/calibration/watterott/tab_corner_calibration.jinja2:40
msgid "detecting"
msgstr "Erkennung"

#: octoprint_mrbeam/templates/calibration/user/view_corner_calibration.jinja2:96
#: octoprint_mrbeam/templates/calibration/watterott/tab_corner_calibration.jinja2:42
msgid "Download this image"
msgstr "Dieses Bild herunterladen"

#: octoprint_mrbeam/templates/calibration/user/view_corner_calibration.jinja2:122
#: octoprint_mrbeam/templates/calibration/watterott/tab_corner_calibration.jinja2:99
msgid "Previous"
msgstr "Zurück"

#: octoprint_mrbeam/templates/calibration/user/view_corner_calibration.jinja2:128
#: octoprint_mrbeam/templates/calibration/user/view_lens_calibration.jinja2:115
#: octoprint_mrbeam/templates/calibration/watterott/tab_corner_calibration.jinja2:102
msgid "Save Calibration"
msgstr "Kalibrierung speichern"

#: octoprint_mrbeam/templates/calibration/user/view_lens_calibration.jinja2:7
#: octoprint_mrbeam/templates/calibration/watterott/calibration_tool.jinja2:43
#: octoprint_mrbeam/templates/settings/camera_settings.jinja2:186
msgid "Lens Calibration"
msgstr "Linsenkalibrierung"

#: octoprint_mrbeam/templates/calibration/user/view_lens_calibration.jinja2:10
msgid ""
"The lens calibration removes the fish-eye effect of the camera. Use this if "
"you are dissatisfied with the precision of the camera and a new corner "
"calibration does not make it better."
msgstr ""
"Die Linsenkalibrierung entfernt einen Fischaugen-Effekt der Kamera. Verwende "
"dies, wenn Du mit der Präzision der Kamera unzufrieden bist und eine neue "
"Eckenkalibrierung sie nicht besser macht."

#: octoprint_mrbeam/templates/calibration/user/view_lens_calibration.jinja2:11
#: octoprint_mrbeam/templates/calibration/user/view_lens_calibration.jinja2:14
#, python-format
msgid ""
"To evaluate if you need a new calibration, and to test the quality of your "
"current lens calibration please follow the instructions shown in our "
"Knowledge Base article %(opening_tag)sTest your camera "
"calibration%(closing_tag)s."
msgstr ""
"Um zu beurteilen, ob eine Linsenkalibrierung durchgeführt werden sollte oder "
"um die Qualität der aktuellen Linsenkalibrierung zu testen, folge bitte den "
"Anweisungen in unserem Knowledge Base-Artikel "
"%(opening_tag)sLinsenkalibrierung%(closing_tag)s."

#: octoprint_mrbeam/templates/calibration/user/view_lens_calibration.jinja2:18
msgid ""
"If you do a new lens calibration and later want to go back to the default "
"calibration, you can reset the lens calibration to factory settings here:"
msgstr ""
"Wenn Du eine eigene Linsenkalibrierung durchführst und später zur "
"Werkseinstellung zurückkehren möchten, kannst Du die Linsenkalibrierung hier "
"auf die Werkseinstellungen zurücksetzen:"

#: octoprint_mrbeam/templates/calibration/user/view_lens_calibration.jinja2:19
msgid "Reset lens calibration"
msgstr "Linsenkalibrierung zurücksetzen"

#: octoprint_mrbeam/templates/calibration/user/view_lens_calibration.jinja2:24
#, python-format
msgid ""
"Download and print %(opening_tag)sthis chessboard%(closing_tag)s. If you "
"print it on a regular sheet of paper, then please make sure to keep it flat "
"against another surface, sticking it to a flat piece of wood or a thin foam "
"board."
msgstr ""
"Lade %(opening_tag)sdiese Schachbrett-Grafik%(closing_tag)s herunter und "
"drucke sie aus. Wenn du das Schachbrett auf ein normales Blatt Papier "
"druckst, solltest du das Blatt auf einen Karton, Holz oder eine "
"Schaumstoffplatte kleben, damit es sich nicht vorwölben kann."

#: octoprint_mrbeam/templates/calibration/user/view_lens_calibration.jinja2:28
msgid ""
"Place it somewhere inside the working area of your Mr Beam, aligned "
"horizontally."
msgstr ""
"Platziere es irgendwo innerhalb des Arbeitsbereichs Deines Mr Beam, "
"horizontal ausgerichtet."

#: octoprint_mrbeam/templates/calibration/user/view_lens_calibration.jinja2:32
msgid ""
"Start the calibration by clicking on the button at the bottom of this page."
msgstr ""
"Starte die Kalibrierung, indem Sie auf die Schaltfläche unten auf dieser "
"Seite klicken."

#: octoprint_mrbeam/templates/calibration/user/view_lens_calibration.jinja2:34
msgid ""
"Keep the lid open and press the button on your Mr Beam shortly to take a "
"picture of the chessboard: the Status Lights will flash in blue."
msgstr ""
"Lass den Deckel offen und drücke kurz auf den Button an Deinem Mr Beam, um "
"ein Foto vom Schachbrett zu machen: die Status Lights blinken blau."

#: octoprint_mrbeam/templates/calibration/user/view_lens_calibration.jinja2:35
msgid "Wait for the blue flashing to stop."
msgstr "Warte, bis das blaue Blinken aufhört."

#: octoprint_mrbeam/templates/calibration/user/view_lens_calibration.jinja2:36
msgid "Move the chessboard to a new position and take another picture."
msgstr ""
"Bewege das Schachbrett an eine andere Stelle des Arbeitsbereiches und mache "
"ein weiteres Bild."

#: octoprint_mrbeam/templates/calibration/user/view_lens_calibration.jinja2:37
msgid ""
"Meanwhile, you can check if the previous pictures have a green check on "
"them. If they show a red cross or takes too long, delete it and take a new "
"picture. 3 minutes should be more than enough for the system to detect the "
"chessboard."
msgstr ""
"In der Zwischenzeit prüfe, ob auf den vorherigen Bildern ein grüner Haken "
"angezeigt wird. Wenn lange kein grüner Haken erscheint oder ein rotes Kreuz "
"angezeigt wird, solltest du das Bild löschen und ein neues Bild aufnehmen. "
"Es sollte nicht länger als 3 Minuten dauern, bis ein grüner Haken erscheint."

#: octoprint_mrbeam/templates/calibration/user/view_lens_calibration.jinja2:38
msgid ""
"Proceed by taking 9 to 20 pictures, trying to cover up most of the working "
"area. Successfully covered areas will appear green on the working area icon."
msgstr ""
"Insgesamt solltest du 9 bis 20 Bilder machen. Bitte achte darauf, den "
"größten Teil des Arbeitsbereichs abzudecken. Erfolgreich abgedeckte Bereiche "
"werden auf dem Arbeitsbereichs-Symbol grün angezeigt."

#: octoprint_mrbeam/templates/calibration/user/view_lens_calibration.jinja2:41
msgid ""
"While the software is processing a picture, you can already proceed with "
"taking all the pictures you need - as long as you wait for the blue flash to "
"stop between each shot."
msgstr ""
"Während die Software ein Bild verarbeitet, kannst Du bereits weitere Bilder "
"aufnehmen - aber warte immer ab, bis das blaue Blinken aufgehört hat."

#: octoprint_mrbeam/templates/calibration/user/view_lens_calibration.jinja2:42
#: octoprint_mrbeam/templates/calibration/user/view_lens_calibration.jinja2:45
#, python-format
msgid ""
"If you need a more detailed step-by-step instruction, have a look at our "
"%(opening_tag)sKnowledge Base article%(closing_tag)s."
msgstr ""
"Eine detailliertere Schritt-für-Schritt-Anleitung findest du in "
"%(opening_tag)sdiesem Knowledge Base-Artikel%(closing_tag)s"

# as in laser parameters
#: octoprint_mrbeam/templates/calibration/watterott/calibration_tool.jinja2:41
msgid "Camera Alignment"
msgstr "Kameraausrichtung"

#: octoprint_mrbeam/templates/calibration/watterott/calibration_tool.jinja2:54
msgid "Quality Check"
msgstr "Qualitäts-Check"

#: octoprint_mrbeam/templates/calibration/watterott/calibration_tool.jinja2:55
msgid "Labels"
msgstr "Labels"

#: octoprint_mrbeam/templates/calibration/watterott/calibration_tool.jinja2:56
#: octoprint_mrbeam/templates/settings/debug_settings.jinja2:5
msgid "Debug"
msgstr "Debug"

#: octoprint_mrbeam/templates/calibration/watterott/tab_calibration_qa.jinja2:36
#: octoprint_mrbeam/templates/calibration/watterott/tab_camera_alignment.jinja2:34
#: octoprint_mrbeam/templates/calibration/watterott/tab_corner_calibration.jinja2:58
#: octoprint_mrbeam/templates/calibration/watterott/tab_lens_calibration.jinja2:96
msgid "Checklist"
msgstr "Checkliste"

#: octoprint_mrbeam/templates/calibration/watterott/tab_calibration_qa.jinja2:38
msgid "The engraved rectangle is inside the green outline"
msgstr "Das grüne Rechteck befindet sich auf dem gravierten Rechteck"

#: octoprint_mrbeam/templates/calibration/watterott/tab_calibration_qa.jinja2:39
msgid ""
"engraved rectangle egdes are straight and parallel to the green rectangle "
"edges"
msgstr ""
"Die gravierten Rechteckkanten sind gerade und parallel zu den grünen "
"Rechteckkanten"

# as in laser parameters
#: octoprint_mrbeam/templates/calibration/watterott/tab_camera_alignment.jinja2:1
msgid "Camera alignment"
msgstr "Kameraausrichtung"

#: octoprint_mrbeam/templates/calibration/watterott/tab_camera_alignment.jinja2:9
#: octoprint_mrbeam/templates/calibration/watterott/tab_corner_calibration.jinja2:33
msgid "Refresh picture"
msgstr "Bild aktualisieren"

#: octoprint_mrbeam/templates/calibration/watterott/tab_camera_alignment.jinja2:22
msgid "Wait for a camera image"
msgstr "Warten auf ein Kamerabild"

#: octoprint_mrbeam/templates/calibration/watterott/tab_camera_alignment.jinja2:24
msgid "Is the lid open?"
msgstr "Ist der Deckel offen?"

#: octoprint_mrbeam/templates/calibration/watterott/tab_camera_alignment.jinja2:25
msgid "Red camera light visible?"
msgstr "Rotes Kameralicht sichtbar?"

#: octoprint_mrbeam/templates/calibration/watterott/tab_camera_alignment.jinja2:36
msgid "4 markers are visible."
msgstr "4 Markierungen sind sichtbar."

#: octoprint_mrbeam/templates/calibration/watterott/tab_camera_alignment.jinja2:37
msgid "Full working area visible."
msgstr "Arbeitsbereich ist vollständig sichtbar."

#: octoprint_mrbeam/templates/calibration/watterott/tab_camera_alignment.jinja2:38
msgid "Some space below the workinng area visible."
msgstr "Etwas Platz unterhalb des Arbeitsbereichs ist sichtbar."

#: octoprint_mrbeam/templates/calibration/watterott/tab_camera_alignment.jinja2:39
msgid "Laserhead is not covering a marker."
msgstr "Der Laserkopf verdeckt keine Markierung."

#: octoprint_mrbeam/templates/calibration/watterott/tab_corner_calibration.jinja2:50
msgid "Start Corner Calibration"
msgstr "Eckenkalibrierung starten"

#: octoprint_mrbeam/templates/calibration/watterott/tab_corner_calibration.jinja2:55
msgid "Loading image..."
msgstr "Bild laden..."

#: octoprint_mrbeam/templates/calibration/watterott/tab_corner_calibration.jinja2:60
msgid "The 4 arrows are aligned with the blue crosses"
msgstr "Die 4 Pfeile sind mit den blauen Kreuze ausgerichtet"

#: octoprint_mrbeam/templates/calibration/watterott/tab_done_print_labels.jinja2:7
msgid "Print Labels"
msgstr "Label drucken"

#: octoprint_mrbeam/templates/calibration/watterott/tab_done_print_labels.jinja2:10
msgid "Device Label"
msgstr "Geräte-Label"

#: octoprint_mrbeam/templates/calibration/watterott/tab_done_print_labels.jinja2:12
msgid "Box Label"
msgstr "Schachtel-Label"

#: octoprint_mrbeam/templates/calibration/watterott/tab_done_print_labels.jinja2:14
msgid "EAN Labels"
msgstr "EAN Labels"

#: octoprint_mrbeam/templates/calibration/watterott/tab_lens_calibration.jinja2:4
msgid "Start Lens Calibration"
msgstr "Linsenkalibrierung starten"

#: octoprint_mrbeam/templates/calibration/watterott/tab_lens_calibration.jinja2:51
msgid "Check result"
msgstr "Ergebnis prüfen"

#: octoprint_mrbeam/templates/calibration/watterott/tab_lens_calibration.jinja2:98
msgid "4 markers are within the green rectangle"
msgstr "4 Markierungen sind innerhalb des grünen Rechtecks"

#: octoprint_mrbeam/templates/calibration/watterott/tab_lens_calibration.jinja2:99
msgid "No black pixels are in the green rectangle"
msgstr "Keine schwarzen Pixel befinden sich im grünen Rechteck"

#: octoprint_mrbeam/templates/settings/about_settings.jinja2:2
msgid "About This Mr Beam"
msgstr "Über diesen Mr Beam"

# don’t change the link
#: octoprint_mrbeam/templates/settings/about_settings.jinja2:5
msgid "https://mr-beam.org/en/downloads/"
msgstr "https://mr-beam.org/downloads/"

#: octoprint_mrbeam/templates/settings/about_settings.jinja2:14
#: octoprint_mrbeam/templates/settings/about_settings.jinja2:19
msgid "Serial number"
msgstr "Seriennummer"

# Settings > About Screen
#: octoprint_mrbeam/templates/settings/about_settings.jinja2:16
msgid "Laser head"
msgstr "Laserkopf"

#: octoprint_mrbeam/templates/settings/about_settings.jinja2:22
msgid "Model"
msgstr "Modell"

#: octoprint_mrbeam/templates/settings/about_settings.jinja2:28
msgid "Network interfaces"
msgstr "Netzwerk-Schnittstellen"

# Settings > About Screen
#: octoprint_mrbeam/templates/settings/about_settings.jinja2:44
msgid "Mr Beam Plugin"
msgstr "Mr Beam Plugin"

# do not translate
# Settings > About Screen
#: octoprint_mrbeam/templates/settings/about_settings.jinja2:46
msgid "Image fingerprint"
msgstr "Image-Fingerprint"

# Settings > About Screen
#: octoprint_mrbeam/templates/settings/about_settings.jinja2:47
msgid "Software channel"
msgstr "Software-Channel"

# do not translate
# Settings > About Screen
#: octoprint_mrbeam/templates/settings/about_settings.jinja2:48
msgid "Environment"
msgstr "Environment"

# do not translate
# Settings > About Screen
#: octoprint_mrbeam/templates/settings/about_settings.jinja2:49
msgid "grbl"
msgstr "grbl"

# Settings > About Screen
#: octoprint_mrbeam/templates/settings/about_settings.jinja2:67
msgid "Documentation, Support and Privacy"
msgstr "Dokumentation, Support und Datenschutz"

# Settings > About Screen
#: octoprint_mrbeam/templates/settings/about_settings.jinja2:76
msgid "get the latest versions"
msgstr "Bekomme die neuesten Versionen"

# Settings > About Screen
#: octoprint_mrbeam/templates/settings/about_settings.jinja2:76
msgid "online"
msgstr "online"

# Settings > About Screen
#: octoprint_mrbeam/templates/settings/about_settings.jinja2:80
msgid "Online Support Portal"
msgstr "Online Support Portal"

# Settings > About Screen
#: octoprint_mrbeam/templates/settings/about_settings.jinja2:81
msgid "Privacy Policies"
msgstr "Datenschutzbestimmungen"

# don’t change the link
#: octoprint_mrbeam/templates/settings/about_settings.jinja2:82
#: octoprint_mrbeam/templates/settings/maintenance_settings.jinja2:17
#: octoprint_mrbeam/templates/settings/maintenance_settings.jinja2:44
#: octoprint_mrbeam/templates/settings/maintenance_settings.jinja2:72
msgid "https://www.mr-beam.org/en"
msgstr "https://www.mr-beam.org"

# Settings > About Screen
#: octoprint_mrbeam/templates/settings/about_settings.jinja2:82
msgid "Mr Beam Web Site"
msgstr "Mr Beam Website"

# Settings > About Screen
#: octoprint_mrbeam/templates/settings/about_settings.jinja2:83
#: octoprint_mrbeam/templates/settings/about_settings.jinja2:106
msgid "find.mr-beam service"
msgstr "find.mr-beam Service"

# Settings > About Screen
#: octoprint_mrbeam/templates/settings/about_settings.jinja2:84
msgid "Mr Beam Analytics"
msgstr "Mr Beam Analytics"

# Settings > About Screen
#: octoprint_mrbeam/templates/settings/about_settings.jinja2:92
msgid "Links"
msgstr "Links"

# Settings > About Screen
#: octoprint_mrbeam/templates/settings/about_settings.jinja2:95
msgid "Website"
msgstr "Webseite"

# Settings > About Screen
#: octoprint_mrbeam/templates/settings/about_settings.jinja2:96
msgid "Social media"
msgstr "Soziale Medien"

#: octoprint_mrbeam/templates/settings/about_settings.jinja2:105
msgid "Official user group"
msgstr "Offizielle User-Group"

#: octoprint_mrbeam/templates/settings/about_settings.jinja2:105
msgid "on Facebook"
msgstr "auf Facebook"

#: octoprint_mrbeam/templates/settings/about_settings.jinja2:105
msgid "German"
msgstr "Deutsch"

# Settings > About Screen
#: octoprint_mrbeam/templates/settings/about_settings.jinja2:107
msgid "Online resources"
msgstr "Online-Ressourcen"

# Settings > About Screen
#: octoprint_mrbeam/templates/settings/about_settings.jinja2:107
msgid "Mr Beam Downloads"
msgstr "Mr Beam Downloads"

# Settings > About Screen
#: octoprint_mrbeam/templates/settings/about_settings.jinja2:108
msgid "Source code"
msgstr "Quellcode"

#: octoprint_mrbeam/templates/settings/analytics_settings.jinja2:9
#: octoprint_mrbeam/templates/wizard/wizard_analytics.jinja2:8
msgid "Analytics"
msgstr "Analytics"

#: octoprint_mrbeam/templates/settings/analytics_settings.jinja2:16
#: octoprint_mrbeam/templates/wizard/wizard_analytics.jinja2:14
msgid "Help us improve Mr Beam!"
msgstr "Hilf uns, Mr Beam zu verbessern!"

# Settings switch
#: octoprint_mrbeam/templates/settings/analytics_settings.jinja2:20
msgid "Enable analytics"
msgstr "Analytics aktivieren"

#: octoprint_mrbeam/templates/settings/analytics_settings.jinja2:23
msgid ""
"In order to improve your experience with the Mr Beam,<br/>we would like to "
"gather some analytics data on the device operations."
msgstr ""
"Um Deine User-Experience mit Mr Beam zu verbessern,<br/>würden wir gerne ein "
"paar Analysedaten über den Betrieb und die Nutzung des Gerätes sammeln."

#: octoprint_mrbeam/templates/settings/analytics_settings.jinja2:24
#: octoprint_mrbeam/templates/wizard/wizard_analytics.jinja2:16
msgid "No information will be shared with external sources."
msgstr "Diese Daten werden wir nicht mit Dritten teilen."

#: octoprint_mrbeam/templates/settings/analytics_settings.jinja2:34
#: octoprint_mrbeam/templates/wizard/wizard_analytics.jinja2:34
msgid "More information about what data we use"
msgstr "Mehr Informationen welche Daten wir nutzen"

#: octoprint_mrbeam/templates/settings/analytics_settings.jinja2:40
#: octoprint_mrbeam/templates/wizard/wizard_analytics.jinja2:40
msgid "Data we would <b>save</b>:"
msgstr "Diese Daten würden wir <b>speichern</b>:"

#: octoprint_mrbeam/templates/settings/analytics_settings.jinja2:42
#: octoprint_mrbeam/templates/wizard/wizard_analytics.jinja2:42
msgid "Job data like duration, materials or parameters."
msgstr "Job-Daten wie Dauer, Materialien oder Paramteter."

#: octoprint_mrbeam/templates/settings/analytics_settings.jinja2:43
#: octoprint_mrbeam/templates/wizard/wizard_analytics.jinja2:43
msgid ""
"Mr Beam device data like serial number, local IP addresses and version "
"numbers."
msgstr ""
"Mr Beam Gerätedaten wie Seriennummer, lokale IP Adresse und Versionsnummern."

#: octoprint_mrbeam/templates/settings/analytics_settings.jinja2:44
#: octoprint_mrbeam/templates/wizard/wizard_analytics.jinja2:44
msgid "More technical data, including error reports."
msgstr "Weitere technische Daten z.B. Fehlerberichte."

#: octoprint_mrbeam/templates/settings/analytics_settings.jinja2:46
#: octoprint_mrbeam/templates/wizard/wizard_analytics.jinja2:46
msgid "Data we will <b>not save</b>:"
msgstr "Diese Daten speichern wir <b>nicht </b>:"

#: octoprint_mrbeam/templates/settings/analytics_settings.jinja2:48
#: octoprint_mrbeam/templates/wizard/wizard_analytics.jinja2:48
msgid "Your designs, its content or file names."
msgstr "Deine Designs, deren Inhalt oder Dateinamen."

#: octoprint_mrbeam/templates/settings/analytics_settings.jinja2:49
#: octoprint_mrbeam/templates/wizard/wizard_analytics.jinja2:49
msgid "Usernames, email addresses or passwords."
msgstr "Nutzernamen, Emailadressen oder Passwörter."

#: octoprint_mrbeam/templates/settings/analytics_settings.jinja2:50
#: octoprint_mrbeam/templates/wizard/wizard_analytics.jinja2:50
msgid "Camera pictures (except if explicitly and actively sent by you.)"
msgstr ""
"Kamerabilder (ausser wenn sie von Dir explizit und aktiv gesendet werden.)"

# vorheriger Vorschlag für „Locaton“:
# „Ortsdaten“….
# > Standortdaten
#: octoprint_mrbeam/templates/settings/analytics_settings.jinja2:51
#: octoprint_mrbeam/templates/wizard/wizard_analytics.jinja2:51
msgid "Location or public IP addresses."
msgstr "Standortdaten oder öffentliche IP Adressen."

#: octoprint_mrbeam/templates/settings/analytics_settings.jinja2:59
#: octoprint_mrbeam/templates/wizard/wizard_analytics.jinja2:62
#, python-format
msgid ""
"Want more detailed information? You can check our %(open)sprivacy "
"policy%(close)s."
msgstr ""
"Für mehr Informationen, lies unsere %(open)sDatenschutz-Richtlinie%(close)s."

#: octoprint_mrbeam/templates/settings/backlash_settings.jinja2:2
msgid "Precision Calibration"
msgstr "Feinjustierung"

#: octoprint_mrbeam/templates/settings/backlash_settings.jinja2:8
msgid ""
"This calibration is for optimizing the alignment of the single lines of an "
"engraving.\n"
"                    It improves the engraving quality especially on fine "
"structures like small text.\n"
"                    The calibration procedure takes approximately 15 minutes "
"and requires to engrave a piece \n"
"                    of cardboard with minimum 25mm width and 100mm height."
"<br/>\n"
"                    To get the best calibration result your Mr Beam "
"lasercutter should be clean and well maintained."
msgstr ""
"Diese Feinjustierung dient zur Optimierung der Ausrichtung der einzelnen "
"Linien einer Gravur.\n"
"                    Sie verbessert die Gravurqualität insbesondere bei "
"feinen Strukturen wie z.B. kleinem Text.\n"
"                    Der Justierungsvorgang dauert etwa 15 Minuten und "
"erfordert die Gravur eines Stücks \n"
"                    aus Karton mit mindestens 25 mm Breite und 100 mm Höhe."
"<br/>\n"
"                    Um das beste Justierungsergebnis zu erzielen, sollte "
"Dein Mr Beam-Lasercutter sauber und gut gewartet sein."

#: octoprint_mrbeam/templates/settings/backlash_settings.jinja2:15
#, python-format
msgid ""
"For maintenance tips check the %(manual_opening_tag)suser "
"manual%(link_closing_tag)s, our %(kb_opening_tag)sknowledge "
"base%(link_closing_tag)s and our %(yt_opening_tag)sYoutube "
"channel%(link_closing_tag)s."
msgstr ""
"Wartungstipps findest Du in der "
"%(manual_opening_tag)sBetriebsanleitung%(link_closing_tag)s, unserer "
"%(kb_opening_tag)sKnowledge-Base%(link_closing_tag)s und unserem "
"%(yt_opening_tag)sYoutube-Kanal%(link_closing_tag)s."

# Engraving headlin in laser paramters dialog
#: octoprint_mrbeam/templates/settings/backlash_settings.jinja2:26
msgid "Engrave a Test Pattern"
msgstr "Gravieren des Testmusters"

#: octoprint_mrbeam/templates/settings/backlash_settings.jinja2:29
msgid "Place your cardboard in the center of the working area."
msgstr "Platziere den Karton in der Mitte des Arbeitsbereichs."

#: octoprint_mrbeam/templates/settings/backlash_settings.jinja2:30
msgid "Focus the laserhead to the height of the cardboard."
msgstr "Fokussiere den Laserkopf auf die Höhe des Kartons."

# Settings > About Screen
#: octoprint_mrbeam/templates/settings/backlash_settings.jinja2:31
msgid "Start the test engraving"
msgstr "Starte die Testgravur"

#: octoprint_mrbeam/templates/settings/backlash_settings.jinja2:37
msgid "Find the most precise line"
msgstr "Die präziseste Linie finden"

#: octoprint_mrbeam/templates/settings/backlash_settings.jinja2:40
msgid "Look up the sharpest line on the engraving."
msgstr "Identifiziere die schärfste Linie auf der Gravur."

#: octoprint_mrbeam/templates/settings/backlash_settings.jinja2:42
msgid "Enter the line's number (including sign) here: "
msgstr "Gebe hier die Zeilennummer (einschließlich Vorzeichen) ein: "

#: octoprint_mrbeam/templates/settings/camera_settings.jinja2:4
msgid "Camera"
msgstr "Kamera"

#: octoprint_mrbeam/templates/settings/camera_settings.jinja2:9
msgid "Status"
msgstr "Status"

#: octoprint_mrbeam/templates/settings/camera_settings.jinja2:12
msgid ""
"The camera is not able to take new pictures. Please check the following:"
msgstr ""
"Die Kamera kann keine neuen Bilder aufnehmen. Bitte überprüfe die folgenden "
"Punkte:"

#: octoprint_mrbeam/templates/settings/camera_settings.jinja2:27
#: octoprint_mrbeam/templates/settings/camera_settings.jinja2:30
#, python-format
msgid "More about markers %(opening_tag)shere%(closing_tag)s."
msgstr "Mehr über die Markierungen %(opening_tag)shier%(closing_tag)s."

#: octoprint_mrbeam/templates/settings/camera_settings.jinja2:66
msgid "Processed Camera Picture"
msgstr "Verarbeitetes Kamerabild"

#: octoprint_mrbeam/templates/settings/camera_settings.jinja2:67
msgid "Raw Camera Picture"
msgstr "Rohes Kamerabild"

#: octoprint_mrbeam/templates/settings/camera_settings.jinja2:70
msgid "as you see it in the working area of Mr Beam software"
msgstr "wie Du es im Arbeitsbereich der Mr Beam-Software siehst"

#: octoprint_mrbeam/templates/settings/camera_settings.jinja2:72
msgid ""
"actual camera picture, before it is adjusted in the software by fixing the "
"perspective, angle and colour"
msgstr ""
"tatsächliches Kamerabild, bevor Perspektive, Winkel und Farbe durch die "
"Software korrigiert wurden."

#: octoprint_mrbeam/templates/settings/camera_settings.jinja2:73
msgid "Don't worry if this image is rotated a bit - that's normal."
msgstr ""
"Mache dir keine Sorgen, wenn das Bild ein wenig gedreht ist - das ist normal."

#: octoprint_mrbeam/templates/settings/camera_settings.jinja2:80
#: octoprint_mrbeam/templates/settings/camera_settings.jinja2:87
msgid "Do you have problems with the camera?"
msgstr "Hast Du Probleme mit der Kamera?"

#: octoprint_mrbeam/templates/settings/camera_settings.jinja2:81
#: octoprint_mrbeam/templates/settings/camera_settings.jinja2:88
#, python-format
msgid ""
"Please check out our %(opening_tag)stroubleshooting guide%(closing_tag)s."
msgstr ""
"Finde Lösungen in unserem %(opening_tag)sTroubleshooting-"
"Leitfaden%(closing_tag)s."

#: octoprint_mrbeam/templates/settings/camera_settings.jinja2:95
msgid ""
"You can use the download button on the images to save your camera picture "
"and provide it to the support team, if necessary."
msgstr ""
"Du kannst den Download-Button auf den Bildern verwenden, um das Kamerabild "
"zu speichern und ggf. dem Support-Team zur Verfügung zu stellen."

#: octoprint_mrbeam/templates/settings/camera_settings.jinja2:112
msgid "Marker detection"
msgstr "Markierungs-Erkennung"

#: octoprint_mrbeam/templates/settings/camera_settings.jinja2:114
#, python-format
msgid ""
"Select one of the two marker detection modes: "
"%(strong_open)sreliable%(strong_close)s to always get an image or "
"%(strong_open)saccurate%(strong_close)s to only get precise images."
msgstr ""
"Wähle einen der beiden Markierungs-Erkennungsmodi aus: "
"%(strong_open)szuverlässig%(strong_close)s, um immer ein Bild zu erhalten, "
"oder %(strong_open)sakkurat%(strong_close)s, um nur präzise Bilder zu "
"erhalten."

#: octoprint_mrbeam/templates/settings/camera_settings.jinja2:119
msgid ""
"You can change the marker detection mode depending the desired behavior of "
"the camera."
msgstr ""
"Du kannst den Markierungs-Erkennungsmodus je nach dem gewünschten Verhalten "
"der Kamera ändern."

#: octoprint_mrbeam/templates/settings/camera_settings.jinja2:121
msgid "Reliable:"
msgstr "Zuverlässig:"

#: octoprint_mrbeam/templates/settings/camera_settings.jinja2:122
msgid ""
"The system remembers the markers's position from the last time it found them."
msgstr ""
"Das System merkt sich die Position der Markierungen vom letzten Mal, als es "
"sie gefunden hat."

#: octoprint_mrbeam/templates/settings/camera_settings.jinja2:123
msgid "This might lead to lower precision."
msgstr "Dies kann zu einer geringeren Präzision führen."

#: octoprint_mrbeam/templates/settings/camera_settings.jinja2:125
msgid "Accurate:"
msgstr "Akkurat:"

#: octoprint_mrbeam/templates/settings/camera_settings.jinja2:126
msgid ""
"This option lets you choose if you only want to see pictures where all of "
"the markers were detected."
msgstr ""
"Mit dieser Option kannst Du wählen, ob Du nur Bilder sehen möchtest, auf "
"denen alle Markierungen erkannt wurden."

#: octoprint_mrbeam/templates/settings/camera_settings.jinja2:127
msgid ""
"All the pink markers need to be visible and detected when you open the lid. "
"After being detected, you might cover them."
msgstr ""
"Alle pinken Markierungen müssen beim Öffnen des Deckels sichtbar und "
"erkennbar sein. Wenn sie einmal erkannt wurden, kannst du sie auch verdecken."

#: octoprint_mrbeam/templates/settings/camera_settings.jinja2:133
msgid "Reliable"
msgstr "Zuverlässig"

#: octoprint_mrbeam/templates/settings/camera_settings.jinja2:136
msgid "Accurate"
msgstr "Akkurat"

#: octoprint_mrbeam/templates/settings/camera_settings.jinja2:142
msgid "Camera calibration"
msgstr "Kamerakalibrierung"

#: octoprint_mrbeam/templates/settings/camera_settings.jinja2:144
#, python-format
msgid ""
"Your Mr Beam's camera is factory calibrated by default, so there is "
"%(open_strong)snormally no need to calibrate the camera%(close_strong)s."
msgstr ""
"Die Kamera Deines Mr Beams ist standardmäßig schon ab Werk kalibriert ist, "
"so dass im Normalfall %(open_strong)skeine Kamerakalibrierung durchgeführt "
"werden muss.%(close_strong)s"

#: octoprint_mrbeam/templates/settings/camera_settings.jinja2:149
#, python-format
msgid ""
"A new calibration of the camera is %(open_strong)sonly necessary "
"if%(close_strong)s:"
msgstr ""
"Eine Neu-Kalibrierung der Kamera ist %(open_strong)snur notwendig, wenn:"
"%(close_strong)s"

#: octoprint_mrbeam/templates/settings/camera_settings.jinja2:155
msgid ""
"One of the pink markings has been changed. (For example, if the mark was "
"peeled off and glued in again.)"
msgstr ""
"eine der pinken Markierungen verändert wurde. (z.B. wenn die Markierung "
"abgelöst und erneut eingeklebt wurde.)"

#: octoprint_mrbeam/templates/settings/camera_settings.jinja2:158
#, python-format
msgid ""
"You notice a %(open_strong)sdeviation larger than 5mm%(close_strong)s "
"between the processed camera picture (as you see it in the software working "
"area) and the laser result."
msgstr ""
"Du eine %(open_strong)sgrößere Abweichung als 5mm%(close_strong)s der Design-"
"Position zwischen der Bildschirmposition auf dem angepassten "
"(Schwarzweißbild) und dem Laser-Ergebnis feststellst."

#: octoprint_mrbeam/templates/settings/camera_settings.jinja2:165
#: octoprint_mrbeam/templates/settings/camera_settings.jinja2:169
#, python-format
msgid ""
"For more information, please have a look at our article on "
"%(opening_tag)scamera calibration%(closing_tag)s."
msgstr ""
"Für weitere Informationen empfehlen wir unseren Artikel zur "
"%(opening_tag)sKamerakalibrierung%(closing_tag)s."

#: octoprint_mrbeam/templates/settings/camera_settings.jinja2:188
msgid ""
"The lens calibration is made to remove the fish-eye effect from the picture. "
"Only do this if you think that your camera precision is bad, specially in "
"the center."
msgstr ""
"Die Linsenkalibrierung wird durchgeführt, um einen Fischaugen-Effekt aus dem "
"Bild zu entfernen. Wir empfehlen eine Linsenkalibrierung nur vorzunehmen, "
"wenn die Präzision der Kamera vorallem in der Mitte nicht gut ist."

#: octoprint_mrbeam/templates/settings/camera_settings.jinja2:190
msgid "You need to make a corner calibration first"
msgstr "Bitte mache zuerst eine Eckkalibrierung."

#: octoprint_mrbeam/templates/settings/custom_material_settings.jinja2:2
msgid "Custom Material Settings"
msgstr "Benutzerdefinierte Materialeinstellungen"

#: octoprint_mrbeam/templates/settings/custom_material_settings.jinja2:7
#: octoprint_mrbeam/templates/settings/custom_material_settings.jinja2:12
#, python-format
msgid ""
"To learn how to create, use, and manage custom material settings, read this "
"%(opening_tag)sKnowledge Base article%(closing_tag)s."
msgstr ""
"Um zu erfahren, wie Du benutzerdefinierte Materialeinstellungen erstellen, "
"verwenden und verwalten kannst, lies diesen %(opening_tag)sKnowledge Base-"
"Artikel%(closing_tag)s."

#: octoprint_mrbeam/templates/settings/custom_material_settings.jinja2:19
msgid "Backup"
msgstr "Backup"

#: octoprint_mrbeam/templates/settings/custom_material_settings.jinja2:22
msgid "Download all custom material settings as file: "
msgstr ""
"Lade alle benutzerdefinierten Materialeinstellungen in einer Datei herunter: "

#: octoprint_mrbeam/templates/settings/custom_material_settings.jinja2:31
msgid "Restore"
msgstr "Wiederherstellen"

#: octoprint_mrbeam/templates/settings/custom_material_settings.jinja2:34
msgid "Restore your custom material settings from a backup file."
msgstr ""
"Stelle Deine benutzerdefinierten Materialeinstellungen aus einer "
"Sicherungsdatei wieder her."

#: octoprint_mrbeam/templates/settings/custom_material_settings.jinja2:35
msgid "Warning"
msgstr "Warnung"

#: octoprint_mrbeam/templates/settings/custom_material_settings.jinja2:35
msgid "All existing custom material settings will be overwritten!"
msgstr ""
"Alle bestehenden benutzerdefinierten Materialeinstellungen werden "
"überschrieben!"

#: octoprint_mrbeam/templates/settings/debug_settings.jinja2:9
msgid "Camera Marker Recognition"
msgstr "Erkennung der Kameramarkierungen"

#: octoprint_mrbeam/templates/settings/debug_settings.jinja2:12
msgid "Min requried pixel"
msgstr "Min. erforderliche Pixel"

#: octoprint_mrbeam/templates/settings/debug_settings.jinja2:16
msgid "Default value: 350 pixel"
msgstr "Standardwert: 350 Pixel"

#: octoprint_mrbeam/templates/settings/debug_settings.jinja2:17
msgid ""
"Lower this value if the camera can not recognize the pink markers within the "
"working area. If set too low, the system might recognize other objects of "
"similar color instead of the circles which will result in very poor preview "
"precision."
msgstr ""
"Verringere diesen Wert, wenn die Kamera die pinken Markierungen innerhalb "
"des Arbeitsbereichs nicht erkennen kann. Wenn dieser Wert zu niedrig "
"eingestellt ist, kann es vorkommen, dass das System statt der Kreise andere "
"Objekte mit ähnlicher Farbe erkennt, was zu einer sehr schlechten "
"Genauigkeit der Vorschau führt."

#: octoprint_mrbeam/templates/settings/debug_settings.jinja2:22
msgid "Working Area"
msgstr "Arbeitsbereich"

# Settings switch
#: octoprint_mrbeam/templates/settings/debug_settings.jinja2:28
msgid "Enable Clipping"
msgstr "Clipping aktivieren"

#: octoprint_mrbeam/templates/settings/debug_settings.jinja2:29
msgid "Only disable if you're experiencing problems."
msgstr "Nur deaktivieren, wenn Du Probleme hast."

#: octoprint_mrbeam/templates/settings/debug_settings.jinja2:30
msgid ""
"Designs exceeding the working area are clipped if enabled. When disabled you "
"might experience 'machine limit hit' errors during laserjobs. Since we had "
"some bugs with the clipping algorithm in the past, here is an option to "
"disable it completely."
msgstr ""
"Designs, die den Arbeitsbereich überschreiten, werden, falls aktiviert, "
"abgeschnitten. Wenn deaktiviert, kann es während der Laserjobs zu Fehlern im "
"Zusammenhang mit der Maschinenbegrenzung kommen. Da wir in der Vergangenheit "
"einige Fehler mit dem Clipping-Algorithmus hatten, gibt es hier eine Option, "
"um ihn vollständig zu deaktivieren."

#: octoprint_mrbeam/templates/settings/debug_settings.jinja2:38
msgid "Terminal"
msgstr "Terminal"

# Settings switch
#: octoprint_mrbeam/templates/settings/debug_settings.jinja2:44
msgid "Enable terminal"
msgstr "Terminal aktivieren"

#: octoprint_mrbeam/templates/settings/debug_settings.jinja2:45
msgid ""
"Requires full page reload: <strong>Shift + F5</strong> (Windows and Linux) "
"or <strong>Ctrl + Shift + r</strong> (Mac)"
msgstr ""
"Erfordert ein Neuladen der gesamten Seite: <strong>Shift + F5</strong> "
"(Windows und Linux) oder <strong>Ctrl + Shift + r</strong> (Mac)"

# Settings switch
# Checksummen is ok
#: octoprint_mrbeam/templates/settings/debug_settings.jinja2:54
msgid "Show checksums"
msgstr "Zeige Checksummen"

#: octoprint_mrbeam/templates/settings/debug_settings.jinja2:55
msgid "Show gcode command checksums in terminal. Takes effect immediately."
msgstr ""
"Zeigt die Checksummen der gcode Befehle im Terminal an. Wird sofort wirksam."

#: octoprint_mrbeam/templates/settings/debug_settings.jinja2:64
msgid "Device State"
msgstr "Gerätestatus"

#: octoprint_mrbeam/templates/settings/file_settings.jinja2:6
msgid "File import settings"
msgstr "Dateiimport Einstellungen"

#: octoprint_mrbeam/templates/settings/file_settings.jinja2:9
msgid "SVG dpi"
msgstr "SVG dpi"

#: octoprint_mrbeam/templates/settings/file_settings.jinja2:13
msgid ""
"In case beamOS can't recognize what dpi value your graphic program uses, "
"this value will be the fallback. Files from Illustrator or Inkscape or Corel "
"Draw tend to work fine regardless of this value."
msgstr ""
"Falls beamOS nicht erkennen kann, welchen dpi-Wert Dein Grafikprogramm "
"verwendet, wird dieser Wert als Fallback verwendet. Dateien aus Illustrator, "
"Inkscape oder Corel Draw funktionieren unabhängig von diesem Wert "
"einwandfrei."

#: octoprint_mrbeam/templates/settings/file_settings.jinja2:18
msgid "DXF Default Scale Factor"
msgstr "DXF Standard-Skalierungsfaktor"

#: octoprint_mrbeam/templates/settings/file_settings.jinja2:22
msgid ""
"Set default scale factor for DXF files (AutoCAD). Set to >1 (like 10) to "
"magnify graphic, set between 0 and 1 (like 0.1) to decrease its size."
msgstr ""
"Stellt den Standard-Skalierungsfaktor für DXF-Dateien (AutoCAD) ein. Stelle "
">1 (z.B.: 10) ein, um die Grafik zu vergrößern; stelle zwischen 0 und 1 (z."
"B.: 0.1) ein, um die Größe zu verkleinern."

#: octoprint_mrbeam/templates/settings/file_settings.jinja2:23
msgid ""
"Here are some suggestions depending on the program you use to create your "
"DXF files: Illustrator: 1, Vector Works: 10, ArchiCAD: 1000"
msgstr ""
"Hier sind einige Vorschläge, je nachdem, mit welchem Programm Du Deine DXF-"
"Dateien erstellst: Illustrator: 1, Vector Works: 10, ArchiCAD: 1000"

#: octoprint_mrbeam/templates/settings/file_settings.jinja2:28
#: octoprint_mrbeam/templates/wizard/wizard_beta_news_0.jinja2:3
#: octoprint_mrbeam/templates/wizard/wizard_whatsnew_2.jinja2:1
msgid "GCode auto-deletion"
msgstr "Automatisches GCode-Löschen"

#: octoprint_mrbeam/templates/settings/file_settings.jinja2:32
#: octoprint_mrbeam/templates/wizard/wizard_beta_news_0.jinja2:10
#: octoprint_mrbeam/templates/wizard/wizard_whatsnew_2.jinja2:6
msgid ""
"Every time you run a laser job, a GCode file is automatically created. We "
"recommend to enable the auto-deletion of GCode files so that your Mr Beam "
"doesn't get too loaded and it can work faster. With this enabled, only the "
"last 25 GCode files will be stored."
msgstr ""
"Jedes Mal, wenn du einen Laserauftrag ausführst, wird automatisch eine GCode-"
"Datei erstellt. Wir empfehlen, das automatische Löschen von GCode-Dateien zu "
"aktivieren, damit dein Mr Beam nicht zu voll wird und schneller arbeiten "
"kann. Wenn diese Option aktiviert ist, werden nur die letzten 25 GCode-"
"Dateien gespeichert."

#: octoprint_mrbeam/templates/settings/file_settings.jinja2:33
#: octoprint_mrbeam/templates/wizard/wizard_beta_news_0.jinja2:11
#: octoprint_mrbeam/templates/wizard/wizard_whatsnew_2.jinja2:7
msgid ""
"You can alternativelly delete the GCode files manually in the Design Library."
msgstr ""
"Du kannst die GCode-Dateien auch manuell in der Design-Bibliothek löschen."

#: octoprint_mrbeam/templates/settings/file_settings.jinja2:36
#: octoprint_mrbeam/templates/wizard/wizard_beta_news_0.jinja2:14
#: octoprint_mrbeam/templates/wizard/wizard_whatsnew_2.jinja2:10
msgid "Delete GCode files automatically"
msgstr "GCode-Dateien automatisch löschen"

#: octoprint_mrbeam/templates/settings/file_settings.jinja2:36
#: octoprint_mrbeam/templates/wizard/wizard_beta_news_0.jinja2:14
#: octoprint_mrbeam/templates/wizard/wizard_whatsnew_2.jinja2:10
msgid "recommended"
msgstr "empfohlen"

#: octoprint_mrbeam/templates/settings/leds_settings.jinja2:2
msgid "Mr Beam Lights"
msgstr "Mr Beam Lights"

#: octoprint_mrbeam/templates/settings/leds_settings.jinja2:12
msgid "Adjust the overall brightness of Mr Beam Lights."
msgstr "Passe die Gesamthelligkeit der Mr Beam Lights an."

#: octoprint_mrbeam/templates/settings/leds_settings.jinja2:16
msgid "Animation speed"
msgstr "Animationsgeschwindigkeit"

#: octoprint_mrbeam/templates/settings/leds_settings.jinja2:22
msgid "Adjust the animation speed of Mr Beam Lights."
msgstr "Passe die Animationsgeschwindigkeit der Mr Beam Lights an."

#: octoprint_mrbeam/templates/settings/maintenance_settings.jinja2:2
msgid "Maintenance"
msgstr "Wartung"

#: octoprint_mrbeam/templates/settings/maintenance_settings.jinja2:12
msgid "Air Filter: Pre-filter"
msgstr "Air Filter: Vorfilter"

#: octoprint_mrbeam/templates/settings/maintenance_settings.jinja2:14
msgid ""
"The pre filter filters all coarse particles from the exhaust air. Regular "
"changing improves the air flow and preserves the main filter.*"
msgstr ""
"Der Vorfilter filtert alle groben Partikel aus der Abluft. Ein regelmäßiger "
"Wechsel verbessert den Luftdurchsatz und schont den Hauptfilter. *"

#: octoprint_mrbeam/templates/settings/maintenance_settings.jinja2:20
#: octoprint_mrbeam/templates/settings/maintenance_settings.jinja2:47
#: octoprint_mrbeam/templates/settings/maintenance_settings.jinja2:75
msgid "Buy now"
msgstr "Jetzt kaufen"

#: octoprint_mrbeam/templates/settings/maintenance_settings.jinja2:30
#: octoprint_mrbeam/templates/settings/maintenance_settings.jinja2:57
#: octoprint_mrbeam/templates/settings/maintenance_settings.jinja2:90
#: octoprint_mrbeam/templates/settings/maintenance_settings.jinja2:117
msgid "used"
msgstr "verbraucht"

#: octoprint_mrbeam/templates/settings/maintenance_settings.jinja2:33
#: octoprint_mrbeam/templates/settings/maintenance_settings.jinja2:60
#: octoprint_mrbeam/templates/settings/maintenance_settings.jinja2:93
#: octoprint_mrbeam/templates/settings/maintenance_settings.jinja2:120
msgid "Reset"
msgstr "Zurücksetzen"

#: octoprint_mrbeam/templates/settings/maintenance_settings.jinja2:39
msgid "Air Filter: Main filter"
msgstr "Air Filter: Hauptfilter"

#: octoprint_mrbeam/templates/settings/maintenance_settings.jinja2:41
msgid ""
"The main filter is a combined hepa and activated carbon filter. It filters "
"both tiny particles and odours from the exhaust air.*"
msgstr ""
"Der Hauptfilter ist ein kombinierter Hepa- und Aktivkohlefilter. Er filtert "
"sowohl winzig kleine Partikel, als auch die Gerüche aus der Abluft. *"

# Settings > About Screen
#: octoprint_mrbeam/templates/settings/maintenance_settings.jinja2:66
msgid "Laser head cleaning"
msgstr "Laserkopf-Reinigung"

#: octoprint_mrbeam/templates/settings/maintenance_settings.jinja2:69
msgid ""
"Clean the laser head regularly to maintain its full performance. You can "
"either do it yourself or you can send it to us and we clean it for you!"
msgstr ""
"Um seine volle Leistung zu erhalten muss dieser regelmäßig gereinigt werden. "
"Das kannst du entweder selber durchführen oder du schickst ihn zu uns und "
"wir reinigen ihn für dich!"

#: octoprint_mrbeam/templates/settings/maintenance_settings.jinja2:80
msgid "How to clean a laser head"
msgstr "So reinigst Du einen Laserkopf"

#: octoprint_mrbeam/templates/settings/maintenance_settings.jinja2:99
msgid "Mechanics"
msgstr "Mechanik"

#: octoprint_mrbeam/templates/settings/maintenance_settings.jinja2:101
msgid ""
"The gantry should always be clean. Oil it regularly with an acid-free oil."
msgstr ""
"Die Linearführungen sollten immer sauber sein und regelmäßig mit einem "
"säurefreien Öl geölt werden."

#: octoprint_mrbeam/templates/settings/maintenance_settings.jinja2:107
msgid "Caring of the mechanical parts"
msgstr "Pflege der mechanischen Teile"

#: octoprint_mrbeam/templates/settings/maintenance_settings.jinja2:124
msgid ""
"*Users without a Mr Beam Air Filter System can safely ignore and reset this "
"counter."
msgstr ""
"* Benutzer ohne Mr. Beam Air Filter System können diesen Zähler ignorieren "
"und zurücksetzen."

#: octoprint_mrbeam/templates/settings/maintenance_settings.jinja2:132
#, python-format
msgid ""
"The hour counter for the following component will now be reset: "
"%(component_to_reset)s."
msgstr ""
"Der Stundenzähler für folgende Komponente wird zurückgesetzt: "
"%(component_to_reset)s."

#: octoprint_mrbeam/templates/settings/maintenance_settings.jinja2:133
msgid "Please notice that there is no way to undo this operation"
msgstr "Dies kann nicht rückgängig gemacht werden"

#: octoprint_mrbeam/templates/settings/reminders_settings.jinja2:2
msgid "Reminders"
msgstr "Erinnerungen"

#: octoprint_mrbeam/templates/settings/reminders_settings.jinja2:7
msgid "Focus Reminder"
msgstr "Fokus-Erinnerung"

#: octoprint_mrbeam/templates/settings/reminders_settings.jinja2:9
msgid ""
"This reminder will show before being able to start a laser job, so if you "
"forgot to focus your\n"
"                    laserhead you will have the chance to do it and later "
"start the job.\n"
"                    You can disable this reminder in the moment you see it, "
"or in this settings anytime."
msgstr ""
"Diese Erinnerung wird angezeigt, bevor ein Laserjob gestartet wird. Wenn Du "
"vergessen hast, den Laserkopf zu fokussieren, hast Du hier noch die Chance "
"ihn zu fokussieren und den Job später zu starten. Du kannst diese Erinnerung "
"im Erinnerungsbildschirm oder hier deaktivieren."

# Settings switch
#: octoprint_mrbeam/templates/settings/reminders_settings.jinja2:14
msgid "Activate focus reminder"
msgstr "Fokus-Erinnerung aktivieren"

#: octoprint_mrbeam/templates/tab/tab_designstore.jinja2:25
msgid "The Mr&nbsp;Beam Design Store is not reachable"
msgstr "Der Mr&nbsp;Beam Design-Store ist nicht erreichbar"

#: octoprint_mrbeam/templates/tab/tab_designstore.jinja2:26
#: octoprint_mrbeam/templates/tab/tab_materialstore.jinja2:24
msgid ""
"In order to use our store it is necessary that your Mr&nbsp;Beam is "
"connected to the internet."
msgstr ""
"Um unseren Store nutzen zu können, muß Dein Mr&nbsp;Beam mit dem Internet "
"verbunden sein."

#: octoprint_mrbeam/templates/tab/tab_designstore.jinja2:27
#: octoprint_mrbeam/templates/tab/tab_materialstore.jinja2:25
msgid ""
"Please connect your Mr&nbsp;Beam to your router with a cable, or via WiFi."
msgstr ""
"Bitte verbinde Deinen Mr&nbsp;Beam mit einem Kabel oder über WiFi mit Deinem "
"Router."

#: octoprint_mrbeam/templates/tab/tab_designstore.jinja2:30
#: octoprint_mrbeam/templates/tab/tab_materialstore.jinja2:28
#: octoprint_mrbeam/templates/wizard/wizard_wifi.jinja2:61
msgid "Refresh"
msgstr "Aktualisieren"

#: octoprint_mrbeam/templates/tab/tab_materialstore.jinja2:23
msgid "The Mr&nbsp;Beam Material Store is not reachable"
msgstr "Der Mr&nbsp;Beam Material Store ist nicht erreichbar"

#: octoprint_mrbeam/templates/wizard/firstrun_end.jinja2:7
#, python-format
msgid ""
"%(strong_open)sWhat's next?%(strong_close)s Check out our different "
"resources to get the best out of your Mr Beam:"
msgstr ""
"%(strong_open)sWie gehts weiter?%(strong_close)s Hier findest Du "
"verschiedene Informationen, Tipps und Hilfe, um das Beste aus Deinem Mr Beam "
"herauszuholen:"

#: octoprint_mrbeam/templates/wizard/firstrun_start.jinja2:3
msgid "Welcome to the Mr Beam community!"
msgstr "Willkommen in der Mr Beam Community!"

#: octoprint_mrbeam/templates/wizard/firstrun_start.jinja2:4
msgid ""
"\n"
"<p>\n"
"    This dialog will get your Mr Beam ready in just a couple of minutes."
"<br>\n"
"    Afterwards you can take a tour that will guide you through your first "
"laser job.\n"
"</p>\n"
msgstr ""
"\n"
"<p>\n"
"    Mit diesem Dialog machst Du Deinen Mr Beam in wenigen Minuten startklar."
"<br>\n"
"    Anschließend kannst Du eine Tour machen, die Dich durch Deinen ersten "
"Laserjob führt.\n"
"</p>\n"

#: octoprint_mrbeam/templates/wizard/wizard_acl.jinja2:4
msgid "Set up your user account"
msgstr "Richte Dein Benutzerkonto ein"

#: octoprint_mrbeam/templates/wizard/wizard_acl.jinja2:6
msgid ""
"\n"
"    <p>\n"
"        Write your e-mail address and password. <strong>Please don't forget "
"your access information.</strong>\n"
"    </p>\n"
"    <p>\n"
"        For security reasons, you can only use your Mr Beam after logging in "
"with a user account.\n"
"        If you forget your access information, you will need to contact the "
"Mr Beam Support Team to reset your device.\n"
"    </p>\n"
"    <small class=\"muted\">\n"
"        In the settings you can create additional user accounts, e.g. for "
"family members, colleagues or friends.\n"
"    </small>\n"
msgstr ""
"\n"
"    <p>\n"
"        Gib Deine E-Mail-Adresse und Dein Passwort ein. <strong>Bitte "
"vergiss diese Zugangsdaten nicht.</strong>\n"
"    </p>\n"
"    <p>\n"
"        Aus Sicherheitsgründen kannst Du Deinen Mr Beam II nur nach "
"Anmeldung mit einem Benutzerkonto nutzen.\n"
"        Solltest Du Deine Zugangsdaten einmal vergessen haben, musst Du das "
"Mr Beam Support Team kontaktieren um Dein Gerät zurückzusetzen.\n"
"    </p>\n"
"    <small class=\"muted\">\n"
"        In den Einstellungen kannst Du weitere Nutzerkonten anlegen z.B. für "
"Familienmitglieder, Kollegen oder Freunde.\n"
"    </small>\n"

#: octoprint_mrbeam/templates/wizard/wizard_acl.jinja2:30
msgid "Confirm Password"
msgstr "Passwort bestätigen"

#: octoprint_mrbeam/templates/wizard/wizard_analytics.jinja2:15
msgid ""
"In order to improve the experience with your Mr Beam, we would like to "
"gather some analytics data on the device operations."
msgstr ""
"Um Deine User-Experience mit Mr Beam zu verbessern, würden wir gerne ein "
"paar Analysedaten über den Betrieb und die Nutzung des Gerätes sammeln."

#: octoprint_mrbeam/templates/wizard/wizard_analytics.jinja2:22
msgid "Yes, I want to support Mr Beam and agree to share the analytics data."
msgstr ""
"Ja, ich möchte Mr Beam unterstützen und stimme zu, Analysedaten zu teilen."

#: octoprint_mrbeam/templates/wizard/wizard_analytics.jinja2:24
msgid "No, I’d rather not share the analytics data."
msgstr "Nein, ich möchte lieber keine Analysedaten teilen."

#: octoprint_mrbeam/templates/wizard/wizard_analytics.jinja2:59
msgid ""
"You can change you choice any time in the menu \"Settings > Analytics\"."
msgstr "Du kannst Deine Auswahl jederzeit im Menü “Einstellungen > Analytics”"

#: octoprint_mrbeam/templates/wizard/wizard_whatsnew_0.jinja2:3
msgid "The new Mr Beam Design Store"
msgstr "Der neue Mr Beam Design-Store"

#: octoprint_mrbeam/templates/wizard/wizard_whatsnew_0.jinja2:18
msgid "Buy beautiful designs, integrated in your Mr&nbsp;Beam software"
msgstr ""
"Kaufe schöne Designs, die in deine Mr&nbsp;Beam Software integriert sind"

#: octoprint_mrbeam/templates/wizard/wizard_whatsnew_0.jinja2:22
msgid "Create wonderful objects"
msgstr "Erstelle tolle Objekte"

#: octoprint_mrbeam/templates/wizard/wizard_whatsnew_0.jinja2:31
#, python-format
msgid ""
"For more information about the Design Store, visit our %(tag_open)sKnowledge "
"Base%(tag_close)s."
msgstr ""
"Für mehr Informationen über unseren Design-Store, besuche unsere "
"%(tag_open)sKnowledge Base%(tag_close)s."

#: octoprint_mrbeam/templates/wizard/wizard_whatsnew_1.jinja2:1
msgid "New Toolset Features"
msgstr "Neue Funktionen für den Arbeitsbereich"

#: octoprint_mrbeam/templates/wizard/wizard_whatsnew_1.jinja2:4
msgid "We revised our working  area toolset:"
msgstr "Wir haben unseren Werkzeugsatz für den Arbeitsbereich überarbeitet:"

#: octoprint_mrbeam/templates/wizard/wizard_whatsnew_1.jinja2:6
msgid "Select multiple designs at once and move or transform them together."
msgstr ""
"Wähle mehrere Designs auf einmal aus und verschiebe oder transformiere sie "
"gemeinsam."

#: octoprint_mrbeam/templates/wizard/wizard_whatsnew_1.jinja2:7
msgid ""
"Now you can mirror your designs on the working area. This is great for "
"creating stamps."
msgstr ""
"Jetzt kannst du deine Designs auf der Arbeitsfläche spiegeln. Das ist beim "
"Erstellen von Stempeln sehr nützlich."

#: octoprint_mrbeam/templates/wizard/wizard_whatsnew_1.jinja2:8
msgid ""
"Texts can now be curved. You can even create text in circles. What a well "
"rounded feature! ;-)"
msgstr ""
"Texte können jetzt gekrümmt sein. Du kannst sogar Text in Kreisen erstellen. "
"Eine runde Sache finden wir! ;-)"

#: octoprint_mrbeam/templates/wizard/wizard_whatsnew_3.jinja2:1
msgid "...and more!"
msgstr "...und mehr!"

#: octoprint_mrbeam/templates/wizard/wizard_whatsnew_3.jinja2:6
msgid ""
"New material settings: We added settings for Sign Material, Stamp Rubber, "
"Swiss stone pine and more."
msgstr ""
"Neue Materialeinstellungen: Wir haben Einstellungen für Schildermaterial, "
"Stempelgummi, Zirbenholz und mehr hinzugefügt."

#: octoprint_mrbeam/templates/wizard/wizard_whatsnew_3.jinja2:7
msgid ""
"“Messages Form Mr Beam” is our new messaging system that keeps you posted."
msgstr ""
"“Nachrichten von Mr Beam\" ist unser neues Nachrichtensystem, das dich auf "
"dem Laufenden hält."

#: octoprint_mrbeam/templates/wizard/wizard_whatsnew_3.jinja2:8
msgid "…and a few bug fixes to make your Mr Beam even more stable."
msgstr ""
"...und ein paar Fehlerkorrekturen, um deinen Mr Beam noch stabiler zu machen."

#: octoprint_mrbeam/templates/wizard/wizard_whatsnew_3.jinja2:12
msgid "We hope you enjoy this new experience!"
msgstr "Wir hoffen, dass Du viel Freude mit diesem Update hast!"

# feststehender Begriff
#: octoprint_mrbeam/templates/wizard/wizard_wifi.jinja2:3
msgid "Connecting to your Mr Beam"
msgstr "Verbinde Dich mit Deinem Mr Beam"

#: octoprint_mrbeam/templates/wizard/wizard_wifi.jinja2:8
msgid "The Mr Beam Status Lights show you how to connect to your Mr Beam:"
msgstr ""
"Die Mr Beam Status Lights zeigen Dir, wie Du Dich mit Deinem Mr Beam "
"verbinden kannst:"

#: octoprint_mrbeam/templates/wizard/wizard_wifi.jinja2:18
#, python-format
msgid ""
"Connect to your Mr Beam via %(strong_open)sfind.mr-beam.org%(strong_close)s"
msgstr ""
"Verbinde Dich mit Deinem Mr Beam über %(strong_open)sfind.mr-beam."
"org%(strong_close)s"

#: octoprint_mrbeam/templates/wizard/wizard_wifi.jinja2:19
#, python-format
msgid ""
"Connect directly to the %(strong_open)sMr Beam WiFi Access Point."
"%(strong_close)s"
msgstr ""
"Verbinde Dich direkt mit dem %(strong_open)sMr Beam WiFi Access Point."
"%(strong_close)s"

#: octoprint_mrbeam/templates/wizard/wizard_wifi.jinja2:20
#, python-format
msgid ""
"Find your Mr Beam in your local network. Check the %(strong_open)sQuickstart "
"Guide%(strong_close)s for more information."
msgstr ""
"Finde Deinen Mr Beam im lokalen Netzwerk. Weitere Informationen findest Du "
"im %(strong_open)s Quickstart Guide%(strong_close)s."

#: octoprint_mrbeam/templates/wizard/wizard_wifi.jinja2:24
msgid "Our recommendation: find.mr-beam.org"
msgstr "Unsere Empfehlung: find.mr-beam.org"

#: octoprint_mrbeam/templates/wizard/wizard_wifi.jinja2:26
msgid ""
"For the best user experience we recommend using the find.mr-beam.org "
"discovery service. In order to use this service, it is necessary that your "
"Mr Beam has an active internet connection."
msgstr ""
"Am einfachsten ist das Verbinden über den Verbindungs-Service find.mr-beam."
"org. Um diesen Service nutzen zu können, muss Dein Mr Beam über eine aktive "
"Internetverbindung verfügen."

#: octoprint_mrbeam/templates/wizard/wizard_wifi.jinja2:28
msgid "Configure WiFi"
msgstr "WLAN konfigurieren"

#: octoprint_mrbeam/templates/wizard/wizard_wifi.jinja2:30
msgid ""
"You can configure the WiFi now or skip this step by clicking on the \"Next\" "
"button. You can always configure the WiFi later in the settings menu."
msgstr ""
"Du kannst das WLAN jetzt konfigurieren oder diesen Schritt überspringen, "
"indem Sie auf die Schaltfläche \"Weiter\" klickst. Du kannst das WLAN auch "
"später im Einstellungsmenü einrichten."

#: octoprint_mrbeam/templates/wizard/wizard_wifi.jinja2:38
msgid "Sort by"
msgstr "Sortieren nach"

#: octoprint_mrbeam/templates/wizard/wizard_wifi.jinja2:38
#: octoprint_mrbeam/templates/wizard/wizard_wifi.jinja2:44
msgid "SSID"
msgstr "SSID"

#: octoprint_mrbeam/templates/wizard/wizard_wifi.jinja2:38
#: octoprint_mrbeam/templates/wizard/wizard_wifi.jinja2:45
msgid "Quality"
msgstr "Qualität"

#: octoprint_mrbeam/templates/wizard/wizard_wifi.jinja2:46
msgid "Action"
msgstr "Aktion"

#: octoprint_mrbeam/templates/wizard/wizard_wifi.jinja2:51
msgid "Address"
msgstr "Adresse"

# use Socket in german
# netconnectd is a name, yes, with d in the end
#: octoprint_mrbeam/templates/wizard/wizard_wifi.jinja2:64
msgid "netconnectd socket"
msgstr "netconnectd Socket"

#: octoprint_mrbeam/templates/wizard/wizard_wifi.jinja2:68
msgid "Advanced options"
msgstr "Erweiterte Optionen"

#: octoprint_mrbeam/templates/wizard/wizard_wifi.jinja2:70
msgid "Start AP"
msgstr "AP starten"

#: octoprint_mrbeam/templates/wizard/wizard_wifi.jinja2:70
msgid "Stop AP"
msgstr "AP stoppen"

# don’t translate Daemon
#: octoprint_mrbeam/templates/wizard/wizard_wifi.jinja2:70
msgid "Daemon offline"
msgstr "Daemon offline"

# don’t translate Daemon
#: octoprint_mrbeam/templates/wizard/wizard_wifi.jinja2:71
msgid "Reset daemon"
msgstr "Dämon zurücksetzen"

<<<<<<< HEAD
=======
#~ msgid "Recommend Mr Beam"
#~ msgstr "Mr Beam weiterempfehlen"

#~ msgid "and earn cashback"
#~ msgstr "und Cashback verdienen"

#~ msgid "engrave outlines of filled shapes"
#~ msgstr "Umrisse von gefüllten Formen gravieren"

#~ msgid "Inspire the Mr Beam Community"
#~ msgstr "Inspiriere die Mr Beam Community"

#~ msgid "and be inspired too!"
#~ msgstr "und lass’ dich selbst inspirieren!"

#~ msgid "Tag your photos with"
#~ msgstr "Markiere deine Fotos mit"

>>>>>>> 7c831482
#~ msgid "Yes, I will reload the page"
#~ msgstr "Ja, ich werde die Seite neu laden"

#~ msgid "QuickstartGuide_en.pdf"
#~ msgstr "QuickstartGuide_de.pdf"

# URL part. do not translate/modify
#~ msgid "UserManual_en.pdf"
#~ msgstr "UserManual_de.pdf"

#~ msgid "QuickstartGuide_dreamcut_en.pdf"
#~ msgstr "QuickstartGuide_dreamcut_de.pdf"

# URL part. do not translate/modify
#~ msgid "UserManual_dreamcut_en.pdf"
#~ msgstr "UserManual_dreamcut_de.pdf"

# ribbon cable =?
# Flachbandkabel?
#~ msgid ""
#~ "Remember to turn off your Mr Beam if you disconnect the ribbon cable!"
#~ msgstr ""
#~ "Denke daran, Deinen Mr Beam auszuschalten, wenn Du das Flachbandkabel "
#~ "abziehst!"

#~ msgid "Laser model"
#~ msgstr "Laserkopf-Modell"

#~ msgid ""
#~ "Mr Beam needs a short break to cool down. We'll continue the laser job as "
#~ "soon as possible. There's nothing you need to do at the moment."
#~ msgstr ""
#~ "Mr Beam braucht eine kurze Pause, um sich abzukühlen. Wir werden den "
#~ "Laserjob so schnell wie möglich fortsetzen. Im Moment gibt es nichts, was "
#~ "Du tun musst."

#~ msgid "Just relax"
#~ msgstr "Bitte warten"

# Settings > About Screen
#~ msgid "Community Forum"
#~ msgstr "Community-Forum"

#~ msgid "Vegan Leather"
#~ msgstr "Veganes Leder"

#~ msgid "Improved Camera"
#~ msgstr "Verbesserte Kamera"

#~ msgid "The camera is much more reliable now!"
#~ msgstr "Die Kamera ist jetzt wesentlich zuverlässiger!"

#~ msgid ""
#~ "You will feel an improvement specially when using dark materials or with "
#~ "difficult light conditions, thanks to the self-adjusting shutter speed. "
#~ msgstr ""
#~ "Durch die selbstregulierenden Verschlusszeiten der Kamera wirst du "
#~ "besonders bei dunklen Materialien oder bei schwierigen Lichtverhältnissen "
#~ "eine Verbesserung feststellen."

#~ msgid "Check the status of your camera in the new camera settings panel:"
#~ msgstr "Checke den Status Deiner Kamera in den neuen Kameraeinstellungen:"

#~ msgid "Custom material backup"
#~ msgstr "Backup von benutzerdefinierten Materialien"

#~ msgid "Backup and restore custom material settings"
#~ msgstr ""
#~ "Sichern und Wiederherstellen benutzerdefinierter Materialeinstellungen"

#~ msgid ""
#~ "Save a copy of your custom material settings and restore it whenever you "
#~ "need, or use it in other Mr Beams."
#~ msgstr ""
#~ "Speichere eine Kopie Deiner benutzerdefinierten Materialeinstellungen und "
#~ "stelle sie bei Bedarf wieder her oder verwende sie auf einem anderen Mr "
#~ "Beam."

#~ msgid "SVG Split"
#~ msgstr "SVGs Zerteilen"

#~ msgid "Split your SVG files in smaller pieces"
#~ msgstr "Teile Deine SVG-Dateien in kleinere Stücke auf"

#~ msgid ""
#~ "Sometimes a downloaded design does not fit on your material - but with "
#~ "realignment of the single parts it would. Therefore you can split it now."
#~ msgstr ""
#~ "Manchmal passt ein heruntergeladenes Design nicht vollständig auf Dein "
#~ "Material - aber mit einem Neuausrichten der einzelnen Teile würde es "
#~ "passen. Deshalb kannst Du SVGs jetzt zerteilen."

#~ msgid ""
#~ "Design library: folders (only for new designs) and bulk deletion of files."
#~ msgstr ""
#~ "Designbibliothek: Ordner (nur für neue Designs) und Multi-Löschen von "
#~ "mehreren Dateien."

#~ msgid "Repeat a job directly from the Job Done screen."
#~ msgstr "Wiederhole einen Laser Job direkt vom Fertig-Dialog aus."

#~ msgid ""
#~ "Mr Beam Lights: adjust the brightness and animation speed from the "
#~ "settings menu."
#~ msgstr ""
#~ "Mr Beam Lights: Passe die Helligkeit und die Animationsgeschwindigkeit "
#~ "über das Einstellungsmenü an."

#~ msgid "New design of the software."
#~ msgstr "Neues Design der Software."

#~ msgid "Wellboard"
#~ msgstr "Wellboard"

#~ msgid "Thank you!"
#~ msgstr "Danke!"

#~ msgid ""
#~ "Thank you for the feedback, is there anything else you want to tell us? "
#~ "Please share your thoughts with us so we can keep improving:"
#~ msgstr ""
#~ "Es tut uns leid zu hören, dass Du mit Deinem Mr Beam nicht ganz zufrieden "
#~ "bist. Bitte lass uns wissen, wie wir uns verbessern können:"

#~ msgid "Wow, thank you!"
#~ msgstr "Wow, danke schön!"

#~ msgid ""
#~ "We love getting feedback from our customers! Do you have three minutes to "
#~ "leave a review for us? We’d be so excited to read it!"
#~ msgstr ""
#~ "Wir freuen uns immer über das Feedback unserer Kunden! Hast du drei "
#~ "Minuten Zeit, um eine Bewertung über uns zu schreiben? Wir würden uns so "
#~ "freuen, von dir zu lesen!"

#~ msgid "Give review"
#~ msgstr "Bewertung abgeben"

#~ msgid "Take care about ignitions. Never run a job slower than 300 mm/min!"
#~ msgstr ""
#~ "Achtung, Material leicht entzündlich! Lasergeschwindigkeit niemals "
#~ "langsamer als 300 mm/min einstellen!"

#~ msgid "Ordinary cardboard like most packaging is made of."
#~ msgstr ""
#~ "Gewöhnlicher Karton, aus dem die meisten Verpackungen hergestellt werden."

#~ msgid ""
#~ "Engraving looks great if just the first layer is lasered away, so that "
#~ "the wave is visible underneath."
#~ msgstr ""
#~ "Die Gravuren sehen gut aus, wenn nur die erste Schicht weggelasert wird, "
#~ "so dass die Welle darunter sichtbar wird."

#~ msgid "Ordinary cardboard like strong packaging is made of."
#~ msgstr ""
#~ "Gewöhnlicher Karton, aus dem die meisten Verpackungen hergestellt werden."

#~ msgid ""
#~ "Engraving looks great if just the first layer is lasered away, that the "
#~ "wave is visible underneath."
#~ msgstr ""
#~ "Die Gravur sieht gut aus, wenn nur die erste Schicht weggelasert wird, "
#~ "sodass die Welle darunter sichtbar ist."

#~ msgid "Acrylic felt like the one sold in many arts and craft stores."
#~ msgstr "Bastelfilz, wie er in vielen Bastelbedarfsläden verkauft wird."

#~ msgid "Consists of poly urethane foam."
#~ msgstr "Besteht aus Polyurethanschaum."

#~ msgid "Ordinary paper like from an office printer."
#~ msgstr "Normales Papier, wie von einem Bürodrucker."

#~ msgid "Plywood from an ordinary hardware store or arts and craft supply."
#~ msgstr "Sperrholz aus einem gewöhnlichen Baumarkt oder Bastelbedarfsladen."

#~ msgid "Extra overshoot"
#~ msgstr "Extra-Überschwingen"

# oder:
# Skala?
# Skalierung?
#~ msgid "scale"
#~ msgstr "Skalierung"

#~ msgid "A new picture is being taken, please wait a little..."
#~ msgstr "Es wird ein neues Bild gemacht, bitte warte einen Moment..."

#~ msgid "Either the camera is busy or the lid is not open."
#~ msgstr ""
#~ "Entweder ist die Kamera nicht erreichbar oder der Deckel ist nicht "
#~ "geöffnet."

#~ msgid "Connection"
#~ msgstr "Verbinden"

#~ msgid "Your user"
#~ msgstr "Dein Nutzerkonto"

#~ msgid "For your safety"
#~ msgstr "Zu deiner Sicherheit"

#~ msgid "Improved camera"
#~ msgstr "Verbesserte Kamera"

#~ msgid "SVG split"
#~ msgstr "SVGs Zerteilen"

# tab title
#~ msgid "Design Store"
#~ msgstr "Design-Store"

#~ msgid "Please login again to start this laser job."
#~ msgstr "Bitte logge Dich erneut ein, um diesen Laserjob zu starten."

#~ msgid "Dust extraction"
#~ msgstr "Staubabsaugung"

#~ msgid "Almost done..."
#~ msgstr "Fast fertig..."

# Terminal GCode Reference
#~ msgid "dwell"
#~ msgstr "verweilen"

# Terminal GCode Reference
#~ msgid "fan on"
#~ msgstr "Lüfter an"

# Terminal GCode Reference
#~ msgid "fan off"
#~ msgstr "Lüfter aus"

#~ msgid "Resume"
#~ msgstr "Fortsetzen"

#~ msgid "Send image to Mr&nbsp;Beam"
#~ msgstr "Bild an Mr&nbsp;Beam senden"

#~ msgid "All Beta users get 300 Beam Coins for free!"
#~ msgstr "Alle Beta User bekommen 300 Beam Coins gratis!"

#~ msgid ""
#~ "The precision of the camera system is dictated by how much lens "
#~ "distortion you will find. Also called 'Fish-eye effect', this distortion "
#~ "is usually corrected during the assembly of your Mr Beam."
#~ msgstr ""
#~ "Die Präzision des Kamerasystems hängt davon ab, wie stark die "
#~ "Objektivverzerrung ist. Diese Verzerrung, auch 'Fischaugen-Effekt' "
#~ "genannt, wird normalerweise während der Montage Deines Mr Beams "
#~ "korrigiert."

#~ msgid ""
#~ "You may want to do that calibration step again if you are dissatisfied "
#~ "with the precision of the camera and a new calibration of the corners "
#~ "does not make it better.\n"
#~ "    Keep in mind that it is unlikely that you will arrive to a better "
#~ "precision than 1mm accross the whole surface of the image."
#~ msgstr ""
#~ "Du solltest diesen Kalibrierungsschritt wiederholen, wenn Du mit der "
#~ "Präzision der Kamera nicht zufrieden bist und eine neue Ecken-"
#~ "Kalibrierung keine Verbesserung bringt.\n"
#~ "Eine Genauigkeit von unter 1mm über die gesamte Bildflache ist jedoch "
#~ "kaum möglich."

# Settings > About Screen
#~ msgid "What's New in the Stable Channel"
#~ msgstr "Was gibt’s Neues im Stabilen Kanal?"

# vorheriger Vorschlag für „Locaton“:
# „Ortsdaten“….
# > Standortdaten
#~ msgid "Location, camera pictures, public IP addresses."
#~ msgstr "Standortdaten, Kamerabilder, öffentliche IP Adressen."

#~ msgid "Quick Shapes"
#~ msgstr "Quick Form"

#~ msgid "New language"
#~ msgstr "Neue Sprache"

#~ msgid "North West"
#~ msgstr "Nordwest"

#~ msgid "South West"
#~ msgstr "Südwest"

#~ msgid "North East"
#~ msgstr "Nordost"

#~ msgid "South East"
#~ msgstr "Südost"

#~ msgid ""
#~ "Please relax, this will take a little while.\n"
#~ "We will let you know when we are done."
#~ msgstr ""
#~ "Bitte habe etwas Geduld, dies wird eine Weile dauern.\n"
#~ "Wir werden Dich wissen lassen, wenn wir fertig sind."

#~ msgid ""
#~ "Now you can zoom and navigate through the working area to see all the "
#~ "details by using the navigator panel. You can find this feature in the "
#~ "\"Preview\" menu, on the left side."
#~ msgstr ""
#~ "Jetzt kannst du in die Arbeitsfläche zoomen und durch die Arbeitsfläche "
#~ "navigieren, um alle Details zu sehen, indem du das Navigator-Panel "
#~ "verwendest. Du findest diese Funktion im Menü \"Vorschau\" auf der linken "
#~ "Seite."

#~ msgid "Quick Shape attributes"
#~ msgstr "Quick Form Einstellungen"

#~ msgid ""
#~ "Achieve new results by adding filling to the standard shapes and select "
#~ "dynamically the color of the edge and the filling."
#~ msgstr ""
#~ "Bessere Ergebnisse mit den neuen Funktionen für Quick Form: Du kannst "
#~ "Quick Formen jetzt auch füllen! Außerdem ist Farbauswahl für Linie und "
#~ "Füllungen einfacher geworden."

#~ msgid "Mr Beam can now also speak Italian!"
#~ msgstr "Mr Beam kann jetzt auch Italienisch sprechen!"

#~ msgid ""
#~ "When you connect to your Mr Beam, your browser's default language will be "
#~ "selected."
#~ msgstr ""
#~ "Wenn Du Dich mit Deinem Mr Beam verbindest, wird die Standardsprache "
#~ "Deines Browsers ausgewählt."

#~ msgid ""
#~ "You can manually select another language in the \"User Settings\" menu, "
#~ "under \"Interface\"."
#~ msgstr ""
#~ "Eine andere Sprache kannst Du im Menü “Nutzereinstellungen\" unter "
#~ "“Interface” manuell auswählen."

#~ msgid "The laser head's position shown is now more consistent."
#~ msgstr "Die angezeigte Position des Laserkopfes ist jetzt konsistenter."

#~ msgid "New mechanism to avoid dark edges in engravings."
#~ msgstr "Neuer Mechanismus zur Vermeidung von dunklen Rändern bei Gravuren."

#~ msgid ""
#~ "Improved engraving order: the order of the different engravings was "
#~ "optimized."
#~ msgstr ""
#~ "Verbesserte Gravurreihenfolge: Die Reihenfolge der verschiedenen Gravuren "
#~ "wurde optimiert."

#~ msgid "You're using Mr Beam's beta software channel. "
#~ msgstr "Du nutzt den Mr Beam Beta-Software-Kanal. "

#~ msgid ""
#~ "Find out%(br)s%(link1_open)swhat's new in the beta channel."
#~ "%(link1_close)s%(br)s%(br)sShould you experience any issues you can "
#~ "always switch back to our stable channel in the software update settings."
#~ "%(br)s%(br)s Please don't forget to%(br)s%(link2_open)stell us about your "
#~ "experience%(link2_close)s."
#~ msgstr ""
#~ "Bleibe auf dem Laufenden, was es s%(link1_open)sNeues im Beta-"
#~ "Kanal%(link1_close)s gibt.%(br)s%(br)sDu kannst in den Software-Update-"
#~ "Einstellungen jederzeit zurück in den Stabilen Kanal wechseln, solltest "
#~ "Du auf Probleme stoßen. %(br)s%(br)s Bitte vergiß nicht, "
#~ "%(link2_open)suns von Deiner Erfahrung zu berichten%(link2_close)s!"

#~ msgid "Take a Tour"
#~ msgstr "Tour starten"

# feststehender Begriff
#, fuzzy
#~| msgid "How happy are you with your Mr Beam II?"
#~ msgid "How happy are you with your Mr Beam?"
#~ msgstr "Wie zufrieden bist du mit deinem Mr Beam?"

#~ msgid "How can we improve?"
#~ msgstr "Wie können wir uns verbessern?"

#~ msgid "Picture"
#~ msgstr "Bild"

#~ msgid "Raw"
#~ msgstr "Unverarbeitet"

#~ msgid "Lens corrected"
#~ msgstr "Linsenkalibriert"

#~ msgid "Cropped"
#~ msgstr "Zugeschnitten"

#~ msgid "Move"
#~ msgstr "Bewegen"

#~ msgid "Continue"
#~ msgstr "Weiter"

#~ msgid ""
#~ "Close the lid. Mr Beam will start engraving the calibration markers on "
#~ "the cardboard."
#~ msgstr ""
#~ "Schließe den Deckel. Mr Beam beginnt mit der Gravur der "
#~ "Kalibriermarkierungen auf dem Karton."

#~ msgid ""
#~ "Do not touch the engraved material. The camera will now take a picture of "
#~ "the engraving."
#~ msgstr ""
#~ "Berühre das gravierte Material nicht. Die Kamera macht nun ein Bild von "
#~ "der Gravur."

#, fuzzy
#~| msgid ""
#~| "Wait until the engraving is finished and Mr Beam II illuminates green. "
#~| "Open the safety lid again"
#~ msgid ""
#~ "Wait until the engraving is finished and Mr Beam illuminates green. Open "
#~ "the safety lid again"
#~ msgstr ""
#~ "Warte, bis die Gravur abgeschlossen ist und Mr Beam II grün leuchtet. "
#~ "Öffne den Sicherheitsdeckel wieder"

#~ msgid "Software Update required"
#~ msgstr "Software-Update erforderlich"

#~ msgid ""
#~ "Module 'iobeam' is outdated. Please run software update from 'Settings' > "
#~ "'Software Update' before you start a laser job."
#~ msgstr ""
#~ "Das Modul 'iobeam' ist veraltet. Bitte führe das Software-Update über "
#~ "'Einstellungen' > 'Software-Update' aus, bevor Du einen Laserjob startest."

#~ msgid ""
#~ "Please make sure the lid of your Mr Beam II is open and wait a little..."
#~ msgstr ""
#~ "Bitte stelle sicher, dass der Deckel Deines Mr Beam II offen ist und "
#~ "warte ein wenig..."

#~ msgid ""
#~ "Please try the following:<br>- Close and reopen the lid<br>- Reboot the "
#~ "device and reload this page"
#~ msgstr ""
#~ "Bitte versuche Folgendes:<br>- Schließe und öffne den Deckel wieder<br>- "
#~ "Starte das Gerät neu und lade diese Seite neu"

#~ msgid ""
#~ "The update of the internal component GRBL failed.{br}It is still save to "
#~ "use your Mr Beam II. However, if this error persists consider to contact "
#~ "the {opening_tag}Mr Beam support team{closing_tag}.{br}{br}"
#~ "{strong_opening_tag}Error:{strong_closing_tag}{br}{error}"
#~ msgstr ""
#~ "Das Update der internen Komponente GRBL ist fehlgeschlagen.{br}Du kannst "
#~ "Deinen Mr Beam II dennoch verwenden. Wenn dieser Fehler jedoch weiterhin "
#~ "besteht, kannst Du das {opening_tag}Mr Beam Support Team "
#~ "kontaktieren{closing_tag}.{br}{br}{strong_opening_tag}Fehler:"
#~ "{strong_closing_tag}{br}{error}"

#~ msgid "GRBL Update failed"
#~ msgstr "GRBL-Update fehlgeschlagen"

#~ msgid ""
#~ "Figuring out material settings works best from low to high intensity and "
#~ "fast to slow movement."
#~ msgstr ""
#~ "Um die materialspezifischen Einstellungen herauszufinden, ist es am "
#~ "besten, die Intensität von niedrig bis hoch, und die Geschwindigkeit von "
#~ "schnell bis langsam auszuprobieren."

#~ msgid ""
#~ "The SVG file contains clipPath elements.<br/>clipPath is not supported "
#~ "yet and has been removed from file."
#~ msgstr ""
#~ "Die SVG-Datei enthält clipPath-Elemente.<br/>clipPath wird noch nicht "
#~ "unterstützt und wurde aus der Datei entfernt."

# application = Programm
#~ msgid ""
#~ "Something went wrong while reading this file.%(topen)sSorry!"
#~ "%(tclose)sPlease check it with another application. If it works there, "
#~ "our support team would be happy to take a look."
#~ msgstr ""
#~ "Beim Lesen dieser Datei ist etwas schiefgelaufen.%(topen)sSorry!"
#~ "%(tclose)sBitte überprüfe es mit einem anderen Programm. Wenn es dort "
#~ "funktioniert, schaut es sich unser Support-Team gerne an."

#~ msgid "Oops."
#~ msgstr "Hoppla."

#~ msgid "Calibration cancelled."
#~ msgstr "Kalibrierung abgebrochen."

#~ msgid "Feel free to restart"
#~ msgstr "Bitte versuche es noch einmal von vorne."

#~ msgid "your name of choice"
#~ msgstr "Dein Wunschname"

#~ msgid "Sort by name"
#~ msgstr "Nach Namen sortieren"

#~ msgid "Sort by upload date"
#~ msgstr "Nach Upload-Datum sortieren"

#~ msgid "Sort by file size"
#~ msgstr "Nach Dateigröße sortieren"

#~ msgid "Only show design files"
#~ msgstr "Nur Design-Dateien anzeigen"

#~ msgid "Only show recent jobs"
#~ msgstr "Nur letzte Jobs anzeigen"

#~ msgid "No calibration arrows visible?"
#~ msgstr "Keine Kalibrierungspfeile sichtbar?"

#~ msgid "Engrave Markers"
#~ msgstr "Markierungen gravieren"

#~ msgid "Brightness adjustment"
#~ msgstr "Helligkeitsanpassung"

#~ msgid ""
#~ "You can now adjust the <strong>brightness of the camera pictures</strong> "
#~ "to improve your experience with the Working Area in case you have dark "
#~ "materials."
#~ msgstr ""
#~ "Du kannst nun die <strong>Helligkeit der Kamerabilder auf dem "
#~ "Arbeitsbereich</strong> anpassen, um das Positionieren auf dunklen "
#~ "Materialien zu vereinfachen."

#~ msgid "New materials"
#~ msgstr "Neue Materialien"

#~ msgid "We included settings for more materials!"
#~ msgstr "Wir haben Einstellungen für weitere Materialien hinzugefügt!"

#~ msgid ""
#~ "Please keep in mind that your laser head needs to be clean for the best "
#~ "results with these settings."
#~ msgstr ""
#~ "Bitte beachte, dass Dein Laserkopf sauber sein muss, um mit diesen "
#~ "Einstellungen die besten Ergebnisse zu erzielen."

#~ msgid "Dreamcut support"
#~ msgstr "Dreamcut-Unterstützung"

#~ msgid ""
#~ "There is a new member in the Mr Beam family. Have you heard about our new "
#~ "Mr Beam dreamcut?"
#~ msgstr ""
#~ "Wir haben ein neues Mitglied in der Mr Beam Familie. Hast Du schon von "
#~ "unserem neuen Mr Beam dreamcut gehört?"

#~ msgid ""
#~ "Make sure you check it out in <a href=\"https://www.mr-beam.org/en/"
#~ "dreamcut?/"
#~ "utm_source=beamos&utm_medium=beamos&utm_campaign=whatsnew_dialog\" "
#~ "target=\"_blank\">www.mr-beam.org</a>"
#~ msgstr ""
#~ "Besuche <a href=\"https://www.mr-beam.org/dreamcut?/"
#~ "utm_source=beamos&utm_medium=beamos&utm_campaign=whatsnew_dialog\" "
#~ "target=\"_blank\">www.mr-beam.org</a> um mehr zu erfahren."

#~ msgid "Mr Beam software Guided Tour"
#~ msgstr "Geführte Tour durch die Mr Beam Software."

#~ msgid ""
#~ "This tour will guide new users through their first laser job. You can "
#~ "start it anytime from the menu:"
#~ msgstr ""
#~ "Diese Tour führt neue Anwender durch ihren ersten Laserjob. Du kannst sie "
#~ "einfach über das Menü starten:"

#~ msgid ""
#~ "Mr Beam remembers your recent laser jobs. You can modify and reuse them "
#~ "from the design library."
#~ msgstr ""
#~ "Mr Beam erinnert sich an deine letzten Laserjobs. Du kannst sie aus der "
#~ "Designbibliothek auswählen, verändern und wiederverwenden."

#~ msgid ""
#~ "The order of the cutting jobs is now always consistent with the order on "
#~ "the laser parameter screen."
#~ msgstr ""
#~ "Die Reihenfolge der Schneidejobs stimmt nun immer mit der Reihenfolge auf "
#~ "dem Laserparameterscreen überein."

#~ msgid ""
#~ "Fixed a bug where in some cases the fan did not stop after a laser job."
#~ msgstr ""
#~ "Es wurde ein Fehler behoben, bei dem in einigen Fällen der Lüfter nach "
#~ "einem Laserauftrag nicht gestoppt wurde."

#~ msgid "Fill"
#~ msgstr "Füllungsfarbe"

#~ msgid ""
#~ "Module 'iobeam' is outdated. Please run Software Update from 'Settings' > "
#~ "'Software Update' before you start a laser job."
#~ msgstr ""
#~ "Das Modul 'iobeam' ist veraltet. Bitte führe das Software-Update über "
#~ "'Einstellungen' > 'Software-Update' aus, bevor Du einen Laserjob startest."

#~ msgid ""
#~ "Module 'MrBeam Plugin' is outdated; iobeam version is newer than "
#~ "expected. Please run software update from 'Settings' > 'Software Update' "
#~ "before you start a laser job."
#~ msgstr ""
#~ "Das Modul „MrBeam Plugin“ ist veraltet. Bitte führe das Software-Update "
#~ "über 'Einstellungen' > 'Software-Update' aus, bevor Du einen Laserjob "
#~ "startest."

#~ msgid "beamOS is reloading..."
#~ msgstr "beamOS lädt neu..."

#~ msgid "Polyethylene Foam"
#~ msgstr "Schaumstoff"

#~ msgid "Thickness is measured over the whole wave."
#~ msgstr "Die Dicke wird über die gesamte Welle gemessen."

#~ msgid "Success"
#~ msgstr "Erfolg"

#~ msgid "Mr Beam does not know the current position."
#~ msgstr "Mr Beam kennt die aktuelle Position nicht."

#~ msgid ""
#~ "First remove any objects blocking the gantry's travel range.<br/>Then do "
#~ "a homing cycle."
#~ msgstr ""
#~ "Entferne zuerst alle Gegenstände aus dem Verfahrbereich des Lasers,<br/"
#~ ">dann starte den Homing-Zyklus."

#~ msgid "searching markers"
#~ msgstr "Suchmarkierungen"

#~ msgid "Wifi Setup"
#~ msgstr "WLAN-Setup"

#~ msgid "Job Time Estimation"
#~ msgstr "Voraussichtliche Laserjobdauer"

#~ msgid "Cutting Job "
#~ msgstr "Schneidejob "

# Acess Control = Zugangsbeschränkung
#~ msgid ""
#~ "If you disable Access Control <strong>and</strong> your OctoPrint "
#~ "installation is accessible from the internet, your printer <strong>will "
#~ "be accessible by everyone - that also includes the bad guys!</strong>"
#~ msgstr ""
#~ "Wenn Du Zugangsbeschränkung deaktivierst <strong>und</strong> Deine "
#~ "OctoPrint-Installation über das Internet zugänglich ist, wird Dein "
#~ "Drucker <strong>für alle zugänglich sein - auch für die Bösen!</strong>"

# Laser Safety Notes!
#~ msgid ""
#~ "Your lasercutter is classified as a Class 1 laser product according to "
#~ "IEC60825. "
#~ msgstr ""
#~ "Ihr Mr Beam II Laserschneider ist nach IEC60825 als Laserprodukt der "
#~ "Klasse 1 eingestuft. "

# Laser Safety Notes!
#~ msgid ""
#~ "The laserhead inside features a 450nm laser diode with an output power "
#~ "greater than 1000mW. "
#~ msgstr ""
#~ "Der Laserkopf im Inneren verfügt über eine 450nm Laserdiode mit einer "
#~ "Ausgangsleistung von mehr als 1000mW. "

# Laser Safety Notes!
#~ msgid ""
#~ "According to IEC60825 this is a class 4 laser which is capable of causing "
#~ "injury to both the eye and skin and will also present a fire hazard if "
#~ "sufficiently high output powers are used."
#~ msgstr ""
#~ "Nach IEC60825 handelt es sich dabei um eine Laserquelle der Klasse 4, die "
#~ "sowohl Augen als auch Haut ernsthaft verletzen kann und darüber hinaus "
#~ "bei ausreichend hoch eingestellter Ausgangsleistungen auch "
#~ "brandgefährlich ist."

#~ msgid "Mr Beam II"
#~ msgstr "Mr Beam II"

# Welcome wizard, final screen headline
#~ msgid "All Done!"
#~ msgstr "Alles bereit!"

#~ msgid ""
#~ "\n"
#~ "        Your Mr Beam II is now all set up and ready to go. Happy "
#~ "lasering!\n"
#~ "    "
#~ msgstr ""
#~ "\n"
#~ "        Dein Mr Beam II ist jetzt fertig und einsatzbereit. Viel Spaß "
#~ "beim Lasern!\n"
#~ "    "

#~ msgid "Hello!"
#~ msgstr "Hallo!"

#~ msgid ""
#~ "\n"
#~ "        <strong>Thank you for buying Mr Beam II, the friendly desktop "
#~ "laser cutter!</strong>\n"
#~ "    "
#~ msgstr ""
#~ "\n"
#~ "        <strong>Danke, dass Du Mr Beam II, den freundlichen Desktop-"
#~ "Lasercutter, gekauft hast!</strong>\n"
#~ "    "

#~ msgid ""
#~ "\n"
#~ "        This wizard will lead you through the final steps to get your Mr "
#~ "Beam II all setup and ready to go. We'll get you lasering in no time!\n"
#~ "    "
#~ msgstr ""
#~ "\n"
#~ "        Dieser Assistent führt Dich durch die letzten Schritte, um Deinen "
#~ "Mr Beam II komplett einzurichten und betriebsbereit zu machen. Wir "
#~ "bringen Dich im Handumdrehen zum Lasern!\n"
#~ "    "

#~ msgid ""
#~ "is an online service that helps you to connect your Mr Beam II with your "
#~ "computer.<br>And we’ve got great news for you: It just got better!"
#~ msgstr ""
#~ "ist ein Online-Dienst, der Dir hilft, Deinen Mr Beam II mit Deinem "
#~ "Computer zu verbinden.<br> Und wir haben find.mr-beam jetzt noch "
#~ "zuverlässiger gemacht!"

#~ msgid "1.  We added IPv6 support so it got even more reliable!"
#~ msgstr ""
#~ "1.  Der Service unterstützt jetzt auch IPv6 und wird dadurch deutlich "
#~ "zuverlässiger!"

#~ msgid ""
#~ "2.  We added an IP scan to make sure you find all of your Mr Beam II "
#~ "devices."
#~ msgstr ""
#~ "2.  Wir haben einen IP-Scan eingeführt, damit Du alle Deine Mr Beam "
#~ "Geräte finden kannst."

#~ msgid "Try it now!"
#~ msgstr "Jetzt ausprobieren!"

#~ msgid ""
#~ "Get an approximate estimation of how long your laser job will take before "
#~ "you start it!"
#~ msgstr ""
#~ "Du siehst eine ungefähre Abschätzung, wie lange Dein Laserjob dauern "
#~ "wird, bevor Du ihn startest!"

#~ msgid ""
#~ "You will also see this estimation during the laser job, as well as when "
#~ "it's finished."
#~ msgstr "Dies Abschätzung wird auch während und nach dem Laserjob angezeigt."

# Settings > About Screen
#~ msgid "Online support form"
#~ msgstr "Online-Support-Formular"

#~ msgid ""
#~ "Contact us on our support portal directly from the Mr Beam II software!"
#~ msgstr ""
#~ "Nutze unser Support-Ticket-Formular direkt aus der Mr Beam II Software "
#~ "heraus."

#~ msgid "Focus reminder"
#~ msgstr "Fokus-Erinnerung"

#~ msgid ""
#~ "Do you always forget to focus the laser head before starting a job? Then "
#~ "this reminder might come in handy. ;) "
#~ msgstr ""
#~ "Vergisst Du auch immer, den Laserkopf zu fokussieren, bevor Du einen "
#~ "Laserjob startest? Dann wirst Du diese Erinnerung bestimmt mögen. ;) "

#~ msgid ".dxf file handling is now more stable."
#~ msgstr ".dxf-Unterstüzung ist nun stabiler."

#~ msgid "General bug fixes for stability improvement."
#~ msgstr "Allgemeine Bugfixes zur Verbesserung der Stabilität."

#~ msgid "Let's get your Mr Beam II connected to your wifi."
#~ msgstr "Lass' uns Deinen Mr Beam II mit Deinem WLAN verbinden."

#~ msgid ""
#~ "You can skip the wifi setup simply by clicking 'Next' without connecting "
#~ "to any wifi networks."
#~ msgstr ""
#~ "Du kannst das WLAN-Setup einfach überspringen, indem Du auf 'Weiter' "
#~ "klickst, ohne Dich mit einem WLAN-Netzwerk zu verbinden."

#~ msgid "Connection state"
#~ msgstr "Verbindungsstatus"

#~ msgid "Ethernet"
#~ msgstr "Ethernet"

#~ msgid "Wifi"
#~ msgstr "WLAN"

# Settings > About Screen
#~ msgid "References"
#~ msgstr "Referenzen"

#~ msgid "Done. Now check out what you have created with your Mr Beam II!"
#~ msgstr "Fertig. Schau dir an, was Du mit Deinem Mr Beam II kreiert hast!"

#, fuzzy
#~| msgid "Error"
#~ msgid "Error."
#~ msgstr "Fehler"

#~ msgid ""
#~ "Mr Beam II with Air Filter only<br/>\n"
#~ "        Users of the basic exhaust system without an air filter can "
#~ "safely ignore this."
#~ msgstr ""
#~ "Nur Mr. Beam II mit Air Filter<br/>\n"
#~ "        Anwender des Basis-Abluftsystem ohne Air Filter können dies "
#~ "ignorieren."

#~ msgid "Total operation: "
#~ msgstr "Gesamtbetrieb: "

#~ msgid " hours"
#~ msgstr " Stunden"

#~ msgid ""
#~ "This counter helps you to know when to replace your Mr Beam Air Filter."
#~ "<br/>\n"
#~ "                        We recommend to replace the filter components "
#~ "regularly:\n"
#~ "                        <ul>\n"
#~ "                            <li>Pre-filter mat every 100 operation hours</"
#~ "li>\n"
#~ "                            <li>Main filter unit every 400 operation "
#~ "hours</li>\n"
#~ "                        </ul>"
#~ msgstr ""
#~ "Dieser Zähler hilft Dir zu wissen, wann Deinen Mr Beam Air Filter "
#~ "auszutauschen ist.<br/>\n"
#~ "                        Wir empfehlen, die Air Filter Komponenten "
#~ "regelmäßig auszutauschen:\n"
#~ "                        <ul>\n"
#~ "                            <li>Vorfiltermatte alle 100 Betriebsstunden</"
#~ "li>\n"
#~ "                            <li>Hauptfiltereinheit alle 400 "
#~ "Betriebsstunden</li>\n"
#~ "                        </ul>"

#~ msgid "You can reset the air filter operation hours counter by clicking:"
#~ msgstr ""
#~ "Du kannst den Betriebsstundenzähler des Air Filters durch Klicken "
#~ "zurücksetzen:"

#~ msgid ""
#~ "(Warning: there is no \"are you sure\" check and no way to undo the "
#~ "reset.)"
#~ msgstr ""
#~ "(Achtung: Es gibt keinen “Wirklich-Sicher?”-Check und keine Möglichkeit, "
#~ "das Zurücksetzen rückgängig zu machen.)"

# Settings > About Screen
#~ msgid "Switching Software Channel"
#~ msgstr "Wechsele Software-Kanal"

#~ msgid "This takes a fiew seconds..."
#~ msgstr "Das dauert ein paar Sekunden..."

# Settings > About Screen
#~ msgid "New Software Channels!"
#~ msgstr "Neue Softwarekanäle!"

#~ msgid "Select a software channel for your Mr Beam II:"
#~ msgstr "Wähle einen Softwarekanal für Deinen Mr Beam II aus:"

#~ msgid ""
#~ "Switch between the different software channels of the Mr Beam II any time "
#~ "in the settings!"
#~ msgstr ""
#~ "Wechsele jederzeit zwischen den verschiedenen Softwarekanälen des Mr Beam "
#~ "II in den Einstellungen!"

#~ msgid "Lights showing WiFi state"
#~ msgstr "Lichter zeigen WLAN-Status"

#~ msgid "New Mr Beam Status Light"
#~ msgstr "Neue Mr Beam Statusleuchte"

#~ msgid "Share my job!"
#~ msgstr "Meinen Job teilen!"

#~ msgid "This login is case-sensitive!"
#~ msgstr "Groß-Kleinschreibung des Login ist relevant!"

# up-to-date mag ich
#~ msgid ""
#~ "Welcome to the latest version of the Mr Beam II software<br/>\n"
#~ "    and thank you for keeping your Mr Beam II up to date."
#~ msgstr ""
#~ "Willkommen bei der neuesten Verision der Mr Beam II Software<br/>\n"
#~ "    und danke, dass Du Deinen Mr Beam II up-to-date hälst."

#~ msgid ""
#~ "Let us give you a short overview of the new features and improvements of "
#~ "this version..."
#~ msgstr ""
#~ "Wir geben Dir hier eine kurze Übersicht über die neuesten Features und "
#~ "Verbesserungen in dieser Version..."

# bitte nochmal drüberlesen
#~ msgid ""
#~ "<p>\n"
#~ "    <strong>Please read the following, it is very important for the "
#~ "security of your Mr Beam II!</strong>\n"
#~ "</p>\n"
#~ "<p>\n"
#~ "    Your Mr Beam II is configured with a Access Control, meaning you "
#~ "won't be able to do anything with the\n"
#~ "    laser cutter unless you login first as a configured user. This is to "
#~ "<strong>prevent strangers - possibly with\n"
#~ "    malicious intent - to gain access to your laser cutter</strong> via "
#~ "the internet or another untrustworthy network\n"
#~ "    and using it in such a way that it is damaged or worse (i.e. causes a "
#~ "fire).\n"
#~ "</p>\n"
#~ "<p>\n"
#~ "    Please <strong>set up a user account with a password</strong> as the "
#~ "initial administrator account which will have full access to the Mr Beam "
#~ "II:\n"
#~ "</p>"
#~ msgstr ""
#~ "<p>\n"
#~ "    <strong>Bitte lies Folgendes! Es ist sehr wichtig für die Sicherheit "
#~ "Deines Mr Beam II!</strong>!\n"
#~ "</p>\n"
#~ "<p>\n"
#~ "    Dein Mr Beam II ist mit einer Zutrittskontrolle ausgestattet. D.h. Du "
#~ "kannst den Lasercutter nicht bedienen, wenn Du dich nicht vorher als "
#~ "Benutzer angemeldet hast. Dies dient dazu, <strong> Fremdzugriff zu "
#~ "deinem Lasercutter aus dem Internet oder anderen ungesicherten "
#~ "netzwerken</strong> zu verhinder. Jemand mit bösen Absichten könnte sonst "
#~ "eventuell deinen Laserkatter steuern, beschädigen oder sogar ernsthaften "
#~ "Schaden wie z.B einen Brand verursachen.\n"
#~ "</p>\n"
#~ "<p>\n"
#~ "    Bitte richte ein<strong> Benutzerkonto mit einem Passwort</strong> "
#~ "als erstes Administratorkonto ein, das vollen Zugriff auf den Mr Beam II "
#~ "hat:\n"
#~ "</p>"

#~ msgid ""
#~ "<p>\n"
#~ "    <strong>Note:</strong> Please consider using a strong password in "
#~ "order to prevent any other person of guessing or brute forcing your "
#~ "password.\n"
#~ "</p>\n"
#~ msgstr ""
#~ "<p>\n"
#~ "    <strong>Hinweis:</strong> Bitte verwende ein sicheres Passwort, um zu "
#~ "verhindern, dass andere Personen Dein Passwort erraten oder durch einen "
#~ "Brute-Force-Angriff herausfinden.\n"
#~ "</p>\n"

# Settings > About Screen
#~ msgid "find.mr-beam service:"
#~ msgstr "find.mr-beam Service:"

#~ msgid "before"
#~ msgstr "vor"

#~ msgid "after"
#~ msgstr "nach"

#~ msgid "Photo: Christian Holmér"
#~ msgstr "Foto: Christian Holmér"

#~ msgid "Increases the image contrast before converting to gcode."
#~ msgstr "Erhöht den Bildkontrast vor der Konvertierung in gcode."

#~ msgid "Sharpens the image before converting to gcode."
#~ msgstr "Schärft das Bild, bevor es in gcode umgewandelt wird."

# slicing im Englischen ändern
#, fuzzy
#~ msgid "Slicing done"
#~ msgstr "Vorbereitung abgeschlossen"<|MERGE_RESOLUTION|>--- conflicted
+++ resolved
@@ -7,13 +7,8 @@
 msgstr ""
 "Project-Id-Version: Mr_Beam 0.1.61\n"
 "Report-Msgid-Bugs-To: EMAIL@ADDRESS\n"
-<<<<<<< HEAD
-"POT-Creation-Date: 2022-11-17 14:40+0100\n"
-"PO-Revision-Date: 2022-11-17 14:40+0100\n"
-=======
-"POT-Creation-Date: 2023-01-26 11:00+0100\n"
-"PO-Revision-Date: 2023-01-26 11:04+0100\n"
->>>>>>> 7c831482
+"POT-Creation-Date: 2022-08-30 11:31+0200\n"
+"PO-Revision-Date: 2022-08-30 11:32+0200\n"
 "Last-Translator: Andy Werner <andy@mr-beam.org>\n"
 "Language-Team: \n"
 "Language: de\n"
@@ -5935,30 +5930,6 @@
 #: octoprint_mrbeam/templates/wizard/wizard_wifi.jinja2:71
 msgid "Reset daemon"
 msgstr "Dämon zurücksetzen"
-
-<<<<<<< HEAD
-=======
-#~ msgid "Recommend Mr Beam"
-#~ msgstr "Mr Beam weiterempfehlen"
-
-#~ msgid "and earn cashback"
-#~ msgstr "und Cashback verdienen"
-
-#~ msgid "engrave outlines of filled shapes"
-#~ msgstr "Umrisse von gefüllten Formen gravieren"
-
-#~ msgid "Inspire the Mr Beam Community"
-#~ msgstr "Inspiriere die Mr Beam Community"
-
-#~ msgid "and be inspired too!"
-#~ msgstr "und lass’ dich selbst inspirieren!"
-
-#~ msgid "Tag your photos with"
-#~ msgstr "Markiere deine Fotos mit"
-
->>>>>>> 7c831482
-#~ msgid "Yes, I will reload the page"
-#~ msgstr "Ja, ich werde die Seite neu laden"
 
 #~ msgid "QuickstartGuide_en.pdf"
 #~ msgstr "QuickstartGuide_de.pdf"
