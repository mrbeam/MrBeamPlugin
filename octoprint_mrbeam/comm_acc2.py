# coding=utf-8
from __future__ import absolute_import
__author__ = "Florian Becker <florian@mr-beam.org> based on work by Gina Häußge and David Braam"
__license__ = "GNU Affero General Public License http://www.gnu.org/licenses/agpl.html"
__copyright__ = "Copyright (C) 2013 David Braam - Released under terms of the AGPLv3 License"

import os
import threading
import logging
import glob
import time
import datetime
import serial
import re
import Queue

from yaml import load as yamlload
from yaml import dump as yamldump
from subprocess import call as subprocesscall

import octoprint.plugin

from .profile import laserCutterProfileManager

from octoprint.settings import settings, default_settings
from octoprint.events import eventManager, Events as OctoPrintEvents
from octoprint.filemanager.destinations import FileDestinations
from octoprint.util import get_exception_string, RepeatedTimer, CountedEvent, sanitize_ascii

from octoprint_mrbeam.mrb_logger import mrb_logger
from octoprint_mrbeam.analytics.analytics_handler import existing_analyticsHandler
from octoprint_mrbeam.util.cmd_exec import exec_cmd_output

### MachineCom #########################################################################################################
class MachineCom(object):


	### GRBL VERSIONs #######################################
	# original grbl
	GRBL_VERSION_20170919_22270fa = '0.9g_22270fa'
	#
	# adds rescue from home feature
	GRBL_VERSION_20180223_61638c5 = '0.9g_20180223_61638c5'
	GRBL_FEAT_BLOCK_VERSION_LIST_RESCUE_FROM_HOME = (GRBL_VERSION_20170919_22270fa)
	#
	# trieal grbl
	# - adds rx-buffer state with every ok
	# - adds alarm mesage on rx buffer overrun
	GRBL_VERSION_20180828_ac367ff = '0.9g_20180828_ac367ff'
	GRBL_FEAT_BLOCK_VERSION_LIST_RX_BUFFER_REPORTING = (GRBL_VERSION_20170919_22270fa, GRBL_VERSION_20180223_61638c5)
	#
	##########################################################

<<<<<<< HEAD

	GRBL_SETTINGS_READ_WINDOW =     10.0
	GRBL_SETTINGS_CHECK_FREQUENCY = 0.5
=======
>>>>>>> cd06e4bd

	STATE_NONE = 0
	STATE_OPEN_SERIAL = 1
	STATE_DETECT_SERIAL = 2
	STATE_DETECT_BAUDRATE = 3
	STATE_CONNECTING = 4
	STATE_OPERATIONAL = 5
	STATE_PRINTING = 6
	STATE_PAUSED = 7
	STATE_CLOSED = 8
	STATE_ERROR = 9
	STATE_CLOSED_WITH_ERROR = 10
	STATE_TRANSFERING_FILE = 11
	STATE_LOCKED = 12
	STATE_HOMING = 13
	STATE_FLASHING = 14

	GRBL_STATE_QUEUE = 'Queue'
	GRBL_STATE_IDLE  = 'Idle'
	GRBL_STATE_RUN   = 'Run'

	COMMAND_STATUS   = '?'
	COMMAND_HOLD     = '!'
	COMMAND_RESUME   = '~'
	COMMAND_RESET    = b'\x18'
	COMMAND_FLUSH    = 'FLUSH'
	COMMAND_SYNC     = 'SYNC' # experimental

	STATUS_POLL_FREQUENCY_OPERATIONAL = 2.0
	STATUS_POLL_FREQUENCY_PRINTING = 5.0 # set back top 1.0 if it's not causing gcode24
	STATUS_POLL_FREQUENCY_PAUSED = 0.2
	STATUS_POLL_FREQUENCY_SYNCING = 0.2
	STATUS_POLL_FREQUENCY_DEFAULT = STATUS_POLL_FREQUENCY_PRINTING

	GRBL_SYNC_COMMAND_WAIT_STATES = (GRBL_STATE_RUN, GRBL_STATE_QUEUE)
	GRBL_HEX_FOLDER = 'files/grbl/'

	pattern_grbl_status_legacy = re.compile("<(?P<status>\w+),.*MPos:(?P<mpos_x>[0-9.\-]+),(?P<mpos_y>[0-9.\-]+),.*WPos:(?P<pos_x>[0-9.\-]+),(?P<pos_y>[0-9.\-]+),.*RX:(?P<rx>\d+),.*laser (?P<laser_state>\w+):(?P<laser_intensity>\d+).*>")
	pattern_grbl_status = re.compile("<(?P<status>\w+),.*MPos:(?P<mpos_x>[0-9.\-]+),(?P<mpos_y>[0-9.\-]+),.*WPos:(?P<pos_x>[0-9.\-]+),(?P<pos_y>[0-9.\-]+),.*RX:(?P<rx>\d+),.*limits:(?P<limit_x>[x]?)(?P<limit_y>[y]?)z?,.*laser (?P<laser_state>\w+):(?P<laser_intensity>\d+).*>")
	pattern_grbl_version = re.compile("Grbl (?P<version>\S+)\s.*")
	pattern_grbl_setting = re.compile("\$(?P<id>\d+)=(?P<value>\S+)\s\((?P<comment>.*)\)")

	pattern_get_x_coord_from_gcode = re.compile("^G.*X(\d{1,3}\.?\d{0,3})\D.*")
	pattern_get_y_coord_from_gcode = re.compile("^G.*Y(\d{1,3}\.?\d{0,3})\D.*")

	def __init__(self, port=None, baudrate=None, callbackObject=None, printerProfileManager=None):
		self._logger = mrb_logger("octoprint.plugins.mrbeam.comm_acc2")
		self._serialLogger = logging.getLogger("SERIAL")

		if port is None:
			port = settings().get(["serial", "port"])
		elif isinstance(port, list):
			port = port[0]
		if baudrate is None:
			settingsBaudrate = settings().getInt(["serial", "baudrate"])
			if settingsBaudrate is None:
				baudrate = 0
			else:
				baudrate = settingsBaudrate
		if callbackObject is None:
			callbackObject = MachineComPrintCallback()

		self._port = port
		self._baudrate = baudrate
		self._callback = callbackObject
		self._laserCutterProfile = laserCutterProfileManager().get_current_or_default()

		self.RX_BUFFER_SIZE = 127

		self._state = self.STATE_NONE
		self._grbl_state = None
		self._grbl_version = None
		self._grbl_settings = dict()
		self._errorValue = "Unknown Error"
		self._serial = None
		self._currentFile = None
		self._status_polling_timer = None
		self._status_polling_next_ts = 0
		self._status_polling_interval = self.STATUS_POLL_FREQUENCY_DEFAULT
		self._acc_line_buffer = []
		self._last_acknowledged_command = None
		self._last_wx = -1
		self._last_wy = -1
		self._cmd = None
		self._pauseWaitStartTime = None
		self._pauseWaitTimeLost = 0.0
		self._commandQueue = Queue.Queue()
		self._send_event = CountedEvent(max=50)
		self._finished_currentFile = False
		self._pause_delay_time = 0
		self._feedrate_factor = 1
		self._actual_feedrate = None
		self._intensity_factor = 1
		self._actual_intensity = None
		self._feedrate_dict = {}
		self._intensity_dict = {}
		self._passes = 1
		self._finished_passes = 0
		self._sync_command_ts = -1
		self._sync_command_state_sent = False
		self.limit_x = -1
		self.limit_y = -1
		# from GRBL status RX value: Number of characters queued in Grbl's serial RX receive buffer.
		self._grbl_rx_status = -1
<<<<<<< HEAD
		self._grbl_settings_correction_ts = 0
=======
>>>>>>> cd06e4bd
		self._rx_stats = RxBufferStats()

		#grbl features
		self.grbl_feat_rescue_from_home = False
		self.grbl_feat_report_rx_buffer_state = False

		# regular expressions
		self._regex_command = re.compile("^\s*\$?([GM]\d+|[THFSX])")
		self._regex_feedrate = re.compile("F\d+", re.IGNORECASE)
		self._regex_intensity = re.compile("S\d+", re.IGNORECASE)

		self._real_time_commands={'poll_status':False,
								'feed_hold':False,
								'cycle_start':False,
								'soft_reset':False}

		# hooks
		self._pluginManager = octoprint.plugin.plugin_manager()
		self._serial_factory_hooks = self._pluginManager.get_hooks("octoprint.comm.transport.serial.factory")

		# threads
		self.monitoring_thread = None
		self.sending_thread = None
		self.start_monitoring_thread()
		self.start_status_polling_timer()


	def start_monitoring_thread(self):
		self._monitoring_active = True
		self.monitoring_thread = threading.Thread(target=self._monitor_loop, name="comm._monitoring_thread")
		self.monitoring_thread.daemon = True
		self.monitoring_thread.start()

	def start_sending_thread(self):
		self._sending_active = True
		self.sending_thread = threading.Thread(target=self._send_loop, name="comm._sending_thread")
		self.sending_thread.daemon = True
		self.sending_thread.start()

	def start_status_polling_timer(self):
		if self._status_polling_timer is not None:
			self._status_polling_timer.cancel()
		self._status_polling_timer = RepeatedTimer(0.1, self._poll_status)
		self._status_polling_timer.start()


	def get_home_position(self):
		"""
		Returns the home position which usually where the head is after homing. (Except in C series)
		:return: Tuple of (x, y) position
		"""
		if self._laserCutterProfile['legacy']['job_done_home_position_x'] is not None:
			return (self._laserCutterProfile['legacy']['job_done_home_position_x'],
			        self._laserCutterProfile['volume']['depth'] + self._laserCutterProfile['volume']['working_area_shift_y'])
		return (self._laserCutterProfile['volume']['width'] + self._laserCutterProfile['volume']['working_area_shift_x'], # x
		        self._laserCutterProfile['volume']['depth'] + self._laserCutterProfile['volume']['working_area_shift_y']) # y

	def _monitor_loop(self):
		#Open the serial port.
		if not self._openSerial():
			self._logger.critical("_monitor_loop() Serial not open, leaving monitoring loop.")
			return

		self._logger.info("Connected to: %s, starting monitor" % self._serial, terminal_as_comm=True)
		self._changeState(self.STATE_CONNECTING)
		if self._laserCutterProfile['grbl']['resetOnConnect']:
			self._serial.flushInput()
			self._serial.flushOutput()
			self._sendCommand(self.COMMAND_RESET)
		self._timeout = get_new_timeout("communication")

		while self._monitoring_active:
			try:
				line = self._readline()
				if line is None:
					break
				if line.strip() is not "":
					self._timeout = get_new_timeout("communication")
				if line.startswith('<'): # status report
					self._handle_status_report(line)
				elif line.startswith('ok'): # ok message :)
					self._handle_ok_message(line)
				elif line.startswith('err'): # error message
					self._handle_error_message(line)
				elif line.startswith('ALA'): # ALARM message
					self._handle_alarm_message(line)
				elif line.startswith('['): # feedback message
					self._handle_feedback_message(line)
				elif line.startswith('Grb'): # Grbl startup message
					self._handle_startup_message(line)
				elif line.startswith('$'): # Grbl settings
					self._handle_settings_message(line)
				elif not line and (self._state is self.STATE_CONNECTING or self._state is self.STATE_OPEN_SERIAL or self._state is self.STATE_DETECT_SERIAL):
					self._logger.info("Empty line received during STATE_CONNECTION, starting soft-reset", terminal_as_comm=True)
					self._sendCommand(self.COMMAND_RESET) # Serial-Connection Error
			except:
				self._logger.exception("Something crashed inside the monitoring loop, please report this to Mr Beam")
				errorMsg = "See octoprint.log for details"
				self._log(errorMsg)
				self._errorValue = errorMsg
				self._changeState(self.STATE_ERROR)
				eventManager().fire(OctoPrintEvents.ERROR, {"error": self.getErrorString()})
				self._logger.dump_terminal_buffer(level=logging.ERROR)
		self._logger.info("Connection closed, closing down monitor", terminal_as_comm=True)

	def _send_loop(self):
		while self._sending_active:
			try:
				self._process_rt_commands()
				if self.isPrinting() and self._commandQueue.empty():
					cmd = self._getNext()
					if cmd is not None:
						self.sendCommand(cmd)
						self._callback.on_comm_progress()
					else:
						if self._finished_passes >= self._passes:
							if len(self._acc_line_buffer) == 0:
								self._set_print_finished()
						self._currentFile.resetToBeginning()
						cmd = self._getNext()
						if cmd is not None:
							self.sendCommand(cmd)
							self._callback.on_comm_progress()

				self._sendCommand()
				self._send_event.wait(1)
				self._send_event.clear()
			except:
				self._logger.exception("Something crashed inside the sending loop, please report this to Mr Beam.")
				errorMsg = "See octoprint.log for details"
				self._log(errorMsg)
				self._errorValue = errorMsg
				self._changeState(self.STATE_ERROR)
				eventManager().fire(OctoPrintEvents.ERROR, {"error": self.getErrorString()})
				self._logger.dump_terminal_buffer(level=logging.ERROR)

	def _sendCommand(self, cmd=None):
		if cmd is None:
			if self._cmd is None and self._commandQueue.empty():
				return
			elif self._cmd is None:
				self._cmd = self._commandQueue.get()
			if self._cmd == self.COMMAND_FLUSH:
				# FLUSH waits until we're no longer waiting for any OKs from GRBL
				if self._sync_command_ts <=0:
					self._sync_command_ts = time.time()
					self._log("FLUSHing (grbl_state: {}, acc_line_buffer: {}, grbl_rx: {})".format(
					                  self._grbl_state, sum([len(x) for x in self._acc_line_buffer]), self._grbl_rx_status))
				if len(self._acc_line_buffer) <= 0:
					self._cmd = None
					self._log("FLUSHed ({}ms)".format(int(1000*(time.time() - self._sync_command_ts))))
					self._sync_command_ts = -1
				self._send_event.set()
			elif self._cmd == self.COMMAND_SYNC:
				# SYNC waits until we're no longer waiting for any OKs from GRBL and GRBL has reported to no be busy anymore.
				# Still experimential: We need to test/verify/implement:
				# - Maybe we need to turn off the laser here...
				# - What if RX buffer remains 1 and never becomes 0? sync should handle/correct this
				# - Do we need a timeout or something?
				if self._sync_command_ts <=0:
					self._sync_command_ts = time.time()
					self._log("SYNCing (grbl_state: {}, acc_line_buffer: {}, grbl_rx: {})".format(
					                  self._grbl_state, sum([len(x) for x in self._acc_line_buffer]), self._grbl_rx_status))
				if len(self._acc_line_buffer) <= 0 and not self._grbl_state in self.GRBL_SYNC_COMMAND_WAIT_STATES:
					# Successfully synced, let's move on
					self._cmd = None
					self._log("SYNCed ({}ms)".format(int(1000*(time.time() - self._sync_command_ts))))
					self._sync_command_ts = -1
					self._sync_command_state_sent = False
				elif len(self._acc_line_buffer) <= 0 and self._grbl_state in self.GRBL_SYNC_COMMAND_WAIT_STATES and not self._sync_command_state_sent:
					# Request a status update from GRBL to see if it's really ready.
					self._sync_command_state_sent = True
					self._sendCommand(self.COMMAND_STATUS)
				self._send_event.set()
			elif sum([len(x) for x in self._acc_line_buffer]) + len(self._cmd) +1 < self.RX_BUFFER_SIZE-5:
				self._cmd, _, _  = self._process_command_phase("sending", self._cmd)
				self._log("Send: %s" % self._cmd)
				self._acc_line_buffer.append(self._cmd + '\n')
				try:
					self._serial.write(self._cmd + '\n')
					self._process_command_phase("sent", self._cmd)
					self._cmd = None
					self._send_event.set()
				except serial.SerialException:
					self._log("Unexpected error while writing serial port: %s" % (get_exception_string()))
					self._errorValue = get_exception_string()
					self.close(True)
		else:
			cmd, _, _  = self._process_command_phase("sending", cmd)
			self._log("Send: %s" % cmd)
			try:

				self._serial.write(cmd)
				self._process_command_phase("sent", cmd)
			except serial.SerialException:
				self._logger.info("Unexpected error while writing serial port: %s" % (get_exception_string()), terminal_as_comm=True)
				self._errorValue = get_exception_string()
				self.close(True)

	def _process_rt_commands(self):
		if self._real_time_commands['poll_status']:
			self._sendCommand(self.COMMAND_STATUS)
			self._real_time_commands['poll_status']=False
		elif self._real_time_commands['feed_hold']:
			self._sendCommand(self.COMMAND_HOLD)
			self._real_time_commands['feed_hold']=False
		elif self._real_time_commands['cycle_start']:
			self._sendCommand(self.COMMAND_RESUME)
			self._real_time_commands['cycle_start']=False
		elif self._real_time_commands['soft_reset']:
			self._sendCommand(self.COMMAND_RESET)
			self._real_time_commands['soft_reset']=False

	def _openSerial(self):
		self._grbl_version = None
		self._grbl_settings = dict()

		def default(_, port, baudrate, read_timeout):
			if port is None or port == 'AUTO':
				# no known port, try auto detection
				self._changeState(self.STATE_DETECT_SERIAL)
				ser = self._detectPort(True)
				if ser is None:
					self._errorValue = 'Failed to autodetect serial port, please set it manually.'
					self._changeState(self.STATE_ERROR)
					eventManager().fire(OctoPrintEvents.ERROR, {"error": self.getErrorString()})
					self._log("Failed to autodetect serial port, please set it manually.")
					self._logger.dump_terminal_buffer(level=logging.ERROR)
					return None
				port = ser.port

			# connect to regular serial port
			self._logger.info("Connecting to: %s" % port, terminal_as_comm=True)
			if baudrate == 0:
				baudrates = baudrateList()
				ser = serial.Serial(str(port), 115200 if 115200 in baudrates else baudrates[0], timeout=read_timeout, writeTimeout=10000, parity=serial.PARITY_ODD)
			else:
				ser = serial.Serial(str(port), baudrate, timeout=read_timeout, writeTimeout=10000, parity=serial.PARITY_ODD)
			ser.close()
			ser.parity = serial.PARITY_NONE
			ser.open()
			return ser

		serial_factories = self._serial_factory_hooks.items() + [("default", default)]
		for name, factory in serial_factories:
			try:
				serial_obj = factory(self, self._port, self._baudrate, settings().getFloat(["serial", "timeout", "connection"]))
			except (OSError, serial.SerialException):
				exception_string = get_exception_string()
				self._errorValue = "Connection error, see Terminal tab"
				self._changeState(self.STATE_ERROR)
				eventManager().fire(OctoPrintEvents.ERROR, {"error": self.getErrorString()})
				self._log("Unexpected error while connecting to serial port: %s %s (hook %s)" % (self._port, exception_string, name))
				if "failed to set custom baud rate" in exception_string.lower():
					self._log("Your installation does not support custom baudrates (e.g. 250000) for connecting to your printer. This is a problem of the pyserial library that OctoPrint depends on. Please update to a pyserial version that supports your baudrate or switch your printer's firmware to a standard baudrate (e.g. 115200). See https://github.com/foosel/OctoPrint/wiki/OctoPrint-support-for-250000-baud-rate-on-Raspbian")
				self._logger.dump_terminal_buffer(level=logging.ERROR)
				return False
			if serial_obj is not None:
				# first hook to succeed wins, but any can pass on to the next
				self._changeState(self.STATE_OPEN_SERIAL)
				self._serial = serial_obj
				return True
		return False

	def _readline(self):
		if self._serial is None:
			return None
		ret = None
		try:
			ret = self._serial.readline()
			self._send_event.set()
			if('ok' in ret or 'error' in ret):
				if(len(self._acc_line_buffer) > 0):
					self._last_acknowledged_command = self._acc_line_buffer[0]
					del self._acc_line_buffer[0]  # Delete the commands character count corresponding to the last 'ok'
				else:
					self._logger.error("Received OK but internal _acc_line_buffer counter is empty.")
		except serial.SerialException:
			self._logger.error("Unexpected error while reading serial port: %s" % (get_exception_string()), terminal_as_comm=True)
			self._errorValue = get_exception_string()
			self.close(True)
			return None
		except TypeError:
			# While closing or reopening sometimes we get this exception:
			# 	File "build/bdist.linux-armv7l/egg/serial/serialposix.py", line 468, in read
	        #     buf = os.read(self.fd, size-len(read))
			self._logger.exception("TypeError in _readline. Did this happen while closing or re-openting serial?", terminal_as_comm=True)
			pass
		if ret is None or ret == '': return ''
		try:
			self._log("Recv: %s" % sanitize_ascii(ret))
		except ValueError as e:
			# self._log("WARN: While reading last line: %s" % e)
			self._logger.warn("Exception while sanitizing ascii intput from grbl. Excpetion: '%s', original string from grbl: '%s'", e, ret)
			self._log("Recv: %r" % ret)
		return ret

	def _getNext(self):
		if self._finished_currentFile is False:
			line = self._currentFile.getNext()
			if line is None:
				self._finished_passes += 1
				if self._finished_passes >= self._passes:
					self._finished_currentFile = True
			return line
		else:
			return None

	def _set_print_finished(self):
		self._callback.on_comm_print_job_done()
		self._changeState(self.STATE_OPERATIONAL)
		payload = {
			"file": self._currentFile.getFilename(),
			"filename": os.path.basename(self._currentFile.getFilename()),
			"origin": self._currentFile.getFileLocation(),
			"time": self.getPrintTime()
		}
		self._move_home()
		eventManager().fire(OctoPrintEvents.PRINT_DONE, payload)
		self._logger.info(self._rx_stats.pp(print_time=self.getPrintTime()))

	def _move_home(self):
		self.sendCommand("M5")
		h_pos = self.get_home_position()
		command = "G0X{x}Y{y}".format(x=h_pos[0], y=h_pos[1])
		self.sendCommand(command)
		self.sendCommand("M9")

	def _handle_status_report(self, line):
		match = None
		if (self._grbl_version == self.GRBL_VERSION_20170919_22270fa):
			match = self.pattern_grbl_status_legacy.match(line)
		else:
			match = self.pattern_grbl_status.match(line)
		if not match:
			self._logger.warn("GRBL status string did not match pattern. GRBL version: %s, status string: %s", self._grbl_version, line)
			return

		groups = match.groupdict()
		self._grbl_state = groups['status']

		#  limit (end stops) not supported in legacy GRBL version
		if 'limit_x' in groups: self.limit_x = time.time() if groups['limit_x'] else 0
		if 'limit_y' in groups: self.limit_y = time.time() if groups['limit_y'] else 0

		# grbl_character_buffer
		if 'rx' in groups: self._grbl_rx_status = groups['rx'] if groups['rx'] else -1

		# positions
		try:
			self.MPosX = float(groups['mpos_x'])
			self.MPosY = float(groups['mpos_y'])
			wx = float(groups['pos_x'])
			wy = float(groups['pos_y'])
			self._last_wx = wx
			self._last_wy = wy
			self._callback.on_comm_pos_update([self.MPosX, self.MPosY, 0], [wx, wy, 0])
		except:
			self._logger.exception("Exception while handling position updates from GRBL.")

		# laser
		self._handle_laser_intensity_for_analytics(groups['laser_state'], groups['laser_intensity'])

		# unintended pause....
		if self._grbl_state == self.GRBL_STATE_QUEUE:
			if time.time() - self._pause_delay_time > 0.3:
				if not self.isPaused():
					if _mrbeam_plugin_implementation and _mrbeam_plugin_implementation._oneButtonHandler and \
						not _mrbeam_plugin_implementation._oneButtonHandler.is_intended_pause():
						self._logger.warn("_handle_status_report() Override pause since we got status '%s' from grbl.", self._grbl_state)
						self.setPause(False, send_cmd=True, force=True, trigger="GRBL_QUEUE_OVERRIDE")
					else:
						self._logger.warn("_handle_status_report() Pausing since we got status '%s' from grbl.", self._grbl_state)
						self.setPause(True, send_cmd=False, trigger="GRBL_QUEUE")
						self._logger.dump_terminal_buffer(logging.WARN)
		elif self._grbl_state == self.GRBL_STATE_RUN or self._grbl_state == self.GRBL_STATE_IDLE:
			if time.time() - self._pause_delay_time > 0.3:
				if self.isPaused():
					self._logger.warn("_handle_status_report() Unpausing since we got status '%s' from grbl.", self._grbl_state)
					self.setPause(False, send_cmd=False, trigger="GRBL_RUN")


	def _handle_laser_intensity_for_analytics(self, laser_state, laser_intensity):
		if laser_state == 'on':
			analytics = existing_analyticsHandler()
			if analytics:
				analytics.add_laser_intensity_value(int(laser_intensity))


<<<<<<< HEAD
	def _handle_ok_message(self, line=None):
		if self._state == self.STATE_HOMING:
			self._changeState(self.STATE_OPERATIONAL)

		if not self.grbl_feat_report_rx_buffer_state:
			return

		# important that we add every call and count the invalid values internally!
		rx_free = None
		try:
			if line is not None:
				rx_free = int(line.split(':')[1]) # ok:127
		except e:
			self._logger.warn("_handle_ok_message() Can't read free_rx_bytes from line: '%s', error: %s", line, e)
		self._rx_stats.add(rx_free)
=======
	def _handle_ok_message(self, line):
		if self._state == self.STATE_HOMING:
			self._changeState(self.STATE_OPERATIONAL)

		# update working pos from acknowledged gcode
		my_cmd = self._last_acknowledged_command
		if my_cmd.startswith('G'):
			x_pos = self._last_wx
			y_pos = self._last_wy
			match = self.pattern_get_x_coord_from_gcode.match(my_cmd)
			if match:
				try:
					x_pos = float(match.group(1))
					self._last_wx = x_pos
				except:
					self._logger.exception("Exception in parsing x coord from gcode. my_cmd: '%s' ", my_cmd)
					pass

			match = self.pattern_get_y_coord_from_gcode.match(my_cmd)
			if match:
				try:
					y_pos = float(match.group(1))
					self._last_wy = y_pos
				except:
					self._logger.exception("Exception in parsing y coord from gcode. my_cmd: '%s' ", my_cmd)
					pass

			if x_pos >= 0 or y_pos >= 0:
				self._callback.on_comm_pos_update(None, [x_pos, y_pos, 0])
				# since we just got a postion update we can reset the wait time for the next status poll
				# ideally we never poll statuses during engravings
				self._reset_status_polling_waittime()

		if self.grbl_feat_report_rx_buffer_state:
			# important that we add every call and count the invalid values internally!
			rx_free = None
			try:
				if line is not None:
					rx_free = int(line.split(':')[1]) # ok:127
			except e:
				self._logger.warn("_handle_ok_message() Can't read free_rx_bytes from line: '%s', error: %s", line, e)
			self._rx_stats.add(rx_free)
>>>>>>> cd06e4bd

	def _handle_error_message(self, line):
		# grbl repots an error if there was never any data written to it's eeprom.
		# it's going to write default values to eeprom and everything is fine then....
		if "EEPROM read fail" in line:
			self._logger.debug("_handle_error_message() Ignoring this error message: '%s'", line)
			return
		self._errorValue = line
		eventManager().fire(OctoPrintEvents.ERROR, {"error": self.getErrorString()})
		self._changeState(self.STATE_LOCKED)
		self._logger.dump_terminal_buffer(level=logging.ERROR)
		self._rx_stats.pp(print_time=self.getPrintTime())

	def _handle_alarm_message(self, line):
		if "Hard/soft limit" in line:
			errorMsg = "Machine Limit Hit. Please reset the machine and do a homing cycle"
			self._log(errorMsg)
			self._errorValue = errorMsg
			eventManager().fire(OctoPrintEvents.ERROR, {"error": self.getErrorString()})
			self._logger.dump_terminal_buffer(level=logging.ERROR)
		elif "Abort during cycle" in line:
			errorMsg = "Soft-reset detected. Please do a homing cycle"
			self._log(errorMsg)
			self._errorValue = errorMsg
			self._logger.dump_terminal_buffer(level=logging.ERROR)
		elif "Probe fail" in line:
			errorMsg = "Probing has failed. Please reset the machine and do a homing cycle"
			self._log(errorMsg)
			self._errorValue = errorMsg
			eventManager().fire(OctoPrintEvents.ERROR, {"error": self.getErrorString()})
			self._logger.dump_terminal_buffer(level=logging.ERROR)
		else:
			errorMsg = "GRBL Alarm: {}".format(line)
			self._log(errorMsg)
			self._errorValue = errorMsg
			eventManager().fire(OctoPrintEvents.ERROR, {"error": self.getErrorString()})
			self._logger.dump_terminal_buffer(level=logging.ERROR)

		with self._commandQueue.mutex:
			self._commandQueue.queue.clear()
		self._acc_line_buffer = []
		self._send_event.clear(completely=True)
		self._changeState(self.STATE_LOCKED)

		# close and open serial port to reset arduino
		self._serial.close()
		self._openSerial()

	def _handle_feedback_message(self, line):
		if line[1:].startswith('Res'): # [Reset to continue]
			#send ctrl-x back immediately '\x18' == ctrl-x
			self._serial.write(list(bytearray('\x18')))
			pass
		elif line[1:].startswith('\'$H'): # ['$H'|'$X' to unlock]
			self._changeState(self.STATE_LOCKED)
			if self.isOperational():
				errorMsg = "Machine reset."
				self._cmd = None
				self._acc_line_buffer = []
				self._pauseWaitStartTime = None
				self._pauseWaitTimeLost = 0.0
				self._send_event.clear(completely=True)
				with self._commandQueue.mutex:
					self._commandQueue.queue.clear()
				self._log(errorMsg)
				self._errorValue = errorMsg
				eventManager().fire(OctoPrintEvents.ERROR, {"error": self.getErrorString()})
				self._logger.dump_terminal_buffer(level=logging.ERROR)
		elif line[1:].startswith('Cau'): # [Caution: Unlocked]
			pass
		elif line[1:].startswith('Ena'): # [Enabled]
			pass
		elif line[1:].startswith('Dis'): # [Disabled]
			pass

	def _handle_startup_message(self, line):
		match = self.pattern_grbl_version.match(line)
		if match:
			self._grbl_version = match.group('version')
		else:
			self._logger.error("Unable to parse GRBL version from startup message: ", line)

		self.grbl_feat_rescue_from_home = self._grbl_version not in self.GRBL_FEAT_BLOCK_VERSION_LIST_RESCUE_FROM_HOME
		self.grbl_feat_report_rx_buffer_state = self._grbl_version not in self.GRBL_FEAT_BLOCK_VERSION_LIST_RX_BUFFER_REPORTING

		self._logger.info("GRBL version: %s, rescue_from_home: %s, report_rx_buffer_state: %s", self._grbl_version, self.grbl_feat_rescue_from_home, self.grbl_feat_report_rx_buffer_state)

		self._onConnected(self.STATE_LOCKED)

		self.correct_grbl_settings()

		# if not self.isOperational():
		# 	self._onConnected(self.STATE_LOCKED)
		# 	versionMatch = re.search("Grbl (?P<grbl>.+?)(_(?P<git>[0-9a-f]{7})(?P<dirty>-dirty)?)? \[.+\]", line)
		# 	if versionMatch:
		# 		# TODO uncomment version check when ready to test
		# 		versionDict = versionMatch.groupdict()
		# 		self._writeGrblVersionToFile(versionDict)
		# 		if self._compareGrblVersion(versionDict) is False:
		# 			self._flashGrbl()
		# 		self._onConnected(self.STATE_LOCKED)

	def _handle_settings_message(self, line):
		"""
		Handles grbl settings message like '$130=515.1'
		:param line:
		"""
		match = self.pattern_grbl_setting.match(line)
		if match:
			id = int(match.group('id'))
			comment = match.group('comment')
			v_str = match.group('value')
			v = float(v_str)
			try:
				i = int(v)
			except ValueError:
				pass
			value = v
			if i == v and v_str.find('.') < 0:
				value = i
			self._grbl_settings[id] = dict(value=value, comment=comment)
		else:
			self._logger.error("_handle_settings_message() line did not mach pattern: %s", line)


	def correct_grbl_settings(self, retries=3):
		"""
		This triggers a reload of GRBL settings and does a validation and correction afterwards.
		"""
		if time.time() - self._grbl_settings_correction_ts > self.GRBL_SETTINGS_READ_WINDOW:
			self._grbl_settings_correction_ts = time.time()
			self._refresh_grbl_settings()
			self._verify_and_correct_loaded_grbl_settings(retries=retries, timeout=self.GRBL_SETTINGS_READ_WINDOW, force_thread=True)
		else:
			self._logger.warn("correct_grbl_settings() got called more than once withing %s s. Ignoring this call.", self.GRBL_SETTINGS_READ_WINDOW )

	def _refresh_grbl_settings(self):
		self._grbl_settings = dict()
		self.sendCommand('$$')

	def _get_string_loaded_grbl_settings(self, settings=None):
		my_grbl_settings = settings or self._grbl_settings.copy()  # to avoid race conditions
		log = []
		for id, data in sorted(my_grbl_settings.iteritems()):
			log.append("${id}={val} ({comment})".format(id=id, val=data['value'], comment=data['comment']))
		return "({count}) [{data}]".format(count=len(log), data=', '.join(log))

	def _verify_and_correct_loaded_grbl_settings(self, retries=0, timeout=0.0, force_thread=False):
		settings_count = self._laserCutterProfile['grbl']['settings_count']
		settings_expected = self._laserCutterProfile['grbl']['settings']
		self._logger.debug("GRBL Settings waiting... timeout: %s, settings count: %s", timeout, len(self._grbl_settings))

		if force_thread or (timeout > 0.0 and len(self._grbl_settings) < settings_count):
			timeout = timeout - self.GRBL_SETTINGS_CHECK_FREQUENCY
			myThread = threading.Timer(self.GRBL_SETTINGS_CHECK_FREQUENCY, self._verify_and_correct_loaded_grbl_settings, kwargs=dict(retries=retries, timeout=timeout))
			myThread.daemon = True
			myThread.name = "CommAcc2_GrblSettings"
			myThread.start()
		else:
			my_grbl_settings = self._grbl_settings.copy() # to avoid race conditions

			log = self._get_string_loaded_grbl_settings(settings=my_grbl_settings)

			commands = []
			if len(my_grbl_settings) != settings_count:
				self._logger.error("GRBL Settings count incorrect!! %s settings but should be %s. Writing all settings to grbl.", len(my_grbl_settings), settings_count)
				for id, value in sorted(settings_expected.iteritems()):
					commands.append("${id}={val}".format(id=id, val=value))
			else:
				for id, value in sorted(settings_expected.iteritems()):
					if not id in my_grbl_settings:
						self._logger.error("GRBL Settings $%s - Missing entry! Should be: %s", id, value)
						commands.append("${id}={val}".format(id=id, val=value))
					elif my_grbl_settings[id]['value'] != value:
						self._logger.error("GRBL Settings $%s=%s (%s) - Incorrect value! Should be: %s",
						                   id, my_grbl_settings[id]['value'], my_grbl_settings[id]['comment'], value)
						commands.append("${id}={val}".format(id=id, val=value))

			if len(commands) > 0:
				msg = "GRBL Settings - Verification: FAILED"
				self._logger.warn(msg + " - " + log)
				self._log(msg)
				self._logger.warn("GRBL Settings correcting: %s values", len(commands), terminal_as_comm=True)
				for c in commands:
					self._logger.warn("GRBL Settings correcting value: %s", c, terminal_as_comm=True)
					# flush before and after to make sure grbl can really handle the settings command
					self.sendCommand(self.COMMAND_FLUSH)
					self.sendCommand(c)
					self.sendCommand(self.COMMAND_FLUSH)
				if retries > 0:
					retries -= 1
					wait_time = 2.0
					self._logger.warn("GRBL Settings corrections done. Restarting verification in %s s", wait_time, terminal_as_comm=True)
					time.sleep(wait_time)
					self._logger.warn("GRBL Settings Restarting verification...", terminal_as_comm=True)
					self.correct_grbl_settings(retries=retries)
				else:
					self._logger.warn("GRBL Settings corrections done. No more retries.", terminal_as_comm=True)

			else:
				msg = "GRBL Settings - Verification: OK"
				self._logger.info(msg + " - " + log)
				self._log(msg)

	def _process_command_phase(self, phase, command, command_type=None, gcode=None):
		if phase not in ("queuing", "queued", "sending", "sent"):
			return command, command_type, gcode

		if gcode is None:
			gcode = self._gcode_command_for_cmd(command)

		# if it's a gcode command send it through the specific handler if it exists
		if gcode is not None:
			gcodeHandler = "_gcode_" + gcode + "_" + phase
			if hasattr(self, gcodeHandler):
				handler_result = getattr(self, gcodeHandler)(command, cmd_type=command_type)
				command, command_type, gcode = self._handle_command_handler_result(command, command_type, gcode, handler_result)

		# finally return whatever we resulted on
		return command, command_type, gcode

	# TODO CLEM Inject color
	def setColors(self,currentFileName, colors):
		print ('>>>>>>>>>>>>>>>>>>>|||||||||||||||<<<<<<<<<<<<<<<<<<<<', currentFileName, colors)

	def _gcode_command_for_cmd(self, cmd):
		"""
		Tries to parse the provided ``cmd`` and extract the GCODE command identifier from it (e.g. "G0" for "G0 X10.0").

		Arguments:
		    cmd (str): The command to try to parse.

		Returns:
		    str or None: The GCODE command identifier if it could be parsed, or None if not.
		"""
		if not cmd:
			return None

		if cmd == self.COMMAND_HOLD: return 'Hold'
		if cmd == self.COMMAND_RESUME: return 'Resume'

		gcode = self._regex_command.search(cmd)
		if not gcode:
			return None

		return gcode.group(1)

	# internal state management
	def _changeState(self, newState):
		if self._state == newState:
			return

		self._set_status_polling_interval_for_state(state=newState)

		if newState == self.STATE_CLOSED or newState == self.STATE_CLOSED_WITH_ERROR:
			if self._currentFile is not None:
				self._currentFile.close()
			self._log("entered state closed / closed with error. reseting character counter.")
			self.acc_line_lengths = []

		oldState = self.getStateString()
		self._state = newState
		self._logger.debug('Changing monitoring state from \'%s\' to \'%s\'' % (oldState, self.getStateString()), terminal_as_comm=True)
		self._callback.on_comm_state_change(newState)

	def _onConnected(self, nextState):
		self._serial.timeout = settings().getFloat(["serial", "timeout", "communication"])

		if(nextState is None):
			self._changeState(self.STATE_LOCKED)
		else:
			self._changeState(nextState)

		if self.sending_thread is None or not self.sending_thread.isAlive():
			self.start_sending_thread()

		payload = dict(grbl_version=self._grbl_version, port=self._port, baudrate=self._baudrate)
		eventManager().fire(OctoPrintEvents.CONNECTED, payload)

	def _detectPort(self, close):
		self._log("Serial port list: %s" % (str(serialList())))
		for p in serialList():
			try:
				self._log("Connecting to: %s" % (p))
				serial_obj = serial.Serial(p)
				if close:
					serial_obj.close()
				return serial_obj
			except (OSError, serial.SerialException) as e:
				self._log("Error while connecting to %s: %s" % (p, str(e)))
		return None

	def _poll_status(self):
		"""
		Called by RepeatedTimer self._status_polling_timer every 0.1 secs
		We need to descide here if we should send a status request
		"""
		try:
			if self.isOperational():
				if time.time() >= self._status_polling_next_ts:
					self._real_time_commands['poll_status'] = True
					self._send_event.set()
					self._status_polling_next_ts = time.time() + self._status_polling_interval
		except:
			self._logger.exception("Exception in status polling call: ")

	def _reset_status_polling_waittime(self):
		"""
		Resets wait time till we should do next status polling
		This is typically called after we received an ok with a position
		"""
		self._status_polling_next_ts = time.time() + self._status_polling_interval

	def _set_status_polling_interval_for_state(self, state=None):
		"""
		Sets polling interval according to current state
		:param state: (optional) state, if None, self._state is used
		"""
		state = state or self._state
		if state == self.STATE_PRINTING:
			self._status_polling_interval = self.STATUS_POLL_FREQUENCY_PRINTING
		elif state == self.STATE_OPERATIONAL:
			self._status_polling_interval = self.STATUS_POLL_FREQUENCY_OPERATIONAL
		elif state == self.STATE_PAUSED:
			self._status_polling_interval = self.STATUS_POLL_FREQUENCY_PAUSED

	def _soft_reset(self):
		if self.isOperational():
			self._real_time_commands['soft_reset']=True
			self._send_event.set()

	def _log(self, message):
		# self._callback.on_comm_log(message)
		self._logger.comm(message)
		self._serialLogger.debug(message)


	def flash_grbl(self, grbl_file=None, verify_only=False):
		"""
		Flashes the specified grbl file (.hex). This file must not contain a bootloader.
		:param grbl_file:
		:param verify_only: If true, nothing is written, current grbl is verified only
		"""
		log_verb = 'verifying' if verify_only else 'flashing'

		if self._state in (self.STATE_FLASHING, self.STATE_PRINTING, self.STATE_PAUSED):
			msg = "{} GRBL not possible in current printer state.".format(log_verb.capitalize())
			self._logger.warn(msg, terminal_as_comm=True)
			return

		if grbl_file is None:
			if self._grbl_version == self.GRBL_VERSION_20170919_22270fa: # legacy version string
				grbl_file = 'grbl_0.9g_20170919_22270fa.hex'
			elif self._grbl_version is not None:
				# '0.9g_20180223_61638c5' => 'grbl_0.9g_20180223_61638c5.hex'
				grbl_file = 'grbl_{}.hex'.format(self._grbl_version)


		if grbl_file is None:
			msg = "ERROR {} GRBL: No default filename for currently installed version '%s'.".format(log_verb, self._grbl_version)
			self._logger.warn(msg, terminal_as_comm=True)
			return

		if grbl_file.startswith('..') or grbl_file.startswith('/'):
			msg = "ERROR {} GRBL '{}': Invalid filename.".format(log_verb, grbl_file)
			self._logger.warn(msg, terminal_as_comm=True)
			return

		from_version = self._grbl_version

		grbl_path = os.path.join(__package_path__, self.GRBL_HEX_FOLDER, grbl_file)
		if not os.path.isfile(grbl_path):
			msg = "ERROR {} GRBL '{}': File not found".format(log_verb, grbl_file)
			self._logger.warn(msg, terminal_as_comm=True)
			return

		self._logger.info("{} grbl: '%s'", log_verb.capitalize(), grbl_path)

		self.close(isError=False, next_state=self.STATE_FLASHING)
		time.sleep(1)

		# FYI: Fuses can't be changed from over srial
		params = ["avrdude", "-patmega328p", "-carduino",
		          "-b{}".format(self._baudrate), "-P{}".format(self._port),
		          '-u', '-q', # non inter-active and quiet
		          "-Uflash:{}:{}:i".format('v' if verify_only else 'w',grbl_path)]
		self._logger.debug("flash_grbl() avrdude command:  %s", ' '.join(params))
		output, code = exec_cmd_output(params)

		if output is not None:
			output = output.replace('strace: |autoreset: Broken pipe\n', '')
			output = output.replace('done with autoreset\n', '')

		if not verify_only:
			try:
				_mrbeam_plugin_implementation._analytics_handler.write_flash_grbl(
					from_version=from_version,
					to_version=grbl_file,
					succesful=(code == 0))
			except:
				self._logger.exception("Exception while writing GRBL-flashing to analytics: ")

		# error case
		if code != 0 and not verify_only:
			msg_short = "ERROR flashing GRBL '{}'".format(grbl_file)
			msg_long = '{}:\n{}'.format(msg_short, output)
			self._logger.error(msg_long, terminal_as_comm=True)
			self._logger.error(msg_short, terminal_as_comm=True)
			self._errorValue = "avrdude returncode: %s" % code
			self._changeState(self.STATE_CLOSED_WITH_ERROR)
			self._logger.info("Please reconnect manually or reboot system.", terminal_as_comm=True)
			return
		elif code != 0 and verify_only:
			msg_short = "Verification GRBL '{}': FAILED (See Avrdude output above for details.)".format(grbl_file)
			msg_long = '{}:\n{}'.format(msg_short, output)
			self._logger.info(msg_long, terminal_as_comm=True)
			self._logger.info(msg_short, terminal_as_comm=True)
		elif code == 0 and verify_only:
			msg_short = "Verification GRBL '{}': OK".format(grbl_file)
			msg_long = '{}:\n{}'.format(msg_short, output)
			self._logger.info(msg_long, terminal_as_comm=True)
			self._logger.info(msg_short, terminal_as_comm=True)
		elif code == 0 and not verify_only:
			# ok case
			msg_short = "OK flashing GRBL '{}'".format(grbl_file)
			msg_long = '{}:\n{}'.format(msg_short, output)
			self._logger.debug(msg_long, terminal_as_comm=True)
			self._logger.info(msg_short, terminal_as_comm=True)

		# reconnect
		time.sleep(1.0)
		timeout = 60
		self._logger.info("Waiting before reconnect. (max %s secs)", timeout, terminal_as_comm=True)
		if self.monitoring_thread is not None:
			self.monitoring_thread.join(timeout)

		if self.monitoring_thread is not None or not self.monitoring_thread.isAlive():
			# will open serial connection
			self.start_monitoring_thread()
		else:
			self._logger.info("Can't reconnect automacically. Try to reconnect manually or reboot system.")


	def rescue_from_home_pos(self):
		"""
		In case the laserhead is pushed deep into homing corner and constantly keeps endstops/limit switches pushed,
		this is going to rescue it from there before homing cycle is started.

		This method tests:
		- If GRBL version supports rescue (means reports limit data)
		- If laserhead needs to be rescued
		And then rescues aka moves the laserhead out of the critical zone.

		Requires GRBL v '0.9g_20180223_61638c5' because we need limit data reported.
		"""
		if self._grbl_version is None:
			self._logger.warn("rescue_from_home_pos() No GRBL version yet.")
			return

		if not self.grbl_feat_rescue_from_home:
			self._logger.info("rescue_from_home_pos() Rescue from home not supported by current GRBL version. GRBL version: %s", self._grbl_version)
			return
		else:
			self._logger.info("rescue_from_home_pos() GRBL version: %s", self._grbl_version)


		if self.limit_x < 0 or self.limit_y < 0:
			self._logger.debug("rescue_from_home_pos() No limit data yet. Requesting status update from GRBL...")
			self.sendCommand(self.COMMAND_STATUS)
			i=0
			while i<200 and (self.limit_x < 0 or self.limit_y < 0):
				i += 1
				self._logger.debug("rescue_from_home_pos() sleeping... (%s)", i)
				time.sleep(0.01)

		if self.limit_x < 0 or self.limit_y < 0:
			self._logger.warn("rescue_from_home_pos() Can't get status with limit data. Returning.")
			return

		if self.limit_x == 0 and self.limit_y == 0:
			self._logger.debug("rescue_from_home_pos() Not in home pos. nothing to rescue.")
			return

		self._logger.info("rescue_from_home_pos() Rescuing laserhead from home position...")
		self.sendCommand('$X')
		self.sendCommand(self.COMMAND_FLUSH)
		self.sendCommand('G91')
		self.sendCommand('G1X{x}Y{y}F500S0'.format(x='-5' if self.limit_x > 0 else '0', y='-5' if self.limit_y > 0 else '0'))
		self.sendCommand('G90')
		self.sendCommand(self.COMMAND_FLUSH)
		time.sleep(1) # turns out we need this :-/ Maybe SYNC will solve once SYNC is fully working


	def _handle_command_handler_result(self, command, command_type, gcode, handler_result):
		original_tuple = (command, command_type, gcode)

		if handler_result is None:
			# handler didn't return anything, we'll just continue
			return original_tuple

		if isinstance(handler_result, basestring):
			# handler did return just a string, we'll turn that into a 1-tuple now
			handler_result = (handler_result,)
		elif not isinstance(handler_result, (tuple, list)):
			# handler didn't return an expected result format, we'll just ignore it and continue
			return original_tuple

		hook_result_length = len(handler_result)
		if hook_result_length == 1:
			# handler returned just the command
			command, = handler_result
		elif hook_result_length == 2:
			# handler returned command and command_type
			command, command_type = handler_result
		else:
			# handler returned a tuple of an unexpected length
			return original_tuple

		gcode = self._gcode_command_for_cmd(command)
		return command, command_type, gcode

	def _set_feedrate_override(self, value):
		temp = value / 100.0
		if temp > 0:
			self._feedrate_factor = temp
			self._feedrate_dict = {}
			if self._actual_feedrate is not None:
				temp = round(self._actual_feedrate * self._feedrate_factor)
				# TODO replace with value from printer profile
				if temp > 5000:
					temp = 5000
				elif temp < 30:
					temp = 30
				self.sendCommand('F%d' % round(temp))

	def _set_intensity_override(self, value):
		temp = value / 100.0
		if temp >= 0:
			self._intensity_factor = temp
			self._intensity_dict = {}
			if self._actual_intensity is not None:
				intensity_limit = int(self._laserCutterProfile['laser']['intensity_limit'])
				temp = round(self._actual_intensity * self._intensity_factor)
				if temp > intensity_limit:
					temp = intensity_limit
				self.sendCommand('S%d' % round(temp))

	def _replace_feedrate(self, cmd):
		obj = self._regex_feedrate.search(cmd)
		if obj is not None:
			feedrate_cmd = cmd[obj.start():obj.end()]
			self._actual_feedrate = int(feedrate_cmd[1:])
			if self._feedrate_factor != 1:
				if feedrate_cmd in self._feedrate_dict:
					new_feedrate = self._feedrate_dict[feedrate_cmd]
				else:
					new_feedrate = round(self._actual_feedrate * self._feedrate_factor)
					# TODO replace with value from printer profile
					if new_feedrate > 5000:
						new_feedrate = 5000
					elif new_feedrate < 30:
						new_feedrate = 30
					self._feedrate_dict[feedrate_cmd] = new_feedrate
				return cmd.replace(feedrate_cmd, 'F%d' % round(new_feedrate))
		return cmd

	def _replace_intensity(self, cmd):
		obj = self._regex_intensity.search(cmd)
		if obj is not None:
			intensity_limit = int(self._laserCutterProfile['laser']['intensity_limit'])
			intensity_cmd = cmd[obj.start():obj.end()]
			parsed_intensity = int(intensity_cmd[1:])
			self._actual_intensity = parsed_intensity if parsed_intensity <= intensity_limit else intensity_limit
			if self._actual_intensity != parsed_intensity:
				return cmd.replace(intensity_cmd, 'S%d' % round(self._actual_intensity))
			elif self._intensity_factor != 1:
				# _intensity_factor is deprecated
				if intensity_cmd in self._intensity_dict:
					new_intensity = self._intensity_dict[intensity_cmd]
				else:
					new_intensity = round(self._actual_intensity * self._intensity_factor)
					if new_intensity > intensity_limit:
						new_intensity = intensity_limit
					self._intensity_dict[intensity_cmd] = new_intensity
				return cmd.replace(intensity_cmd, 'S%d' % round(new_intensity))
		return cmd

	##~~ command handlers
	def _gcode_G1_sending(self, cmd, cmd_type=None):
		cmd = self._replace_feedrate(cmd)
		cmd = self._replace_intensity(cmd)
		return cmd

	def _gcode_G2_sending(self, cmd, cmd_type=None):
		cmd = self._replace_feedrate(cmd)
		cmd = self._replace_intensity(cmd)
		return cmd

	def _gcode_G3_sending(self, cmd, cmd_type=None):
		cmd = self._replace_feedrate(cmd)
		cmd = self._replace_intensity(cmd)
		return cmd

	def _gcode_M3_sending(self, cmd, cmd_type=None):
		cmd = self._replace_feedrate(cmd)
		cmd = self._replace_intensity(cmd)
		return cmd

	def _gcode_G01_sending(self, cmd, cmd_type=None):
		return self._gcode_G1_sending(cmd, cmd_type)

	def _gcode_G02_sending(self, cmd, cmd_type=None):
		return self._gcode_G2_sending(cmd, cmd_type)

	def _gcode_G03_sending(self, cmd, cmd_type=None):
		return self._gcode_G3_sending(cmd, cmd_type)

	def _gcode_M03_sending(self, cmd, cmd_type=None):
		return self._gcode_M3_sending(cmd, cmd_type)

	def _gcode_X_sent(self, cmd, cmd_type=None):
		# since we use $X to rescue from homeposition, we don't want this to trigger homing
		# self._changeState(self.STATE_HOMING)  # TODO: maybe change to seperate $X mode
		return cmd

	def _gcode_H_sent(self, cmd, cmd_type=None):
		self._changeState(self.STATE_HOMING)
		return cmd

	def _gcode_Hold_sent(self, cmd, cmd_type=None):
		self._changeState(self.STATE_PAUSED)
		return cmd

	def _gcode_Resume_sent(self, cmd, cmd_type=None):
		self._changeState(self.STATE_PRINTING)
		return cmd

	def _gcode_F_sending(self, cmd, cmd_type=None):
		cmd = self._replace_feedrate(cmd)

	def _gcode_S_sending(self, cmd, cmd_type=None):
		cmd = self._replace_intensity(cmd)

	def sendCommand(self, cmd, cmd_type=None, processed=False):
		if cmd is not None and cmd.strip().startswith('/'):
			try:
				cmd = cmd.strip()
				self._log("Command: %s" % cmd)
				self._logger.info("Terminal user command: %s", cmd)
				tokens = cmd.split(' ')
				specialcmd = tokens[0].lower()
				if specialcmd.startswith('/togglestatusreport'):
					if self._status_polling_interval <= 0:
						self._set_status_polling_interval_for_state()
					else:
						self._status_polling_interval = 0
				elif specialcmd.startswith('/setstatusfrequency'):
					try:
						self._status_polling_interval = float(tokens[1])
					except ValueError:
						self._log("No frequency setting found! No change")
				elif specialcmd.startswith('/disconnect'):
					self.close()
				elif specialcmd.startswith('/feedrate'):
					if len(tokens) > 1:
						self._set_feedrate_override(int(tokens[1]))
					else:
						self._log("no feedrate given")
				elif specialcmd.startswith('/intensity'):
					if len(tokens) > 1:
						data = specialcmd[8:]
						self._set_intensity_override(int(tokens[1]))
					else:
						self._log("no intensity given")
				elif specialcmd.startswith('/reset'):
					self._log("Reset initiated")
					self._serial.write(list(bytearray('\x18')))
				elif specialcmd.startswith('/flash_grbl'):
					file = None
					if len(tokens) > 1:
						file = tokens[1]
						self._log("Flashing GRBL '%s'..." % file)
					else:
						self._log("Flashing GRBL...")
					self.flash_grbl(file)
				elif specialcmd.startswith('/verify_grbl'):
					file = None
					if len(tokens) > 1:
						file = tokens[1]
						self._log("Verifying GRBL '%s'..." % file)
					else:
						self._log("Verifying GRBL...")
					self.flash_grbl(file, verify_only=True)
				elif specialcmd.startswith('/correct_settings'):
					self._log("Correcting GRBL settings...")
					self.correct_grbl_settings()
				else:
					self._log("Command not found.")
					self._log("Available commands are:")
					self._log("   /togglestatusreport")
					self._log("   /setstatusfrequency <interval secs>")
					self._log("   /feedrate <f>")
					self._log("   /intensity <s>")
					self._log("   /disconnect")
					self._log("   /reset")
					self._log("   /correct_settings")
					self._log("   /verify_grbl [<file>]")
					self._log("   /flash_grbl [<file>]")
			except:
				self._logger.exception("Exception while executing terminal command '%s'", cmd, terminal_as_comm=True)
		else:
			cmd = cmd.encode('ascii', 'replace')
			if not processed:
				cmd = process_gcode_line(cmd)
				if not cmd:
					return

			eepromCmd = re.search("^\$[0-9]+=.+$", cmd)
			if(eepromCmd and self.isPrinting()):
				self._log("Warning: Configuration changes during print are not allowed!")

			self._commandQueue.put(cmd)
			self._send_event.set()

	def selectFile(self, filename, sd):
		if self.isBusy():
			return

		self._currentFile = PrintingGcodeFileInformation(filename)
		eventManager().fire(OctoPrintEvents.FILE_SELECTED, {
			"file": self._currentFile.getFilename(),
			"filename": os.path.basename(self._currentFile.getFilename()),
			"origin": self._currentFile.getFileLocation()
		})
		self._callback.on_comm_file_selected(filename, self._currentFile.getFilesize(), False)

	def unselectFile(self):
		if self.isBusy():
			return

		self._currentFile = None
		eventManager().fire(OctoPrintEvents.FILE_DESELECTED)
		self._callback.on_comm_file_selected(None, None, False)

	def startPrint(self, *args, **kwargs):
		# TODO implement pos kw argument for resuming prints
		if not self.isOperational():
			return

		if self._currentFile is None:
			raise ValueError("No file selected for printing")

		# reset feedrate and intesity factor in case they where changed in a previous run
		self._feedrate_factor  = 1
		self._intensity_factor = 1
		self._finished_passes = 0

		self._rx_stats.reset()
		if not self.grbl_feat_report_rx_buffer_state:
			self._rx_stats.set_no_grbl_support()

		try:
			# ensure fan is on whatever gcode follows.
			self.sendCommand("M08")

			self._currentFile.start()
			self._finished_currentFile = False

			payload = {
				"file": self._currentFile.getFilename(),
				"filename": os.path.basename(self._currentFile.getFilename()),
				"origin": self._currentFile.getFileLocation()
			}
			eventManager().fire(OctoPrintEvents.PRINT_STARTED, payload)

			self._changeState(self.STATE_PRINTING)
		except:
			self._logger.exception("Error while trying to start printing")
			self._errorValue = get_exception_string()
			self._changeState(self.STATE_ERROR)
			eventManager().fire(OctoPrintEvents.ERROR, {"error": self.getErrorString()})
			self._logger.dump_terminal_buffer(level=logging.ERROR)

	def cancelPrint(self):
		if not self.isOperational():
			return

		# first pause (feed hold) bevore doing the soft reset in order to retain machine pos.
		self._sendCommand(self.COMMAND_HOLD)
		time.sleep(0.5)

		with self._commandQueue.mutex:
			self._commandQueue.queue.clear()
		self._cmd = None

		self._sendCommand(self.COMMAND_RESET)
		self._acc_line_buffer = []
		self._send_event.clear(completely=True)
		self._changeState(self.STATE_LOCKED)

		payload = {
			"file": self._currentFile.getFilename(),
			"filename": os.path.basename(self._currentFile.getFilename()),
			"origin": self._currentFile.getFileLocation(),
			"time": self.getPrintTime()
		}
		eventManager().fire(OctoPrintEvents.PRINT_CANCELLED, payload)

		self._logger.info(self._rx_stats.pp(print_time=self.getPrintTime()))

	def setPause(self, pause, send_cmd=True, pause_for_cooling=False, trigger=None, force=False):
		if not self._currentFile:
			return

		payload = {
			"file": self._currentFile.getFilename(),
			"filename": os.path.basename(self._currentFile.getFilename()),
			"origin": self._currentFile.getFileLocation(),
			"cooling": pause_for_cooling,
			"trigger": trigger,
			"time": self.getPrintTime()
		}

		if not pause and (self.isPaused() or force):
			if self._pauseWaitStartTime:
				self._pauseWaitTimeLost = self._pauseWaitTimeLost + (time.time() - self._pauseWaitStartTime)
				self._pauseWaitStartTime = None
			self._pause_delay_time = time.time()
			payload["time"] = self.getPrintTime() # we need the pasue time to be removed from time
			if send_cmd is True:
				self._real_time_commands['cycle_start']=True
			self._send_event.set()
			eventManager().fire(OctoPrintEvents.PRINT_RESUMED, payload)
		elif pause and (self.isPrinting() or force):
			if not self._pauseWaitStartTime:
				self._pauseWaitStartTime = time.time()
			self._pause_delay_time = time.time()
			if send_cmd is True:
				self._real_time_commands['feed_hold']=True
			self._send_event.set()
			eventManager().fire(OctoPrintEvents.PRINT_PAUSED, payload)
			self._logger.info(self._rx_stats.pp(print_time=self.getPrintTime()))

	def increasePasses(self):
		self._passes += 1
		self._log("increased Passes to %d" % self._passes)

	def decreasePasses(self):
		self._passes -= 1
		self._log("decrease Passes to %d" % self._passes)

	def setPasses(self, value):
		self._passes = value
		self._log("set Passes to %d" % self._passes)

	def sendGcodeScript(self, scriptName, replacements=None):
		pass

	def getStateId(self, state=None):
		if state is None:
			state = self._state

		possible_states = filter(lambda x: x.startswith("STATE_"), self.__class__.__dict__.keys())
		for possible_state in possible_states:
			if getattr(self, possible_state) == state:
				return possible_state[len("STATE_"):]

		return "UNKNOWN"

	def getStateString(self, state=None):
		if state is None:
			state = self._state
		if state == self.STATE_NONE:
			return "Offline"
		if state == self.STATE_OPEN_SERIAL:
			return "Opening serial port"
		if state == self.STATE_DETECT_SERIAL:
			return "Detecting serial port"
		if state == self.STATE_DETECT_BAUDRATE:
			return "Detecting baudrate"
		if state == self.STATE_CONNECTING:
			return "Connecting"
		if state == self.STATE_OPERATIONAL:
			return "Operational"
		if state == self.STATE_PRINTING:
			# return "Printing"
			return "Lasering"
		if state == self.STATE_PAUSED:
			return "Paused"
		if state == self.STATE_CLOSED:
			return "Closed"
		if state == self.STATE_ERROR:
			return "Error: %s" % (self.getErrorString())
		if state == self.STATE_CLOSED_WITH_ERROR:
			return "Error: %s" % (self.getErrorString())
		if state == self.STATE_TRANSFERING_FILE:
			return "Transfering file to SD"
		if self._state == self.STATE_LOCKED:
			return "Locked"
		if self._state == self.STATE_HOMING:
			return "Homing"
		if self._state == self.STATE_FLASHING:
			return "Flashing"
		return "Unknown State (%d)" % (self._state)

	def getPrintProgress(self):
		if self._currentFile is None:
			return None
		return self._currentFile.getProgress()

	def getPrintFilepos(self):
		if self._currentFile is None:
			return None
		return self._currentFile.getFilepos()

	def getCleanedPrintTime(self):
		printTime = self.getPrintTime()
		if printTime is None:
			return None
		return printTime

	def getConnection(self):
		return self._port, self._baudrate

	def isOperational(self):
		return self._state == self.STATE_OPERATIONAL or self._state == self.STATE_PRINTING or self._state == self.STATE_PAUSED

	def isPrinting(self):
		return self._state == self.STATE_PRINTING

	def isPaused(self):
		return self._state == self.STATE_PAUSED

	def isLocked(self):
		return self._state == self.STATE_LOCKED

	def isHoming(self):
		return self._state == self.STATE_HOMING

	def isFlashing(self):
		return self._state == self.STATE_FLASHING

	def isBusy(self):
		return self.isPrinting() or self.isPaused()

	def isError(self):
		return self._state == self.STATE_ERROR or self._state == self.STATE_CLOSED_WITH_ERROR

	def isClosedOrError(self):
		return self._state == self.STATE_ERROR or self._state == self.STATE_CLOSED_WITH_ERROR or self._state == self.STATE_CLOSED

	def isSdReady(self):
		return False

	def isStreaming(self):
		return False

	def getErrorString(self):
		return self._errorValue

	def getPrintTime(self):
		if self._currentFile is None or self._currentFile.getStartTime() is None:
			return None
		else:
			return time.time() - self._currentFile.getStartTime() - self._pauseWaitTimeLost

	def getGrblVersion(self):
		return self._grbl_version

	def close(self, isError=False, next_state=None):
		self._monitoring_active = False
		self._sending_active = False
		self._status_polling_interval = 0

		printing = self.isPrinting() or self.isPaused()
		if self._serial is not None:
			if isError:
				self._changeState(self.STATE_CLOSED_WITH_ERROR)
			elif next_state:
				self._changeState(next_state)
			else:
				self._changeState(self.STATE_CLOSED)
			self._serial.close()
		self._serial = None

		if printing:
			payload = None
			if self._currentFile is not None:
				payload = {
					"file": self._currentFile.getFilename(),
					"filename": os.path.basename(self._currentFile.getFilename()),
					"origin": self._currentFile.getFileLocation(),
					"time": self.getPrintTime()
				}
			eventManager().fire(OctoPrintEvents.PRINT_FAILED, payload)
		eventManager().fire(OctoPrintEvents.DISCONNECTED)

### MachineCom callback ################################################################################################
class MachineComPrintCallback(object):
	def on_comm_log(self, message):
		pass

	def on_comm_temperature_update(self, temp, bedTemp):
		pass

	def on_comm_state_change(self, state):
		pass

	def on_comm_message(self, message):
		pass

	def on_comm_progress(self):
		pass

	def on_comm_print_job_done(self):
		pass

	def on_comm_z_change(self, newZ):
		pass

	def on_comm_file_selected(self, filename, filesize, sd):
		pass

	def on_comm_sd_state_change(self, sdReady):
		pass

	def on_comm_sd_files(self, files):
		pass

	def on_comm_file_transfer_started(self, filename, filesize):
		pass

	def on_comm_file_transfer_done(self, filename):
		pass

	def on_comm_force_disconnect(self):
		pass

	def on_comm_pos_update(self, MPos, WPos):
		pass

class PrintingFileInformation(object):
	"""
	Encapsulates information regarding the current file being printed: file name, current position, total size and
	time the print started.
	Allows to reset the current file position to 0 and to calculate the current progress as a floating point
	value between 0 and 1.
	"""

	def __init__(self, filename):
		self._logger = mrb_logger("octoprint.plugins.mrbeam.comm_acc2")
		self._filename = filename
		self._pos = 0
		self._size = None
		self._comment_size = None
		self._start_time = None

	def getStartTime(self):
		return self._start_time

	def getFilename(self):
		return self._filename

	def getFilesize(self):
		return self._size

	def getFilepos(self):
		return self._pos - self._comment_size

	def getFileLocation(self):
		return FileDestinations.LOCAL

	def getProgress(self):
		"""
		The current progress of the file, calculated as relation between file position and absolute size. Returns -1
		if file size is None or < 1.
		"""
		if self._size is None or not self._size > 0:
			return -1
		return float(self._pos - self._comment_size) / float(self._size - self._comment_size)

	def reset(self):
		"""
		Resets the current file position to 0.
		"""
		self._pos = 0

	def start(self):
		"""
		Marks the print job as started and remembers the start time.
		"""
		self._start_time = time.time()

	def close(self):
		"""
		Closes the print job.
		"""
		pass

class PrintingGcodeFileInformation(PrintingFileInformation):
	"""
	Encapsulates information regarding an ongoing direct print. Takes care of the needed file handle and ensures
	that the file is closed in case of an error.
	"""

	def __init__(self, filename, offsets_callback=None, current_tool_callback=None):
		PrintingFileInformation.__init__(self, filename)

		self._handle = None

		self._first_line = None

		self._offsets_callback = offsets_callback
		self._current_tool_callback = current_tool_callback

		if not os.path.exists(self._filename) or not os.path.isfile(self._filename):
			raise IOError("File %s does not exist" % self._filename)

		self._size = os.stat(self._filename).st_size
		self._pos = 0
		self._comment_size = 0

	def start(self):
		"""
		Opens the file for reading and determines the file size.
		"""
		PrintingFileInformation.start(self)
		self._handle = open(self._filename, "r")

	def close(self):
		"""
		Closes the file if it's still open.
		"""
		PrintingFileInformation.close(self)
		if self._handle is not None:
			try:
				self._handle.close()
			except:
				pass
		self._handle = None

	def resetToBeginning(self):
		"""
		resets the file handle so you can read from the beginning again.
		"""
		self._handle = open(self._filename, "r")

	def getNext(self):
		"""
		Retrieves the next line for printing.
		"""
		if self._handle is None:
			raise ValueError("File %s is not open for reading" % self._filename)

		try:
			processed = None
			while processed is None:
				if self._handle is None:
					# file got closed just now
					return None
				line = self._handle.readline()
				if not line:
					self.close()
				processed = process_gcode_line(line)
				if processed is None:
					self._comment_size += len(line)
			self._pos = self._handle.tell()

			return processed
		except Exception as e:
			self.close()
			self._logger.exception("Exception while processing line")
			raise e


class RxBufferStats(object):

	def __init__(self):
		self.data = {}
		self.count = 0
		self.errs = 0
		self.grbl_support = True
		self.start_ts = time.time()

	def reset(self):
		self.__init__()

	def add(self, val):
		if not self.grbl_support:
			return
		try:
			val = int(val)
		except:
			self.errs += 1
			return
		if not val in self.data:
			self.data[val] = 0
		self.data[val] += 1
		self.count += 1

	def set_no_grbl_support(self):
		self.grbl_support = False

	def get_min(self):
		if self.count <= 0: return 0
		for v, c in sorted(self.data.iteritems()):
			if c > 0:
				return v

	def get_max(self):
		if self.count <= 0: return 0
		for v, c in sorted(self.data.iteritems(), reverse = True):
			if c > 0:
				return v

	def get_avg(self):
		if self.count <= 0: return 0
		avg = 0
		for v, c in sorted(self.data.iteritems()):
			if c > 0:
				avg += v * c
		return avg / self.count

	def pp(self, print_time=-1):
		if not self.grbl_support:
			return "RxBufferStats: not supported by grbl."

		if print_time <=0:
			print_time = time.time() - self.start_ts

		msg = "RxBufferStats: {count} responses within {duration_h} ({duration:.2f}s): {resp_per_sec:.1f} resp/s; invalid: {errs}; min: {min}, max: {max}, avg: {avg}  - All data: ".format(
			count=self.count,
			duration=print_time,
			duration_h=datetime.datetime.fromtimestamp(print_time).strftime('%H°%M′%S″'),
			resp_per_sec=self.count/print_time,
			errs=self.errs,
			min=self.get_min(),
			max=self.get_max(),
			avg=self.get_avg()
		)

		d = []
		for v, c in sorted(self.data.iteritems()):
			if c > 0:
				d.append("{v}:{c}".format(v=v, c=c))
		msg += ', '.join(d)

		return msg





def convert_pause_triggers(configured_triggers):
	triggers = {
		"enable": [],
		"disable": [],
		"toggle": []
	}
	for trigger in configured_triggers:
		if not "regex" in trigger or not "type" in trigger:
			continue

		try:
			regex = trigger["regex"]
			t = trigger["type"]
			if t in triggers:
				# make sure regex is valid
				re.compile(regex)
				# add to type list
				triggers[t].append(regex)
		except re.error:
			# invalid regex or something like this, we'll just skip this entry
			pass

	result = dict()
	for t in triggers.keys():
		if len(triggers[t]) > 0:
			result[t] = re.compile("|".join(map(lambda pattern: "({pattern})".format(pattern=pattern), triggers[t])))
	return result


def process_gcode_line(line):
	line = strip_comment(line).strip()
	line = line.replace(" ", "")
	if not len(line):
		return None
	return line

def strip_comment(line):
	if not ";" in line:
		# shortcut
		return line

	escaped = False
	result = []
	for c in line:
		if c == ";" and not escaped:
			break
		result += c
		escaped = (c == "\\") and not escaped
	return "".join(result)

def get_new_timeout(t):
	now = time.time()
	return now + get_interval(t)

def get_interval(t):
	if t not in default_settings["serial"]["timeout"]:
		return 0
	else:
		return settings().getFloat(["serial", "timeout", t])

def serialList():
	baselist = []
	baselist = baselist \
				+ glob.glob("/dev/ttyUSB*") \
				+ glob.glob("/dev/ttyACM*") \
				+ glob.glob("/dev/ttyAMA*") \
				+ glob.glob("/dev/tty.usb*") \
				+ glob.glob("/dev/cu.*") \
				+ glob.glob("/dev/cuaU*") \
				+ glob.glob("/dev/rfcomm*")

	additionalPorts = settings().get(["serial", "additionalPorts"])
	for additional in additionalPorts:
		baselist += glob.glob(additional)

	prev = settings().get(["serial", "port"])
	if prev in baselist:
		baselist.remove(prev)
		baselist.insert(0, prev)
	if settings().getBoolean(["devel", "virtualPrinter", "enabled"]):
		baselist.append("VIRTUAL")
	return filter(None, baselist)

def baudrateList():
	ret = [250000, 230400, 115200, 57600, 38400, 19200, 9600]
	prev = settings().getInt(["serial", "baudrate"])
	if prev in ret:
		ret.remove(prev)
		ret.insert(0, prev)
	return ret<|MERGE_RESOLUTION|>--- conflicted
+++ resolved
@@ -51,12 +51,9 @@
 	#
 	##########################################################
 
-<<<<<<< HEAD
 
 	GRBL_SETTINGS_READ_WINDOW =     10.0
 	GRBL_SETTINGS_CHECK_FREQUENCY = 0.5
-=======
->>>>>>> cd06e4bd
 
 	STATE_NONE = 0
 	STATE_OPEN_SERIAL = 1
@@ -161,10 +158,7 @@
 		self.limit_y = -1
 		# from GRBL status RX value: Number of characters queued in Grbl's serial RX receive buffer.
 		self._grbl_rx_status = -1
-<<<<<<< HEAD
 		self._grbl_settings_correction_ts = 0
-=======
->>>>>>> cd06e4bd
 		self._rx_stats = RxBufferStats()
 
 		#grbl features
@@ -554,23 +548,6 @@
 				analytics.add_laser_intensity_value(int(laser_intensity))
 
 
-<<<<<<< HEAD
-	def _handle_ok_message(self, line=None):
-		if self._state == self.STATE_HOMING:
-			self._changeState(self.STATE_OPERATIONAL)
-
-		if not self.grbl_feat_report_rx_buffer_state:
-			return
-
-		# important that we add every call and count the invalid values internally!
-		rx_free = None
-		try:
-			if line is not None:
-				rx_free = int(line.split(':')[1]) # ok:127
-		except e:
-			self._logger.warn("_handle_ok_message() Can't read free_rx_bytes from line: '%s', error: %s", line, e)
-		self._rx_stats.add(rx_free)
-=======
 	def _handle_ok_message(self, line):
 		if self._state == self.STATE_HOMING:
 			self._changeState(self.STATE_OPERATIONAL)
@@ -613,7 +590,6 @@
 			except e:
 				self._logger.warn("_handle_ok_message() Can't read free_rx_bytes from line: '%s', error: %s", line, e)
 			self._rx_stats.add(rx_free)
->>>>>>> cd06e4bd
 
 	def _handle_error_message(self, line):
 		# grbl repots an error if there was never any data written to it's eeprom.
