--- conflicted
+++ resolved
@@ -181,12 +181,8 @@
 				self._log(errorMsg)
 				self._errorValue = errorMsg
 				self._changeState(self.STATE_ERROR)
-<<<<<<< HEAD
 				eventManager().fire(OctoPrintEvents.ERROR, {"error": self.getErrorString()})
-=======
-				eventManager().fire(Events.ERROR, {"error": self.getErrorString()})
 				self._logger.dump_terminal_buffer(level=logging.ERROR)
->>>>>>> 9dda0e9a
 		self._log("Connection closed, closing down monitor")
 
 	def _send_loop(self):
@@ -217,12 +213,8 @@
 				self._log(errorMsg)
 				self._errorValue = errorMsg
 				self._changeState(self.STATE_ERROR)
-<<<<<<< HEAD
 				eventManager().fire(OctoPrintEvents.ERROR, {"error": self.getErrorString()})
-=======
-				eventManager().fire(Events.ERROR, {"error": self.getErrorString()})
 				self._logger.dump_terminal_buffer(level=logging.ERROR)
->>>>>>> 9dda0e9a
 
 	def _metric_loop(self):
 		self._metricf = open('metric.tmp','w')
@@ -432,12 +424,8 @@
 			errorMsg = "Machine Limit Hit. Please reset the machine and do a homing cycle"
 			self._log(errorMsg)
 			self._errorValue = errorMsg
-<<<<<<< HEAD
 			eventManager().fire(OctoPrintEvents.ERROR, {"error": self.getErrorString()})
-=======
-			eventManager().fire(Events.ERROR, {"error": self.getErrorString()})
 			self._logger.dump_terminal_buffer(level=logging.ERROR)
->>>>>>> 9dda0e9a
 		elif "Abort during cycle" in line:
 			errorMsg = "Soft-reset detected. Please do a homing cycle"
 			self._log(errorMsg)
@@ -447,12 +435,8 @@
 			errorMsg = "Probing has failed. Please reset the machine and do a homing cycle"
 			self._log(errorMsg)
 			self._errorValue = errorMsg
-<<<<<<< HEAD
 			eventManager().fire(OctoPrintEvents.ERROR, {"error": self.getErrorString()})
-=======
-			eventManager().fire(Events.ERROR, {"error": self.getErrorString()})
 			self._logger.dump_terminal_buffer(level=logging.ERROR)
->>>>>>> 9dda0e9a
 
 		with self._commandQueue.mutex:
 			self._commandQueue.queue.clear()
@@ -482,12 +466,8 @@
 					self._commandQueue.queue.clear()
 				self._log(errorMsg)
 				self._errorValue = errorMsg
-<<<<<<< HEAD
 				eventManager().fire(OctoPrintEvents.ERROR, {"error": self.getErrorString()})
-=======
-				eventManager().fire(Events.ERROR, {"error": self.getErrorString()})
 				self._logger.dump_terminal_buffer(level=logging.ERROR)
->>>>>>> 9dda0e9a
 		elif line[1:].startswith('Cau'): # [Caution: Unlocked]
 			pass
 		elif line[1:].startswith('Ena'): # [Enabled]
@@ -957,12 +937,8 @@
 			self._logger.exception("Error while trying to start printing")
 			self._errorValue = get_exception_string()
 			self._changeState(self.STATE_ERROR)
-<<<<<<< HEAD
 			eventManager().fire(OctoPrintEvents.ERROR, {"error": self.getErrorString()})
-=======
-			eventManager().fire(Events.ERROR, {"error": self.getErrorString()})
 			self._logger.dump_terminal_buffer(level=logging.ERROR)
->>>>>>> 9dda0e9a
 
 	def cancelPrint(self):
 		if not self.isOperational():
