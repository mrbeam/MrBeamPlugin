--- conflicted
+++ resolved
@@ -1,35 +1,35 @@
 class SettingsModel:
     """Data object containing information about the settings to be used on the
     jinja2 templates."""
+
     def __init__(self):
         self.material_store = None
         self.about = None
 
     def __repr__(self):
-        return 'SettingsModel(material_store=%s, about=%s)' % (repr(self.material_store), repr(self.about))
+        return "SettingsModel(material_store=%s, about=%s)" % (
+            repr(self.material_store),
+            repr(self.about),
+        )
 
 
 class AboutModel:
-<<<<<<< HEAD
     """Data object containing information corresponding to the about section to
     be used on the jinja2 templates."""
-=======
-    """
-    Data object containing information corresponding to the about section to be used on the jinja2 templates
-    """
 
->>>>>>> 7c831482
     def __init__(self, support_documents=[]):
         self.support_documents = support_documents
 
     def __repr__(self):
-        return 'About(support_documents=%s)' % (','.join([repr(document) for document in self.support_documents]))
+        return "About(support_documents=%s)" % (
+            ",".join([repr(document) for document in self.support_documents])
+        )
 
 
 class MaterialStoreModel:
     """
-        Data object containing information corresponding to the material store section to be used on the jinja2 templates
-        """
+    Data object containing information corresponding to the material store section to be used on the jinja2 templates
+    """
 
     def __init__(self, enabled=False, url="", healthcheck_url=""):
         self.enabled = enabled
@@ -37,4 +37,8 @@
         self.healthcheck_url = healthcheck_url
 
     def __repr__(self):
-        return 'MaterialStore(enabled=%s, url=%s, healthcheck_url=%s)' % (self.enabled, self.url, self.healthcheck_url)+        return "MaterialStore(enabled=%s, url=%s, healthcheck_url=%s)" % (
+            self.enabled,
+            self.url,
+            self.healthcheck_url,
+        )