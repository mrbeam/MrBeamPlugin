from octoprint.printer.standard import Printer, StateMonitor, PrinterInterface
from octoprint.settings import settings
from . import comm_acc2 as comm

class Laser(Printer):

	def __init__(self, fileManager, analysisQueue, printerProfileManager):
		Printer.__init__(self, fileManager, analysisQueue, printerProfileManager)
		self._stateMonitor = LaserStateMonitor(
			interval=0.5,
			on_update=self._sendCurrentDataCallbacks,
			on_add_temperature=self._sendAddTemperatureCallbacks,
			on_add_log=self._sendAddLogCallbacks,
			on_add_message=self._sendAddMessageCallbacks
		)
		self._stateMonitor.reset(
			state={"text": self.get_state_string(), "flags": self._getStateFlags()},
			job_data={
				"file": {
					"name": None,
					"size": None,
					"origin": None,
					"date": None
				},
				"estimatedPrintTime": None,
				"lastPrintTime": None,
				"filament": {
					"length": None,
					"volume": None
				}
			},
			progress={"completion": None, "filepos": None, "printTime": None, "printTimeLeft": None},
			current_z=None
		)

	# overwrite connect to use comm_acc2
	def connect(self, port=None, baudrate=None, profile=None):
		"""
		 Connects to the printer. If port and/or baudrate is provided, uses these settings, otherwise autodetection
		 will be attempted.
		"""
		if self._comm is not None:
			self._comm.close()
		self._printerProfileManager.select(profile)
		self._comm = comm.MachineCom(port, baudrate, callbackObject=self, printerProfileManager=self._printerProfileManager)

	# overwrite operational state to accept commands in locked state
	def is_operational(self):
		return Printer.is_operational(self) or self.is_locked()

<<<<<<< HEAD
	# send color settings to commAcc to inject settings into Gcode
	def set_colors(self, currentFileName,value):
		if self._comm is None:
			return
		self._comm.setColors(currentFileName,value)

=======
>>>>>>> 47b2e6c2
	# extend commands: home, position, increase_passes, decrease_passes
	def home(self, axes):
		self.commands(["$H", "G92X500Y400Z0", "G90", "G21"])

	def position(self, x, y):
		printer_profile = self._printerProfileManager.get_current_or_default()
		movement_speed = min(printer_profile["axes"]["x"]["speed"], printer_profile["axes"]["y"]["speed"])
		self.commands(["G90", "G0 X%.3f Y%.3f F%d" % (x, y, movement_speed)])

	def increase_passes(self):
		"""
		 increase the number of passes by one.
		"""
		if self._comm is None:
			return
		self._comm.increasePasses()

	def set_passes(self, value):
		if self._comm is None:
			return
		self._comm.setPasses(value)

	def decrease_passes(self):
		"""
		 decrease the number of passes by one.
		"""
		if self._comm is None:
			return
		self._comm.decreasePasses()


	# extend flags
	def is_locked(self):
		return self._comm is not None and self._comm.isLocked()

	def is_flashing(self):
		return self._comm is not None and self._comm.isFlashing()

	def _getStateFlags(self):
		flags = Printer._getStateFlags(self)
		flags.update({
			"locked": self.is_locked(),
			"flashing": self.is_flashing(),
		})
		return flags

	# position update callbacks
	def on_comm_pos_update(self, MPos, WPos):
		self._add_position_data(MPos, WPos)

	# progress update callbacks
	def on_comm_progress(self):
		self._setProgressData(self._comm.getPrintProgress(), self._comm.getPrintFilepos(), self._comm.getPrintTime(), self._comm.getCleanedPrintTime())

	def _add_position_data(self, MPos, WPos):
		if MPos is None or WPos is None:
			MPos = WPos = [0, 0, 0]
		self._stateMonitor.setWorkPosition(WPos)
		self._stateMonitor.setMachinePosition(MPos)


class LaserStateMonitor(StateMonitor):
	def __init__(self, *args, **kwargs):
		StateMonitor.__init__(self, *args, **kwargs)
		self._machinePosition = None
		self._workPosition = None

	def setWorkPosition(self, workPosition):
		self._workPosition = workPosition
		self._change_event.set()

	def setMachinePosition(self, machinePosition):
		self._machinePosition = machinePosition
		self._change_event.set()

	def get_current_data(self):
		data = StateMonitor.get_current_data(self)
		data.update({
			"workPosition": self._workPosition,
			"machinePosition": self._machinePosition
		})
		return data<|MERGE_RESOLUTION|>--- conflicted
+++ resolved
@@ -48,15 +48,12 @@
 	def is_operational(self):
 		return Printer.is_operational(self) or self.is_locked()
 
-<<<<<<< HEAD
 	# send color settings to commAcc to inject settings into Gcode
 	def set_colors(self, currentFileName,value):
 		if self._comm is None:
 			return
 		self._comm.setColors(currentFileName,value)
 
-=======
->>>>>>> 47b2e6c2
 	# extend commands: home, position, increase_passes, decrease_passes
 	def home(self, axes):
 		self.commands(["$H", "G92X500Y400Z0", "G90", "G21"])
