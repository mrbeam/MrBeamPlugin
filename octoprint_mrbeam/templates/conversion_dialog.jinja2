<div id="dialog_vector_graphics_conversion" class="modal hide fade">
    <div class="modal-header">
        <h3 data-bind="visible:!slicing_in_progress()">Material <span data-bind="visible:customized_material()">(customized)</span></h3>
        <h3 data-bind="visible:slicing_in_progress()">Preparing...</h3>
    </div>
    <div class="modal-body scrollable" style="box-sizing: border-box">
		<div data-bind="visible:!slicing_in_progress()">
			<div id="material_row" data-bind="css: {expanded: expandMaterialSelector() }">

				<div id="material_type" data-bind="css: {active : selected_material() === null}">
			        <div id="material_burger_menu" class="dropdown pull-right">
						<a id="materials_manage" href="#" data-bind="click: function(){ $('#material_type').addClass('manage'); }" style="text-decoration: none;">
							<i class="icon-edit icon-large"></i>&nbsp;Manage materials
						</a>
						<a id="materials_manage_done" href="#" data-bind="click: function(){ $('#material_type').removeClass('manage'); }" style="text-decoration: none;">
							<i class="icon-ok icon-large"></i>&nbsp; Done
						</a>
					</div>

					<div class="">
						<label data-bind="visible: expandMaterialSelector">Material</label>
						<div class="">
							<form class="form-search" data-bind="submit: filterQuery, visible: selected_material() === null">
								<input type="text" class="input-block search-query" data-bind="value: filterQuery, valueUpdate: 'input'" placeholder="{{ _('Search...') }}">
							</form>
							<ul id="material_list" data-bind="foreach: filteredMaterials">
								<li class='material_entry hover_shadow'
<<<<<<< HEAD
									data-bind="click: function(data, event){$root.set_material($data, event);},
=======
									data-bind="click: function(vm, event){$root.set_material($data, event);},
>>>>>>> 0a432670
												style: { backgroundImage: 'url(\'/plugin/mrbeam/static/img/materials/' + $data.img + '\')' },
												css: {selected: $root.selected_material() === $data, custom: $data.custom === true }
									">
									<span data-bind="text: $data.name"></span>
									<span class="delete_me" data-bind="click: function(data, event){ $root.delete_material($data, event); return false; }"><i class="icon icon-trash"></i></span>
								</li>
							</ul>
							<div class="clearfix"></div>
						</div>
					</div>
				</div>

				<div id="material_color" class="" data-bind="css: {active : selected_material() !== null && selected_material_color() === null }">
					<div>
						<label data-bind="visible: expandMaterialSelector">Color</label>
						<ul id="color_list" data-bind="foreach: material_colors">
							<li class='material_color_entry hover_shadow' data-bind="
<<<<<<< HEAD
								click: function(data, event){ $root.set_material_color($data, event); },
=======
								click: function(vm, event){ $root.set_material_color($data, event); },
>>>>>>> 0a432670
								attr: {id: 'material_color_'+$data },
								css: {active: $data === $root.selected_material_color() },
								visible: ($root.selected_material_color() === null) || ($root.selected_material_color() === $data),
								style: { backgroundColor: '#'+$data }
							"></li>
						</ul>
						<div class="alert alert-info hint" data-bind="visible: showHints">
							<span class="icon icon-question-sign" aria-hidden="true"></span>
							Depending on the color the laser beam is reflected more or less. Select a color
							close to the material's color to improve the result.
						</div>
					</div>
				</div>

				<div id="material_thickness" data-bind="css: {active : selected_material() !== null && selected_material_color() !== null && selected_material_thickness() === null}">
					<div>
						<label data-bind="visible: expandMaterialSelector">Thickness</label>
						<div id="thickness_list" data-bind="foreach: material_thicknesses">
							<div class="thickness_sample hover_shadow"
								 data-bind="
										click: function(vm, event){ $root.set_material_thickness($data, event); },
										attr: {id: 'material_thickness_'+$data.thicknessMM },
										css: {active: $data === $root.selected_material_thickness(), engrave_only: $data.thicknessMM === -1 },
										style: { padding: ($data.thicknessMM * $root.mm2px()/2)+'mm 0' },
										visible: ($root.selected_material_thickness() === null) || ($root.selected_material_thickness() === $data),
										text: $root.thickness_text($data)
								 " ></div>
						</div>
						<div class="controls alert alert-info hint" data-bind="visible: showHints">
							<span class="icon icon-question-sign" aria-hidden="true"></span>
							Set the thickness of the material. When cutting the material it is important to tell Mr Beam
							the thickness that he can select the correct laser settings.
						</div>
					</div>
				</div>
				
				<div id="save_material_flyin" data-bind="visible: customized_material()">
					<a data-bind="click: reset_material_settings"><i class="icon-repeat"></i> {{ _('Reset to defaults') }}</a>
					<div id="save_material_form" class="dropdown">
						<a class="dropdown-toggle" data-toggle="dropdown" href="#" ><i class="icon-star"></i> {{ _('Save custom material') }}</a>
						<div class="dropdown-menu" role="menu" style="padding:.5em">
							<form class="form-horizontal" style="margin:0">
								<div class="control-group">
									<label class="control-label" for="custom_mat_name"> {{ _('Material Name') }}</label>
									<div class="controls">
										<input id="custom_mat_name" type="text" data-bind="value:save_custom_material_name" placeholder="your name of choice">
									</div>
								</div>
								<div class="control-group">
									<label class="control-label" for="custom_mat_th"> {{ _('Thickness') }}</label>
									<div class="controls"> 
										<input id="custom_mat_th" type="number" min="0" max="38" data-bind="value:save_custom_material_thickness"> mm
									</div>
								</div>
								<div class="control-group">
									<label class="control-label" for="custom_mat_col"> {{ _('Color') }}</label>
									<div class="controls">
										<input id="custom_mat_col" type="color" min="0" max="38" data-bind="value:save_custom_material_color">
									</div>
								</div>
								<div class="controls">
									<a class="btn" data-toggle="dropdown" href="#"><i class="icon-remove"></i> {{ _('Cancel') }}</a>
									<a class="btn" data-bind="click: save_material_settings"><i class="icon-ok"></i> {{ _('Save') }}</a>
								</div>
							</form>
						</div>
					</div>
				</div>

				<div id="material_info">
					<p>
						<i class="icon-warning-sign" style="color:red;" data-bind="visible: material_safety_notes() !== ''"></i>
						<span id="safety_notes" class="" data-bind="text: material_safety_notes"></span>
					</p>
					<a href="#" class="dropdown" data-toggle="collapse" data-target="#more_material_info" data-bind="visible: material_description() !== '' || material_hints() !== ''">
						<i class="icon-info-sign"></i> Info<b class="caret"></b>
					</a>
					<div id="more_material_info" class="collapse">
						<p id="description" data-bind="text: material_description"></p>
						<p>
							<i class="icon-lightbulb" data-bind="visible: material_hints() !== ''"></i>
							<span id="hints" data-bind="text: material_hints"></span>
						</p>
					</div>
				</div>
			</div>

			<div id="color_assignment" data-bind="css:{ inactive: expandMaterialSelector }">
				<div class="modal_dialog_headline">
					<h3>Parameter assignment</h3>
				</div>

				<div id="no_job" class="job_row row-fluid">
					<div class="span3" style="display:flex;">
						<div class="assigned_colors color_drop_zone img_drop_zone" ondragover="window.mrbeam.colorDragging.colorAllowDrop(event)" ondrop="window.mrbeam.colorDragging.colorDrop(event)"></div>
					</div>
					<div class="span9">
						<div class="job_parameters">
							<h4>Skip</h4>
							<span>Drag colors on this row to skip them.</span>
						</div>
					</div>
				</div>

				<div id="engrave_job" class="job_row row-fluid">
					<div class="span3" style="display:flex;">
						<div class="assigned_colors img_drop_zone color_drop_zone" ondragover="window.mrbeam.colorDragging.colorAllowDrop(event)" ondrop="window.mrbeam.colorDragging.colorDrop(event)">
							<div id="cd_engraving" draggable="true" class="used_color" ondragstart="window.mrbeam.colorDragging.colorDragStart(event)" ondragend="window.mrbeam.colorDragging.colorDragEnd(event)" data-bind="visible: show_image_parameters"></div>
						</div>
					</div>
					<div class="span9">
						<div class="clearfix">
							<h4 class="job_title pull-left">Engraving</h4>
						</div>
						<form class="job_parameters form-horizontal" data-bind="visible: has_engraving_proposal">
							<div class="control-group" >
								<label class="control-label">{{ _('Laser intensity range') }}</label>
								<div class="controls">
									<div class="input-append">
										<input id="svgtogcode_img_intensity_white" class="img_intensity_input" type="number" min="0" max="100" 
											   data-bind="value: imgIntensityWhite, event: {change: flag_customized_material}">
										<div class="svgtogcode_grayscale">&nbsp;</div>
										<input id="svgtogcode_img_intensity_black" class="img_intensity_input" type="number" min="0" max="100" 
											   data-bind="value: imgIntensityBlack, event: {change: flag_customized_material}">
									</div>
								</div>
								<div class="controls alert alert-info hint" data-bind="visible: showHints">
									<span class="icon icon-question-sign" aria-hidden="true"></span>
									The intensity range used for engraving pixel graphics. Bright/white pixels use the left (lower) value, dark/black pixels the right (higher) value.
									Equal values do not vary the laser intensity related to the pixel brightness.
								</div>

								<label class="control-label">{{ _('Engraving speed range') }}</label>
								<div class="controls">
									<div class="input-append">
										<input id="svgtogcode_img_feedrate_white" class="img_intensity_input" type="number"  min="30" 
											   data-bind="value: imgFeedrateWhite, event: {change: flag_customized_material}">
										<div class="svgtogcode_grayscale">&nbsp;</div>
										<input id="svgtogcode_img_feedrate_black" class="img_intensity_input" type="number"  min="30" 
											   data-bind="value: imgFeedrateBlack, event: {change: flag_customized_material}">
									</div>
								</div>
								<div class="controls alert alert-info hint" data-bind="visible: showHints">
									<span class="icon icon-question-sign" aria-hidden="true"></span>
									The movement velocity range used for engraving pixel graphics. Bright/white pixels use the left (higher) value, dark/black pixels the right (lower) value.
									Equal values do not vary the laser velocity related to the pixel brightness.
								</div>

								<div data-bind="visible: show_line_color_mappings">
									<label class="control-label">{{ _('Line color mapping') }}</label>
									<div class="controls">
										<div id="colored_line_mapping">
										</div>
									</div>
								</div>
								<div class="controls alert alert-info hint" data-bind="visible: showHints">
									<span class="icon icon-question-sign" aria-hidden="true"></span>
									Map the color of a vector path to a grayscale value for engraving.
								</div>

								<div class="controls" data-bind="visible: showExpertSettings ">
									<label class="checkbox">
										<input type="checkbox" data-bind="checked: engrave_outlines">{{ _('engrave outlines of filled shapes') }}
									</label>
								</div>
							</div>

							<div class="control-group" data-bind="visible: showExpertSettings ">
								<label class="control-label">Pierce time</label>
								<div class="controls">
									<input data-bind="value: engravingPiercetime, event: {change: flag_customized_material}" 
											 class="param_piercetime decimal_input" type="number" min="0" max="2000" value="0" />&nbsp;ms
								</div>

								<label class="control-label">{{ _('Line distance') }}</label>
								<div class="controls"><input id="svgtogcode_img_line_dist" class="img_intensity_input decimal_input" type="number" max="0.5" min="0.1" dialog_state="0.05" data-bind="value: beamDiameter" />&nbsp;mm</div>
								<div class="controls alert alert-info hint" data-bind="visible: showHints">
									<span class="icon icon-question-sign" aria-hidden="true"></span>
									Pixel / raster engravings are done line by line. This sets the distance between the single lines.
									Smaller values allow finer engravings but require a more precise focus and are slower.
								</div>


								<p >{{ _('Image Preprocessing') }}</p>
								<div class="controls">
									<div class="img_preprocessing_preview before" style="background-image:url(/plugin/mrbeam/static/img/kitty_grayscale.png);" >before</div>
									<div class="img_preprocessing_preview after" style="background-image:url(/plugin/mrbeam/static/img/kitty_grayscale.png);" >after
										<div class="img_preprocessing_preview contrast" style="background-image:url(/plugin/mrbeam/static/img/kitty_contrast.png);" data-bind="style: { opacity: contrastPreview }" ></div>
										<div class="img_preprocessing_preview sharpened" style="background-image:url(/plugin/mrbeam/static/img/kitty_sharpened.png);" data-bind="style: { opacity: sharpenedPreview }" ></div>
										<div class="img_preprocessing_preview dithered" style="background-image:url(/plugin/mrbeam/static/img/kitty_dithered_150.png);" data-bind="visible: imgDithering"></div>

									</div>
									<div class="photo_attribution"><a href="http://www.christianholmer.com" target="_blank">Photo: Christian Holmér</a></div>
								</div>

								<div data-bind="disable:imgDithering ">
									<label class="control-label">{{ _('Contrast') }}</label>
									<div class="controls img_slider">
										<input id="svgtogcode_contrast_slider" type="text" data-bind="value: imgContrast" >
									</div>
									<div style="clear:both"></div>
									<div class="controls alert alert-info hint" data-bind="visible: showHints">
										<span class="icon icon-question-sign" aria-hidden="true"></span>
										Increases the image contrast before converting to gcode.
									</div>

									<label class="control-label">{{ _('Sharpening') }}</label>
									<div class="controls img_slider">
										<input id="svgtogcode_sharpening_slider" class="uninitialized" type="text" data-bind="value: imgSharpening">
									</div>
									<div style="clear:both"></div>
									<div class="controls alert alert-info hint" data-bind="visible: showHints">
										<span class="icon icon-question-sign" aria-hidden="true"></span>
										Sharpens the image before converting to gcode.
									</div>
								</div>

								<label class="control-label">{{ _('Dithering') }}</label>
								<div class="controls">
									<label class="checkbox">
										<input type="checkbox" data-bind="checked: imgDithering, event: {change: flag_customized_material}">{{ _('Dithering') }}
									</label>
								</div>
								<div class="controls alert alert-info hint" data-bind="visible: showHints">
									<span class="icon icon-question-sign" aria-hidden="true"></span>
									Converts the image to solely black and white pixels.
									Use this if the laser effect on your material is not able to transfer grayscales.
								</div>
							</div>
						</form>
						<div class="not_possible_on_this_material" data-bind="visible: !has_engraving_proposal()">
							Sorry, there are no engraving settings for this material.
							<a data-bind="click:function(){ has_engraving_proposal(true); }"> <i class="icon-arrow-right"></i> I know what I am doing! Let me try my own.</a>
						</div>
					</div>
				</div>
				<div id="first_job" class="job_row_vector job_row row-fluid" data-bind="visible: show_vector_parameters">
					<div class="span3" style="display:flex;">
						<div class="assigned_colors color_drop_zone" ondragover="window.mrbeam.colorDragging.colorAllowDrop(event)" ondrop="window.mrbeam.colorDragging.colorDrop(event)"></div>
					</div>
					<div class="span9">
						<div class="clearfix">
							<h4 class="job_title pull-left">Cutting Job 1</h4>
						</div>
						<form class="job_parameters form-horizontal" data-bind="visible: has_cutting_proposal">
							<div class="control-group">
								<label class="control-label">Laser Intensity</label>
								<div class="controls"><input class="param_intensity img_intensity_input" type="number" min="0" max="100" 
															 data-bind="event: {change: flag_customized_material}"
															 onblur="window.mrbeam.colorDragging.checkConversionParameters()"/>&nbsp;%</div>
								<div class="controls alert alert-info hint" data-bind="visible: showHints">
									<span class="icon icon-question-sign" aria-hidden="true"></span>
									Sets the intensity of the laser. The more intensity the deeper the effect on the material.
									Cutting needs higher intensities than engraving.
									The effect in general is dependent from the material and its color and surface.
								</div>
							</div>
							<div class="control-group">
								<label class="control-label">Laser Speed</label>
								<div class="controls"><input class="param_feedrate img_intensity_input" type="number" min="20" max="3000" 
															 data-bind="event: {change: flag_customized_material}"
															 onblur="window.mrbeam.colorDragging.checkConversionParameters()"/>&nbsp;mm/min</div>
								<div class="controls alert alert-info hint" data-bind="visible: showHints">
									<span class="icon icon-question-sign" aria-hidden="true"></span>
									Sets the velocity of the laser head. The slower the movement the deeper the effect on the material.
									Cutting needs slower movement than engraving.
									The effect in general is dependent from the material and its color and surface.
								</div>
							</div>
							<div class="control-group">
								<label class="control-label">Passes</label>
								<div class="controls"><input data-bind="event: {change: flag_customized_material}" class="param_passes img_intensity_input" type="number" min="1" max="10" value="1" />&nbsp;&times;</div>
							</div>
							<div class="control-group" data-bind="visible: showExpertSettings ">
								<label class="control-label">Pierce time</label>
								<div class="controls"><input data-bind="event: {change: flag_customized_material}" class="param_piercetime img_intensity_input" type="number" min="0" max="2000" value="0" />&nbsp;ms</div>
							</div>
						</form>
						<div class="not_possible_on_this_material" data-bind="visible: !has_cutting_proposal()">
							Sorry, there are no cutting settings for this material.
							<a data-bind="click: function(){ has_cutting_proposal(true); }"> <i class="icon-arrow-right"></i> I know what I am doing! Let me try my own.</a>
						</div>
					</div>
				</div>
				<div id="additional_jobs"></div>
				<div class="row-fluid" data-bind="visible: show_vector_parameters()">
					<div class="assigned_colors color_drop_zone create_job" ondragover="window.mrbeam.colorDragging.colorAllowDrop(event)" ondrop="window.mrbeam.colorDragging.colorDropCreateJob(event)">
						+ Drag colors here for another job +
					</div>
				</div>
			</div>

		</div>
		<div id="slicing_progress" class="progress progress-striped active" style="width: 100%;" data-bind="visible: slicing_in_progress()">
			<div class="bar" style="width: 0%" data-bind="style: {width: slicing_progress() + '%'} "></div>
		</div>
    </div>
    <div class="modal-footer">
		<div class="pull-left" style="text-align:left;" data-bind="visible: !slicing_in_progress()">
			<label class="checkbox">
				<input type="checkbox" data-bind="checked: showExpertSettings">show advanced settings
			</label>
			<label class="checkbox">
				<input type="checkbox" data-bind="checked: showHints">show explanations
			</label>
		</div>

        <a href="#" class="btn" aria-hidden="true" 
		   data-bind="click: $root.cancel_conversion(),
					visible: !slicing_in_progress()">{{ _('Cancel') }}</a>
        <a href="#" class="btn btn-primary"
		   data-bind="click: function() { if ($root.enableConvertButton()) { $root.convert() } },
					enabled: enableConvertButton,
					visible: !slicing_in_progress(),
					css: {disabled: !$root.enableConvertButton()}">{{ _('Start') }}</a>
    </div>
</div><|MERGE_RESOLUTION|>--- conflicted
+++ resolved
@@ -25,11 +25,7 @@
 							</form>
 							<ul id="material_list" data-bind="foreach: filteredMaterials">
 								<li class='material_entry hover_shadow'
-<<<<<<< HEAD
-									data-bind="click: function(data, event){$root.set_material($data, event);},
-=======
 									data-bind="click: function(vm, event){$root.set_material($data, event);},
->>>>>>> 0a432670
 												style: { backgroundImage: 'url(\'/plugin/mrbeam/static/img/materials/' + $data.img + '\')' },
 												css: {selected: $root.selected_material() === $data, custom: $data.custom === true }
 									">
@@ -47,11 +43,7 @@
 						<label data-bind="visible: expandMaterialSelector">Color</label>
 						<ul id="color_list" data-bind="foreach: material_colors">
 							<li class='material_color_entry hover_shadow' data-bind="
-<<<<<<< HEAD
-								click: function(data, event){ $root.set_material_color($data, event); },
-=======
 								click: function(vm, event){ $root.set_material_color($data, event); },
->>>>>>> 0a432670
 								attr: {id: 'material_color_'+$data },
 								css: {active: $data === $root.selected_material_color() },
 								visible: ($root.selected_material_color() === null) || ($root.selected_material_color() === $data),
