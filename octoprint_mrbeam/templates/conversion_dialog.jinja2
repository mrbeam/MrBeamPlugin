<div id="dialog_vector_graphics_conversion" class="modal hide fade">
    <div class="modal-header">
        <a href="#" class="close" data-dismiss="modal" aria-hidden="true">&times;</a>
        <h3>Material</h3>
    </div>
    <div class="modal-body scrollable" style="box-sizing: border-box">
		<div data-bind="visible:!slicing_in_progress()">
			<div id="material_row" data-bind="css: {expanded: expandMaterialSelector() }">
				<div id="material_type" data-bind="css: {active : selected_material() === null}">
					<div class="">
						<label class="">Material</label>
						<div class="">
							<form class="form-search" data-bind="submit: filterQuery, visible: selected_material() === null">
								<input type="text" class="input-block search-query" data-bind="value: filterQuery, valueUpdate: 'input'" placeholder="{{ _('Search...') }}">
							</form>
							<ul id="material_list" data-bind="foreach: filteredMaterials">
								<li class='material_entry hover_shadow' 
									data-bind="click: function(){$root.set_material($data, event);}, 
												style: { backgroundImage: 'url(\'/plugin/mrbeam/static/img/materials/' + $data.img + '\')' },
												css: {selected: $root.selected_material() === $data}
									">
									<span href="#" data-bind="text: $data.name"></span>
								</li>
							</ul>
							<div class="clearfix"></div>
						</div>
					</div>
				</div>

<<<<<<< HEAD
				<div id="material_color" class="" data-bind="css: {active : selected_material() !== null }">
					<div>
						<label class="">Color</label>
						<ul id="color_list" data-bind="foreach: material_colors">
							<li class='material_color_entry hover_shadow' data-bind="
								click: function(){ $root.set_material_color($data, event); },
								attr: {id: 'material_color_'+$data },
								css: {active: $data === $root.selected_material_color() },
								visible: ($root.selected_material_color() === null) || ($root.selected_material_color() === $data),
								style: { backgroundColor: '#'+$data }
							"></li>
						</ul>
						<div class="alert alert-info hint" data-bind="visible: showHints">
							<span class="icon icon-question-sign" aria-hidden="true"></span>
							Depending on the color the laser beam is reflected more or less. Select a color
							close to the material's color to improve the result. 
						</div>
					</div>
				</div>
				<div id="material_thickness" data-bind="css: {active : selected_material() !== null && selected_material_color() !== null}">
					<div class="">
						<label class="">Thickness</label>
						<div class="controls alert alert-info hint" data-bind="visible: showHints">
							<span class="icon icon-question-sign" aria-hidden="true"></span>
							Set the thickness of the material. When cutting the material it is important to tell Mr Beam
							the thickness that he can select the correct laser settings.
						</div>
					</div>
					<div id="thickness_list" data-bind="foreach: material_thicknesses">
						<div class="thickness_sample hover_shadow" 
							 data-bind="
									click: $root.set_material_thickness($data, event),
									attr: {id: 'material_thickness_'+$data.thicknessMM },
									css: {active: $data === $root.selected_material_thickness(), engrave_only: $data.thicknessMM === -1 },
									style: { padding: ($data.thicknessMM * $root.mm2px()/2)+'mm 0' },
									visible: ($root.selected_material_thickness() === null) || ($root.selected_material_thickness() === $data),
									text: $root.thickness_text($data)
							 " ></div>
					</div>
=======
		<div id="color_assignment" class="" data-bind="visible: !slicing_in_progress()">
			<div id="no_job" class="job_row row-fluid">
				<div class="span3" style="display:flex;">
					<div class="assigned_colors color_drop_zone img_drop_zone" ondragover="window.mrbeam.colorDragging.colorAllowDrop(event)" ondrop="window.mrbeam.colorDragging.colorDrop(event)"></div>
>>>>>>> 94181c97
				</div>
				<div id="material_info">
					<p>
						<i class="icon-warning-sign" style="color:red;" data-bind="visible: material_safety_notes() !== ''"></i> 
						<span id="safety_notes" class="" data-bind="text: material_safety_notes"></span>
					</p>
					<a href="#" class="dropdown" data-toggle="collapse" data-target="#more_material_info" data-bind="visible: material_description() !== '' || material_hints() !== ''">
						<i class="icon-info-sign"></i> Info<b class="caret"></b>
					</a>
					<div id="more_material_info" class="collapse">
						<p id="description" data-bind="text: material_description"></p>
						<p>
							<i class="icon-lightbulb" data-bind="visible: material_hints() !== ''"></i> 
							<span id="hints" data-bind="text: material_hints"></span>
						</p>
					</div>
				</div>
			</div>
		</div>
	</div>
	<div class="modal_dialog_headline">
		<h3>Line color assignment</h3>
	</div>
	<div class="modal-body scrollable" style="box-sizing: border-box">
		<div data-bind="visible:!slicing_in_progress()">
			<div id="color_assignment" data-bind="css:{ inactive: expandMaterialSelector }">

<<<<<<< HEAD
				<div id="no_job" class="job_row row-fluid">
					<div class="span3" style="display:flex;">
						<div class="assigned_colors color_drop_zone img_drop_zone" ondragover="colorAllowDrop(event)" ondrop="colorDrop(event)"></div>
					</div>
					<div class="span6">
						<div class="job_parameters">
							<h4>Skip</h4>
							<span>Drag colors on this row to skip them.</span>
						</div>
=======
			<div id="engrave_job" class="job_row row-fluid" data-bind="visible: show_image_parameters">
				<div class="span3" style="display:flex;">
					<div class="assigned_colors img_drop_zone color_drop_zone" ondragover="window.mrbeam.colorDragging.colorAllowDrop(event)" ondrop="window.mrbeam.colorDragging.colorDrop(event)">
						<div id="cd_engraving" draggable="true" class="used_color" ondragstart="window.mrbeam.colorDragging.colorDragStart(event)" ondragend="window.mrbeam.colorDragging.colorDragEnd(event)"></div>
>>>>>>> 94181c97
					</div>
					<div class="span3"></div>
				</div>

				<div id="engrave_job" class="job_row row-fluid" data-bind="visible: show_image_parameters">
					<div class="span3" style="display:flex;">
						<div class="assigned_colors img_drop_zone color_drop_zone" ondragover="colorAllowDrop(event)" ondrop="colorDrop(event)">
							<div id="cd_engraving" draggable="true" class="used_color" ondragstart="colorDragStart(event)" ondragend="colorDragEnd(event)"></div>
						</div>
					</div>
					<div class="span9">
						<div class="clearfix">
							<h4 class="job_title pull-left">Engraving</h4>
						</div>
						<form class="job_parameters form-horizontal">
							<div class="control-group" >
								<label class="control-label">{{ _('Laser intensity range') }}</label>
								<div class="controls">
									<div class="input-append">
										<input id="svgtogcode_img_intensity_white" class="img_intensity_input" type="number" min="0" max="100" data-bind="value: imgIntensityWhite">
										<div class="svgtogcode_grayscale">&nbsp;</div>
										<input id="svgtogcode_img_intensity_black" class="img_intensity_input" type="number" min="0" max="100" data-bind="value: imgIntensityBlack">
									</div>
								</div>
								<div class="controls alert alert-info hint" data-bind="visible: showHints">
									<span class="icon icon-question-sign" aria-hidden="true"></span>
									The intensity range used for engraving pixel graphics. Bright/white pixels use the left (lower) value, dark/black pixels the right (higher) value.
									Equal values do not vary the laser intensity related to the pixel brightness.
								</div>

								<label class="control-label">{{ _('Engraving speed range') }}</label>
								<div class="controls">
									<div class="input-append">
										<input id="svgtogcode_img_feedrate_white" class="img_intensity_input" type="number"  min="30" data-bind="value: imgFeedrateWhite">
										<div class="svgtogcode_grayscale">&nbsp;</div>
										<input id="svgtogcode_img_feedrate_black" class="img_intensity_input" type="number"  min="30" data-bind="value: imgFeedrateBlack">
									</div>
								</div>
								<div class="controls alert alert-info hint" data-bind="visible: showHints">
									<span class="icon icon-question-sign" aria-hidden="true"></span>
									The movement velocity range used for engraving pixel graphics. Bright/white pixels use the left (higher) value, dark/black pixels the right (lower) value.
									Equal values do not vary the laser velocity related to the pixel brightness.
								</div>
								<div class="controls" data-bind="visible: showExpertSettings ">
									<label class="checkbox">
										<input type="checkbox" data-bind="checked: engrave_outlines">{{ _('engrave outlines of filled shapes') }}
									</label>
								</div>
							</div>

							<div class="control-group" data-bind="visible: showExpertSettings ">
								<label class="control-label">Pierce time</label>
								<div class="controls"><input data-bind="value: engravingPiercetime" class="param_piercetime decimal_input" type="number" min="0" max="2000" value="0" />&nbsp;ms</div>

								<label class="control-label">{{ _('Line distance') }}</label>
								<div class="controls"><input id="svgtogcode_img_line_dist" class="img_intensity_input decimal_input" type="number" max="0.5" min="0.1" dialog_state="0.05" data-bind="value: beamDiameter" />&nbsp;mm</div>
								<div class="controls alert alert-info hint" data-bind="visible: showHints">
									<span class="icon icon-question-sign" aria-hidden="true"></span>
									Pixel / raster engravings are done line by line. This sets the distance between the single lines.
									Smaller values allow finer engravings but require a more precise focus and are slower.
								</div>


								<p >{{ _('Image Preprocessing') }}</p>
								<div class="controls">
									<div class="img_preprocessing_preview before" style="background-image:url(/plugin/mrbeam/static/img/kitty_grayscale.png);" >before</div>
									<div class="img_preprocessing_preview after" style="background-image:url(/plugin/mrbeam/static/img/kitty_grayscale.png);" >after
										<div class="img_preprocessing_preview contrast" style="background-image:url(/plugin/mrbeam/static/img/kitty_contrast.png);" data-bind="style: { opacity: contrastPreview }" ></div>
										<div class="img_preprocessing_preview sharpened" style="background-image:url(/plugin/mrbeam/static/img/kitty_sharpened.png);" data-bind="style: { opacity: sharpenedPreview }" ></div>
										<div class="img_preprocessing_preview dithered" style="background-image:url(/plugin/mrbeam/static/img/kitty_dithered_150.png);" data-bind="visible: imgDithering"></div>

									</div>
									<div class="photo_attribution"><a href="http://www.christianholmer.com" target="_blank">Photo: Christian Holmér</a></div>
								</div>

								<div data-bind="disable:imgDithering ">
									<label class="control-label">{{ _('Contrast') }}</label>
									<div class="controls img_slider">
										<input id="svgtogcode_contrast_slider" type="text" data-bind="value: imgContrast" >
									</div>
									<div style="clear:both"></div>
									<div class="controls alert alert-info hint" data-bind="visible: showHints">
										<span class="icon icon-question-sign" aria-hidden="true"></span>
										Increases the image contrast before converting to gcode.
									</div>

									<label class="control-label">{{ _('Sharpening') }}</label>
									<div class="controls img_slider">
										<input id="svgtogcode_sharpening_slider" class="uninitialized" type="text" data-bind="value: imgSharpening">
									</div>
									<div style="clear:both"></div>
									<div class="controls alert alert-info hint" data-bind="visible: showHints">
										<span class="icon icon-question-sign" aria-hidden="true"></span>
										Sharpens the image before converting to gcode.
									</div>
								</div>

								<label class="control-label">{{ _('Dithering') }}</label>
								<div class="controls">
									<label class="checkbox">
										<input type="checkbox" data-bind="checked: imgDithering">{{ _('Dithering') }}
									</label>
								</div>
								<div class="controls alert alert-info hint" data-bind="visible: showHints">
									<span class="icon icon-question-sign" aria-hidden="true"></span>
									Converts the image to solely black and white pixels.
									Use this if the laser effect on your material is not able to transfer grayscales.
								</div>
							</div>
						</form>
					</div>
				</div>
				<div id="first_job" class="job_row_vector job_row row-fluid" data-bind="visible: show_vector_parameters">
					<div class="span3" style="display:flex;">
						<div class="assigned_colors color_drop_zone" ondragover="colorAllowDrop(event)" ondrop="colorDrop(event)"></div>
					</div>
					<div class="span9">
						<div class="clearfix">
							<h4 class="job_title pull-left">Job 1</h4>
						</div>
						<form class="job_parameters form-horizontal">
							<div class="control-group">
								<label class="control-label">Laser Intensity</label>
								<div class="controls"><input class="param_intensity img_intensity_input" type="number" min="0" max="100" />&nbsp;%</div>
								<div class="controls alert alert-info hint" data-bind="visible: showHints">
									<span class="icon icon-question-sign" aria-hidden="true"></span>
									Sets the intensity of the laser. The more intensity the deeper the effect on the material.
									Cutting needs higher intensities than engraving.
									The effect in general is dependent from the material and its color and surface.
								</div>
							</div>
							<div class="control-group">
								<label class="control-label">Laser Speed</label>
								<div class="controls"><input class="param_feedrate img_intensity_input" type="number" min="20" max="3000" />&nbsp;mm/min</div>
								<div class="controls alert alert-info hint" data-bind="visible: showHints">
									<span class="icon icon-question-sign" aria-hidden="true"></span>
									Sets the velocity of the laser head. The slower the movement the deeper the effect on the material.
									Cutting needs slower movement than engraving.
									The effect in general is dependent from the material and its color and surface.
								</div>
							</div>
							<div class="control-group">
								<label class="control-label">Passes</label>
								<div class="controls"><input class="param_passes img_intensity_input" type="number" min="1" max="10" value="1" />&nbsp;&times;</div>
							</div>
							<div class="control-group" data-bind="visible: showExpertSettings ">
								<label class="control-label">Pierce time</label>
								<div class="controls"><input class="param_piercetime" type="number" min="0" max="2000" value="0" />&nbsp;ms</div>
							</div>
<<<<<<< HEAD
						</form>
=======
						</div>
					</form>
				</div>
			</div>
			<div id="first_job" class="job_row_vector job_row row-fluid" data-bind="visible: show_vector_parameters">
				<div class="span3" style="display:flex;">
					<div class="assigned_colors color_drop_zone" ondragover="window.mrbeam.colorDragging.colorAllowDrop(event)" ondrop="window.mrbeam.colorDragging.colorDrop(event)"></div>
				</div>
				<div class="span9">
					<div class="clearfix">
						<h4 class="job_title pull-left">Job 1</h4>
						<div class="dropdown pull-right">
							<a class="dropdown-toggle material-dropdown" data-toggle="dropdown">
								Select material <span class="caret"></span></a>
							<ul class="dropdown-menu" data-bind="foreach: material_menu_cut">
								<li><a href="#" data-bind="text: $data, click: $root.set_material($data, event) "></a></li>
							</ul>
						</div>
>>>>>>> 94181c97
					</div>
				</div>
<<<<<<< HEAD
				<div id="additional_jobs"></div>
				<div class="row-fluid" data-bind="visible: show_vector_parameters">
					<div class="assigned_colors color_drop_zone create_job" ondragover="colorAllowDrop(event)" ondrop="colorDropCreateJob(event)">
						+ Drag colors here for another job +
					</div>
=======
			</div>
			<div id="additional_jobs"></div>
			<div class="row-fluid" data-bind="visible: show_vector_parameters">
				<div class="assigned_colors color_drop_zone create_job" ondragover="window.mrbeam.colorDragging.colorAllowDrop(event)" ondrop="window.mrbeam.colorDragging.colorDropCreateJob(event)">
					+ Drag colors here for another job +
>>>>>>> 94181c97
				</div>
			</div>
			
		</div>
		
		<div id="slicing_progress" class="progress progress-striped active" style="width: 100%;" data-bind="visible: slicing_in_progress()">
			<div class="bar" style="width: 0%" data-bind="style: {width: slicing_progress() + '%'} "></div>
		</div>
    </div>
    <div class="modal-footer">
		<div class="pull-left" style="text-align:left;" data-bind="visible:dialog_state() === 'color_assignment'">
			<label class="checkbox">
				<input type="checkbox" data-bind="checked: showExpertSettings">show advanced settings
			</label>
			<label class="checkbox">
				<input type="checkbox" data-bind="checked: showHints">show explanations
			</label>
		</div>

        <a href="#" class="btn" aria-hidden="true" data-bind="click: $root.cancel_conversion()">{{ _('Cancel') }}</a>
<!--        <a href="#" class="btn" aria-hidden="true" data-bind="click: previousStep(), visible: dialog_state() !== 'material_type' ">{{ _('Back') }}</a>-->
        <a href="#" class="btn btn-primary" 
		   data-bind="click: function() { if ($root.enableConvertButton()) { $root.convert() } }, 
					enabled: enableConvertButton,
					css: {disabled: !$root.enableConvertButton()}">{{ _('Start') }}</a>
    </div>
</div><|MERGE_RESOLUTION|>--- conflicted
+++ resolved
@@ -27,7 +27,6 @@
 					</div>
 				</div>
 
-<<<<<<< HEAD
 				<div id="material_color" class="" data-bind="css: {active : selected_material() !== null }">
 					<div>
 						<label class="">Color</label>
@@ -67,12 +66,6 @@
 									text: $root.thickness_text($data)
 							 " ></div>
 					</div>
-=======
-		<div id="color_assignment" class="" data-bind="visible: !slicing_in_progress()">
-			<div id="no_job" class="job_row row-fluid">
-				<div class="span3" style="display:flex;">
-					<div class="assigned_colors color_drop_zone img_drop_zone" ondragover="window.mrbeam.colorDragging.colorAllowDrop(event)" ondrop="window.mrbeam.colorDragging.colorDrop(event)"></div>
->>>>>>> 94181c97
 				</div>
 				<div id="material_info">
 					<p>
@@ -100,30 +93,23 @@
 		<div data-bind="visible:!slicing_in_progress()">
 			<div id="color_assignment" data-bind="css:{ inactive: expandMaterialSelector }">
 
-<<<<<<< HEAD
 				<div id="no_job" class="job_row row-fluid">
 					<div class="span3" style="display:flex;">
-						<div class="assigned_colors color_drop_zone img_drop_zone" ondragover="colorAllowDrop(event)" ondrop="colorDrop(event)"></div>
+						<div class="assigned_colors color_drop_zone img_drop_zone" ondragover="window.mrbeam.colorDragging.colorAllowDrop(event)" ondrop="colorDrop(event)"></div>
 					</div>
 					<div class="span6">
 						<div class="job_parameters">
 							<h4>Skip</h4>
 							<span>Drag colors on this row to skip them.</span>
 						</div>
-=======
-			<div id="engrave_job" class="job_row row-fluid" data-bind="visible: show_image_parameters">
-				<div class="span3" style="display:flex;">
-					<div class="assigned_colors img_drop_zone color_drop_zone" ondragover="window.mrbeam.colorDragging.colorAllowDrop(event)" ondrop="window.mrbeam.colorDragging.colorDrop(event)">
-						<div id="cd_engraving" draggable="true" class="used_color" ondragstart="window.mrbeam.colorDragging.colorDragStart(event)" ondragend="window.mrbeam.colorDragging.colorDragEnd(event)"></div>
->>>>>>> 94181c97
 					</div>
 					<div class="span3"></div>
 				</div>
 
 				<div id="engrave_job" class="job_row row-fluid" data-bind="visible: show_image_parameters">
 					<div class="span3" style="display:flex;">
-						<div class="assigned_colors img_drop_zone color_drop_zone" ondragover="colorAllowDrop(event)" ondrop="colorDrop(event)">
-							<div id="cd_engraving" draggable="true" class="used_color" ondragstart="colorDragStart(event)" ondragend="colorDragEnd(event)"></div>
+						<div class="assigned_colors img_drop_zone color_drop_zone" ondragover="window.mrbeam.colorDragging.colorAllowDrop(event)" ondrop="window.mrbeam.colorDragging.colorDrop(event)">
+							<div id="cd_engraving" draggable="true" class="used_color" ondragstart="window.mrbeam.colorDragging.colorDragStart(event)" ondragend="window.mrbeam.colorDragging.colorDragEnd(event)"></div>
 						</div>
 					</div>
 					<div class="span9">
@@ -230,7 +216,7 @@
 				</div>
 				<div id="first_job" class="job_row_vector job_row row-fluid" data-bind="visible: show_vector_parameters">
 					<div class="span3" style="display:flex;">
-						<div class="assigned_colors color_drop_zone" ondragover="colorAllowDrop(event)" ondrop="colorDrop(event)"></div>
+						<div class="assigned_colors color_drop_zone" ondragover="window.mrbeam.colorDragging.colorAllowDrop(event)" ondrop="window.mrbeam.colorDragging.colorDrop(event)"></div>
 					</div>
 					<div class="span9">
 						<div class="clearfix">
@@ -265,43 +251,14 @@
 								<label class="control-label">Pierce time</label>
 								<div class="controls"><input class="param_piercetime" type="number" min="0" max="2000" value="0" />&nbsp;ms</div>
 							</div>
-<<<<<<< HEAD
 						</form>
-=======
-						</div>
-					</form>
-				</div>
-			</div>
-			<div id="first_job" class="job_row_vector job_row row-fluid" data-bind="visible: show_vector_parameters">
-				<div class="span3" style="display:flex;">
-					<div class="assigned_colors color_drop_zone" ondragover="window.mrbeam.colorDragging.colorAllowDrop(event)" ondrop="window.mrbeam.colorDragging.colorDrop(event)"></div>
-				</div>
-				<div class="span9">
-					<div class="clearfix">
-						<h4 class="job_title pull-left">Job 1</h4>
-						<div class="dropdown pull-right">
-							<a class="dropdown-toggle material-dropdown" data-toggle="dropdown">
-								Select material <span class="caret"></span></a>
-							<ul class="dropdown-menu" data-bind="foreach: material_menu_cut">
-								<li><a href="#" data-bind="text: $data, click: $root.set_material($data, event) "></a></li>
-							</ul>
-						</div>
->>>>>>> 94181c97
-					</div>
-				</div>
-<<<<<<< HEAD
+					</div>
+				</div>
 				<div id="additional_jobs"></div>
 				<div class="row-fluid" data-bind="visible: show_vector_parameters">
-					<div class="assigned_colors color_drop_zone create_job" ondragover="colorAllowDrop(event)" ondrop="colorDropCreateJob(event)">
+					<div class="assigned_colors color_drop_zone create_job" ondragover="window.mrbeam.colorDragging.colorAllowDrop(event)" ondrop="window.mrbeam.colorDragging.colorDropCreateJob(event)">
 						+ Drag colors here for another job +
 					</div>
-=======
-			</div>
-			<div id="additional_jobs"></div>
-			<div class="row-fluid" data-bind="visible: show_vector_parameters">
-				<div class="assigned_colors color_drop_zone create_job" ondragover="window.mrbeam.colorDragging.colorAllowDrop(event)" ondrop="window.mrbeam.colorDragging.colorDropCreateJob(event)">
-					+ Drag colors here for another job +
->>>>>>> 94181c97
 				</div>
 			</div>
 			
@@ -322,7 +279,6 @@
 		</div>
 
         <a href="#" class="btn" aria-hidden="true" data-bind="click: $root.cancel_conversion()">{{ _('Cancel') }}</a>
-<!--        <a href="#" class="btn" aria-hidden="true" data-bind="click: previousStep(), visible: dialog_state() !== 'material_type' ">{{ _('Back') }}</a>-->
         <a href="#" class="btn btn-primary" 
 		   data-bind="click: function() { if ($root.enableConvertButton()) { $root.convert() } }, 
 					enabled: enableConvertButton,
