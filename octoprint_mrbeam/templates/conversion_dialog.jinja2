--- conflicted
+++ resolved
@@ -79,7 +79,6 @@
 				</form>
 			</div>
 
-<<<<<<< HEAD
 			<div id="color_assignment" class="" data-bind="visible:dialog_state() === 'color_assignment'">
 				<div class="row-fluid form-horizontal" style="border-bottom: 1px solid #999;">
 					<div class="control-group">
@@ -91,12 +90,7 @@
 							<div data-bind="style:{backgroundColor: '#'+selected_material_color(), height:selected_material_thickness()+'mm' }" style="width: 100px; display:inline-block; background-image:url(/plugin/mrbeam/static/img/pattern_stripes.png); background-size: 100px;"></div>
 							<div style="display: inline-block;">Thickness: <span data-bind="text:selected_material_thickness"></span>&nbsp;mm</div>
 						</div>
-=======
-			<div id="engrave_job" class="job_row row-fluid" data-bind="visible: show_image_parameters">
-				<div class="span3" style="display:flex;">
-					<div class="assigned_colors img_drop_zone color_drop_zone" ondragover="colorAllowDrop(event)" ondrop="colorDrop(event)">
-						<div id="cd_engraving" draggable="true" class="used_color" ondragstart="colorDragStart(event)" ondragend="colorDragEnd(event)"></div>
->>>>>>> 03cb273a
+
 					</div>
 				</div>
 				
@@ -295,7 +289,6 @@
 							</div>
 						</div>
 						<div class="control-group">
-<<<<<<< HEAD
 							<label class="control-label">Cutting</label>
 							<div class="controls">
 								<div data-bind="foreach: vectorJobs">
@@ -310,24 +303,6 @@
 						</div>
 					</div>
 				</form>
-=======
-							<label class="control-label">Passes</label>
-							<div class="controls"><input class="param_passes img_intensity_input" type="number" min="1" max="10" value="1" />&nbsp;&times;</div>
-						</div>
-						<div class="control-group" data-bind="visible: showExpertSettings ">
-							<label class="control-label">Pierce time</label>
-							<div class="controls"><input class="param_piercetime img_intensity_input" type="number" min="0" max="2000" value="0" />&nbsp;ms</div>
-						</div>
-                        <input class="param_material" type="hidden" />
-					</form>
-				</div>
-			</div>
-			<div id="additional_jobs"></div>
-			<div class="row-fluid" data-bind="visible: show_vector_parameters">
-				<div class="assigned_colors color_drop_zone create_job" ondragover="colorAllowDrop(event)" ondrop="colorDropCreateJob(event)">
-					+ Drag colors here for another job +
-				</div>
->>>>>>> 03cb273a
 			</div>
 		</div>
 		
