<!DOCTYPE html>
<html>
    <head>
        <title>{{ displayName }}</title>

        <meta name="mobile-web-app-capable" content="yes">
        <meta name="apple-mobile-web-app-capable" content="yes">
        <meta content='width=device-width, initial-scale=1.0, maximum-scale=1.0, user-scalable=0' name='viewport' />
        <link rel="shortcut icon" href="{{ url_for('plugin.mrbeam.static', filename='img/favicon.png') }}">
        <link rel="icon" sizes="192x192" href="{{ url_for('plugin.mrbeam.static', filename='img/mrb192.png') }}">
        <link rel="icon" sizes="128x128" href="{{ url_for('plugin.mrbeam.static', filename='img/mrb128.png') }}">
        <link rel="apple-touch-icon" sizes="128x128" href="{{ url_for('plugin.mrbeam.static', filename='img/mrb128.png') }}">
        <link rel="apple-touch-icon-precomposed" sizes="128x128" href="{{ url_for('plugin.mrbeam.static', filename='img/mrb128.png') }}">
        <link rel="apple-touch-icon" sizes="114x114" href="{{ url_for('plugin.mrbeam.static', filename='img/mrb114.png') }}">
        <link rel="apple-touch-icon" sizes="144x144" href="{{ url_for('plugin.mrbeam.static', filename='img/mrb144.png') }}">

        {% include 'error_logging_script.jinja2' %}

        {#  Dirty to have this (== body elements) in the head section.
           Chrome ends head-tag and opens body-tag which means that all following is in the page's bodey instead of the head  #}
        {% include 'loading_overlay.jinja2' %}
        <script>document.body.classList.add("loading_step1");</script>


        {% include 'stylesheets.jinja2' %}
        {% include 'styles.jinja2' %}
        {% include 'initscript.jinja2' %}
        {% include 'mrbeam_initscript.jinja2' %}
        {% include 'lasersafety_standalone.jinja2' %}
        {% include 'ready_to_laser.jinja2' %}
        {% include 'review.jinja2' %}
        {% include 'laser_job_done.jinja2' %}
        {% include 'loginscreen_viewmodel.jinja2' %}
        {% include 'software_channel_selector.jinja2' %}

    </head>
    <body style="overflow: hidden;" class="env_prod online">
		<div class="container-fluid octoprint-container">
		<nav class="navbar navbar-default navbar-fixed-top" role="navigation" id="navbar" style="min-width:730px;">
			<div class="">
				<div class="navbar-header brand">
					<a id="mrbeam_logo_link" class="navbar-brand" href="#"><img id="logo_wide" alt="Mr Beam Logo" src="{{ url_for('plugin.mrbeam.static', filename='img/mr-typo_x120.png') }}"><img id="logo_compact" alt="{{ _('Mr Beam Logo') }}" src="{{ url_for('plugin.mrbeam.static', filename='img/mr_x120.png') }}"></a>
                    {% if beta_label %}
                        <span style="margin: 6px; vertical-align: -5px; font-size: 14px; font-weight: 400; color: #e25303; text-decoration: none;">{{ beta_label }}</span>
                    {% endif %}
				</div>
				<!-- Navbar -->
				<ul id="mrbeam-main-tabs" class="nav nav-pills pull-right">
                    {# Translatots: Name of the tab #}
					<li class="active"><a href="#workingarea" data-toggle="tab" id="wa_tab_btn">{{ _('working area') }}</a></li>
                    {# Translatots: Name of the tab #}
					<li><a href="#designlib" data-toggle="tab" id="designlib_tab_btn">{{ _('design library') }}</a></li>
<<<<<<< HEAD
                    <li><a href="#designstore" data-toggle="tab" id="designstore_tab_btn">{{ _('design store') }}</a></li>
=======
                    <li class="experimental_feature_dev"><a href="#designstore" data-toggle="tab" id="designstore_tab_btn">{{ _('design store') }}</a></li>
>>>>>>> fff58e1a
                    {% if not enableFocus %}
					<li><a href="#focus" data-toggle="tab" id="focus_tab_btn">{{ _('focus') }}</a></li>
                    {% endif %}
                    {% if terminalEnabled %}
                    {# Translatots: Name of the tab #}
					<li><a href="#mrb_term" data-toggle="tab" id="terminal_tab_btn">{{ _('terminal') }}</a></li>
                    {% endif %}

					{% for key in templates.navbar.order %}
						{% set data = templates.navbar.entries[key] %}
						{% if "custom_bindings" not in data or data["custom_bindings"] %}<!-- ko allowBindings: false -->{% endif %}
						<li id="{{ data._div }}"
							{% if "data_bind" in data %}data-bind="{{ data.data_bind }}"{% endif %}
							{% if "classes" in data %}class="{{ data.classes|join(' ') }}"{% endif %}
							{% if "styles" in data %}style="{{ data.styles|join(', ') }}"{% endif %}
								>
							{% include data.template ignore missing %}
						</li>
						{% if "custom_bindings" not in data or data["custom_bindings"] %}<!-- /ko -->{% endif %}
					{% endfor %}

					<li id="burger_menu" class="dropdown">
						<a href="#" id="burger_menu_link" class="dropdown-toggle" data-toggle="dropdown">
							<i class="icon-reorder icon-large"></i>
{#							<i class="icon-cog"></i>#}
						  <b class="caret"></b>
						</a>
						<ul class="dropdown-menu">
							<li><a href="#settings" data-toggle="tab" id="settings_tab_btn"><i class="icon-wrench"></i> {{ _('Settings') }}</a></li>
							<li class="divider"></li>
                            <li><a href="#" onclick="$('#lasersafety_overlay').modal('show')" id="lasersafety_menu_item"><i class="icon-warning-sign"></i> {{ _('Laser Safety') }}</a></li>
							<li class="divider fullscreen"></li>
                            <li class="fullscreen">
                                <a href="#" id="go_fullscreen_menu_item"><i class="icon-fullscreen"></i> {{ _('Fullscreen') }}</a>
                                <a href="#" id="exit_fullscreen_menu_item"><i class="icon-fullscreen"></i> {{ _('Exit Fullscreen') }}</a>
                            </li>
							<li class="divider"></li>
							<li><a href="http://www.mr-beam.org" target="_blank"><i class="icon-home"></i> mr-beam.org</a></li>
							<li><a href="http://find.mr-beam.org" target="_blank"><i class="icon-chevron-right"></i> {{ _('Find my Mr Beam') }}</a></li>
							<li class="divider"></li>
                             {% if model in ["MRBEAM2", "MRBEAM2_DC_R1"] %}
                                <li><a href="/plugin/mrbeamdoc/static/docs/{{ _('QuickstartGuide_en.pdf') }}" target="_blank"><i class="icon-book"></i> {{ _('Quickstart Guide') }}</a></li>
                                <li><a href="/plugin/mrbeamdoc/static/docs/{{ _('UserManual_en.pdf') }}" target="_blank"><i class="icon-book"></i> {{ _('User Manual') }}</a></li>
                            {% else %}
                                <li><a href="/plugin/mrbeamdoc/static/docs/{{ _('QuickstartGuide_dreamcut_en.pdf') }}" target="_blank"><i class="icon-book"></i> {{ _('Quickstart Guide') }}</a></li>
                                <li><a href="/plugin/mrbeamdoc/static/docs/{{ _('UserManual_dreamcut_en.pdf') }}" target="_blank"><i class="icon-book"></i> {{ _('User Manual') }}</a></li>
                            {% endif %}
							<li class="divider"></li>
							<li><a href="#tour" id="tour_start_btn" data-bind="click: window.mrbeam.viewModels.tourViewModel.btn_startTour"><i class="icon-youtube-play"></i> {{ _('Take a Tour') }}</a></li>
							<li class="divider"></li>
							<li><a href="https://www.mr-beam.org/support" target="_blank"><i class="icon-question-sign"></i> {{ _('Support Portal') }}</a></li>
						</ul>
					</li>
				</ul>
			</div>
		</nav>

		<div class="row-fluid">
			<div class="span12 tabbable" id="mrbeam-tabs">
				<div class="tab-content">

					{% include 'tab_workingarea.jinja2' %}
					{% if terminalEnabled %}
                    {%      include 'tab_terminal.jinja2' %}
                    {% endif %}
					{% include 'tab_designlib.jinja2' %}
                    {% include 'tab_designstore.jinja2' %}
					{% if not enableFocus %}
                    {%      include 'tab_focus.jinja2' %}
                    {% endif %}

					<div class="tab-pane" id="settings">
						<div class="container-fluid">
							<div class="row-fluid">

								<div class="settings" >
									{% include 'settings.jinja2' %}
								</div>

							</div>
						</div>
					</div>

				</div>
			</div>
		</div>

		<footer class="footer" style="display:none">
			<ul class="pull-left muted">
				<li><small>{{ _('Version') }}: <span class="version">{{ display_version }}</span></small></li>
			</ul>
			<ul class="pull-right">
				<li><a href="http://www.mr-beam.org" target="_blank"><i class="icon-home"></i> {{ _('Homepage') }}</a></li>
				<li><a href="https://github.com/mrbeam/OctoPrint/" target="_blank"><i class="icon-download"></i> {{ _('Sourcecode') }}</a></li>
				<li><a href="https://wiki.mr-beam.org" target="_blank"><i class="icon-book"></i> {{ _('Documentation') }}</a></li>
				<li><a href="https://github.com/mrbeam/OctoPrint/issues" target="_blank"><i class="icon-flag"></i> {{ _('Bugs and Requests') }}</a></li>
			</ul>
		</footer>
	</div>



		<!-- Plugin template files -->
		{%  if templatePlugins %}
		{% for plugin_name in templatePlugins %}
		{% include plugin_name+".jinja2" ignore missing %}
		{% endfor %}
		{% endif %}
		<!-- End plugin template files -->


		<!-- Dialogs -->
        {#% include 'dialogs/settings.jinja2' %#}
        {% include 'dialogs/slicing.jinja2' %}
        {% include 'dialogs/files.jinja2' %}
        {% include 'dialogs/wizard.jinja2' %}
		{% include 'dialogs/usersettings.jinja2' %}
        {% include 'take_photo.jinja2' %}
        {% include 'quick_text.jinja2' %}
        {% include 'quick_shape.jinja2' %}
        {% include 'conversion_dialog.jinja2' %}
        <!-- End of dialogs -->

        <!-- Overlays -->
        {% include 'overlays/dragndrop.jinja2' %}
        {% include 'overlays/offline.jinja2' %}
        <!-- End of overlays -->

		 <!-- Generic plugin template files -->
		{% for key in templates.generic.order %}
			{% set data = templates.generic.entries[key] %}
			{% include data.template ignore missing %}
		{% endfor %}
		<!-- End of generic plugin template files -->


        <script>document.body.classList.add("loading_step2");</script>
        {% include 'javascripts.jinja2' %}
        <script>document.body.classList.add("loading_step3");</script>
    </body>
</html><|MERGE_RESOLUTION|>--- conflicted
+++ resolved
@@ -50,11 +50,7 @@
 					<li class="active"><a href="#workingarea" data-toggle="tab" id="wa_tab_btn">{{ _('working area') }}</a></li>
                     {# Translatots: Name of the tab #}
 					<li><a href="#designlib" data-toggle="tab" id="designlib_tab_btn">{{ _('design library') }}</a></li>
-<<<<<<< HEAD
-                    <li><a href="#designstore" data-toggle="tab" id="designstore_tab_btn">{{ _('design store') }}</a></li>
-=======
                     <li class="experimental_feature_dev"><a href="#designstore" data-toggle="tab" id="designstore_tab_btn">{{ _('design store') }}</a></li>
->>>>>>> fff58e1a
                     {% if not enableFocus %}
 					<li><a href="#focus" data-toggle="tab" id="focus_tab_btn">{{ _('focus') }}</a></li>
                     {% endif %}
