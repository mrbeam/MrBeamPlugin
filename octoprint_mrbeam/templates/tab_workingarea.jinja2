				<div class="tab-pane active" id="workingarea">
					<div class="container-fluid">
						<div class="row-fluid">
							<div class="span4 accordion full-col" style="margin-bottom:0;">

								<div id="state_accordion">
									<div class="accordion-heading" id="mrb_state_header">
										<div class="accordion-toggle"><i class="icon-info-sign"></i> {{ _('State') }}:</div><span data-bind="text: state.stateString"></span>
									</div>
									<div id="statusbox">
										<div class="accordion-body collapse in" id="mrb_state_wrapper" data-bind="visible: loginState.isUser() ">
											<div class="accordion-inner">

												<div data-bind="visible:(!state.isLocked() && !state.isConnecting())">

													<!--
													{{ _('File') }}: <strong data-bind="text: filename"></strong>&nbsp;<strong data-bind="visible: sd">(SD)</strong><br>
													{{ _('Timelapse') }}: <strong data-bind="text: timelapseString"></strong><br>
													{{ _('Approx. Total Job Time') }}: <strong data-bind="text: state.estimatedPrintTimeString"></strong><br>
													-->
													<div data-bind="visible: state.isPrinting() || state.isPaused()">

														<div>
															<div id="job_printtime">{{ _('Laser Time:') }} <strong data-bind="text: state.printTimeString"></strong>&nbsp;/ <span data-bind="text: readyToLaser.estimated_duration"></span></div>
														</div>
														<div class="progress progress-striped active">
															<div class="bar" id="job_progressBar" data-bind="style: { width: state.progressString() + '%' }">&nbsp;{{ _('Processed') }} :  <strong data-bind="text: state.byteString"></strong></div>
														</div>
<!--
														<div class="overrideSlider">
															<input id="intensity_override_slider" type="text" data-bind="sliderValue: state.intensityOverride">
															<span data-bind="text:state.intensityOverride()">100</span>% Intensity
														</div>
														<div class="overrideSlider">
															<input id="feedrate_override_slider" type="text" data-bind="sliderValue: state.feedrateOverride">
															<span data-bind="text:state.feedrateOverride()">100</span>% Feedrate
														</div>
														<div class="repeatGcode">
															<div class="btn-group">
																<button type="button" class="btn btn-default btn-number" data-bind="enable: state.numberOfPasses() > 1, click:state.decreasePasses">
																	<span class="icon-minus"></span>
																</button>
																<input type="text" class="input-mini text-right" value="1" min="1" max="10" data-bind="value:state.numberOfPasses()">
																<button type="button" class="btn btn-default btn-number" data-bind="click:state.increasePasses">
																	<span class="icon-plus"></span>
																</button>
															</div>
															<span>Passes</span>

														</div>
-->

													</div>
													<!--                                {{ _('Print Time') }}: <strong data-bind="text: printTimeString"></strong><br>
																					{{ _('Print Time Left') }}: <strong data-bind="text: printTimeLeftString"></strong><br>-->


													<div class="row-fluid print-control btn-group" style="display: none;" data-bind="visible: loginState.isUser">
														<button class="btn btn-danger span6" data-bind="click: conversion.show_conversion_dialog, enable: state.isOperational() && state.isReady() && !state.isPrinting() && !state.isPaused() && loginState.isUser() && !workingArea.working_area_empty(), attr: {title: state.titlePrintButton}" id="job_print">
															<i class="icon-white icon-fire" data-bind="css: { 'wobble': state.isPrinting()}"></i> <span>{{ _('Laser') }}</span>
														</button>
														<button class="btn span6" id="job_pause" data-bind="click: state.pause, enable: state.isOperational() && (state.isPrinting() || state.isPaused()) && loginState.isUser(), css: {active: state.isPaused()}, attr: {title: state.titlePauseButton}"><i data-bind="css: {'icon-pause': !state.isPaused(), 'icon-play': state.isPaused()}"></i> <span data-bind="visible: !state.isPaused()">{{ _('Pause') }}</span><span data-bind="visible: state.isPaused()">{{ _('Resume') }}</span></button>
													</div>
												</div>
											</div>
										</div>

										<div id="mrb_control" class="accordion-inner" data-bind="visible: state.isReady() || state.isLocked() || state.isFlashing()">
											<div data-bind="visible: state.isFlashing() ">
												{{ _('Firmware update in progress') }}
												<div id="flashing_progress" class="progress progress-striped active" style="width: 100%;">
													<div class="bar" style="width: 100%;"></div>
												</div>
												<span class="icon-exclamation-sign"></span>
												{{ _('Do not power off the machine during the flashing process.') }}
											</div>
											<div data-bind="visible: !state.isLocked() && !state.isFlashing() ">
											<div class="accordion-heading" id="mrb_state_header">
												<a href="#control_btns" class="dropdown" data-toggle="collapse" aria-expanded="false">
												    <i class="icon-screenshot"></i> {{ _('Position') }}:
												</a>
                                                <span class="caret" style="vertical-align: middle"></span>
												<input id="manual_position" class="decent_input" data-bind="attr:{placeholder: state.laserPos}" onsubmit="control.manualPosition"/>
											</div>
												<!--<i class="icon-edit"></i>-->

												<div class="clearfix"></div>
												<div class="collapse" id="control_btns">

													<div class="jog-panel" id="control_xyaxis">
														{{ _('XY-Axes') }}
														<div>
															<a id="control-yinc" data-bind="enable: state.isOperational() && !state.isPrinting() && loginState.isUser(), click: function() { control.sendJogCommand('y',1) }"><i class="icon-circle-arrow-up"></i></a>
														</div>
														<div>
															<a id="control-xdec" data-bind="enable: state.isOperational() && !state.isPrinting() && loginState.isUser(), click: function() { control.sendJogCommand('x',-1) }"><i class="icon-circle-arrow-left"></i></a>
															<a id="control-xyhome" data-bind="enable: (state.isOperational() || state.isLocked()) && !state.isPrinting() && loginState.isUser(), click: function() { control.sendHomeCommand(['x', 'y']) }"><i class="icon-home"></i></a>
															<a id="control-xinc" data-bind="enable: state.isOperational() && !state.isPrinting() && loginState.isUser(), click: function() { control.sendJogCommand('x',1) }"><i class="icon-circle-arrow-right"></i></a>
														</div>
														<div>
															<a id="control-ydec" data-bind="enable: state.isOperational() && !state.isPrinting() && loginState.isUser(), click: function() { control.sendJogCommand('y',-1) }"><i class="icon-circle-arrow-down"></i></a>
														</div>
													</div>

													<div class="jog-panel" id="control_zaxis">
														<div data-bind="visible: control.showZAxis">
															{{ _('Z-Axis') }}
															<div role="group" aria-label="z-axis control">
																<a id="control-zinc" data-bind="enable: state.isOperational() && !state.isPrinting() && loginState.isUser(), click: function() { control.sendJogCommand('z',1) }"><i class="icon-chevron-sign-up"></i></a>
																<a ic="control-zdec" data-bind="enable: state.isOperational() && !state.isPrinting() && loginState.isUser(), click: function() { control.sendJogCommand('z',-1) }"><i class="icon-chevron-sign-down"></i></a>
															</div>
														</div>
	<!--													<div>
															<a id="set_coordinate_origin_btn" class="" data-bind="enable: state.isOperational() && !state.isPrinting() && loginState.isUser(), click: control.setCoordinateOrigin" title="set coordinate origin"><i class="icon-screenshot"></i></a>
														</div>-->
													</div>

													<div class="clearfix"></div>

													<div class="distance">
														{{ _('Jog distance:') }}
                                                        {# Translators: millimiters, unit of length #}
														<input class="decent_input" type="number" min="0.1" max="100" step="10" id="jogDistance"
															   data-bind="value: control.distance, valueUpdate: 'input'"
															   style="width:3.5em; display: inline; margin: 0; padding-right:0;"
														/> {{ _('mm') }}
													</div>
												</div>
											</div>
										</div>

										<div class="accordion-body in" id="mrb_connection_wrapper"
											 data-bind="visible: !state.isFlashing() && state.isErrorOrClosed() && loginState.isUser()">
											<div class="accordion-inner">
												<label for="connection_ports" data-bind="css: {disabled: !state.isErrorOrClosed()}, enable: state.isErrorOrClosed() && loginState.isUser()">{{ _('Serial Port') }}</label>
												<select id="connection_ports" data-bind="options: connection.portOptions, optionsCaption: 'AUTO', value: connection.selectedPort, css: {disabled: !state.isErrorOrClosed()}, enable: state.isErrorOrClosed() && loginState.isUser()"></select>
												<label for="connection_baudrates" data-bind="css: {disabled: !state.isErrorOrClosed()}, enable: state.isErrorOrClosed() && loginState.isUser()">{{ _('Baudrate') }}</label>
												<select id="connection_baudrates" data-bind="options: connection.baudrateOptions, optionsCaption: 'AUTO', value: connection.selectedBaudrate, css: {disabled: !state.isErrorOrClosed()}, enable: state.isErrorOrClosed() && loginState.isUser()"></select>
	<!--											<label class="checkbox">
													<input type="checkbox" id="connection_save" data-bind="checked: saveSettings, css: {disabled: !state.isErrorOrClosed()}, enable: state.isErrorOrClosed() && loginState.isUser()"> {{ _('Save connection settings') }}
												</label>-->
												<label class="checkbox">
													<input type="checkbox" id="connection_autoconnect" data-bind="checked: settings.serial_autoconnect, css: {disabled: !state.isErrorOrClosed()}, enable: state.isErrorOrClosed() && loginState.isUser()"> {{ _('Auto-connect on server startup') }}
												</label>
												<button class="btn btn-block" id="printer_connect" data-bind="click: connection.connect, text: connection.buttonText(), enable: loginState.isUser()">{{ _('Connect') }}</button>
											</div>
										</div>
									</div>
								</div>

								<div data-bind="visible: loginState.isUser" id="connection_accordion"></div>



                                <div class="accordion-group" id="working_area_files">
									<div class="accordion-heading">
										<div class="accordion-toggle"><i class="icon-list"></i> {{ _('Designs') }}</div>
										<a class="accordion-toggle pull-right" data-bind="visible: !working_area_empty(), click: clear" style="margin-right: 1em;" ><i class="icon-remove-sign"></i> {{ _('Clear all') }}</a>
									</div>
									<div class="accordion-body">
										<div class="accordion-inner">
											<div class="row-fluid btn-group">
												<div class="btn span4" id="working_area_tab_file_btn" data-bind="click: function(){$('#designlib_tab_btn').tab('show');}"><i class="icon-file"></i> {{ _('File') }} </div>
												<div class="btn span4" id="working_area_tab_text_btn" data-bind="click: newQuickText"><i class="icon-font"></i> {{ _('Text') }} </div>
												<div class="btn span4" id="working_area_tab_shape_btn" data-bind="click: newQuickShape"><i class="icon-heart-empty"></i> {{ _('Shape') }} </div>
{#												Camera not working, disabled till we fixed this. then set spans of the buttons above to span4 >#}
{#												<div class="btn span4" data-bind="visible:files.hasCamera(), css: {disabled: !$root.loginState.isUser()}, click: files.takePhoto" >#}
{#													<i class="icon-camera icon-white"></i>#}
{#													<span>{{ _('Photo') }}</span>#}
{#												</div>#}
											</div>
                                        </div>

										<div class="collapse in" id="wa_filelist">
											<div class="accordion-inner">
												<div class="scrollable" data-bind="foreach: placedDesigns">
													<div class="entry" data-bind="attr: { id: $data.id }, template: { name: $root.templateFor($data), data: $data }"></div>
												</div>

												<script type="text/html" id="wa_template_machinecode">
													<div class="file_list_entry" data-bind="event: {mouseover: $root.highlightDesign, mouseout: $root.removeHighlight }">
														<div class="title pull-left" data-bind="text: name"></div>
														<div class="btn-group action-buttons pull-right">
															<div class="btn btn-mini" data-bind="click: function(){ $root.removeGcode($data); }"><i class="icon-remove" title="{{ _('Remove') }}"></i></div>
														</div>
														<div class="detail_information" ></div>
													</div>
												</script>

												<script type="text/html" id="wa_template_model_svg">
													<div class="file_list_entry" data-bind="event: {mouseover: $root.highlightDesign, mouseout: $root.removeHighlight }">
														<div class="title pull-left" data-bind="text: name"></div>
														<div class="btn-group action-buttons pull-right">
															<div class="btn btn-mini" data-bind="click: function() { $root.toggleTransformHandles($data); }"><i class="icon-move" title="{{ _('Transform') }}"></i></div>
															<div class="btn btn-mini" data-bind="click: function() { $root.removeSVG($data); }"><i class="icon-remove" title="{{ _('Remove') }}"></i></div>
														</div>
														<div class="detail_information" >
															<div class="local_transformation muted">
																<i class="icon-move" title="{{ _('translation') }}"></i>
																<input class="decent_input translation wide" type="text" value="0,0" data-bind="event: {
																			keyup: function(d, event){ $root.svgManualTranslate($data, event); },
																			blur: function(d, event){ $root.svgManualTranslate($data, event); }} "/>
																<i class="icon-repeat" title="{{ _('rotation') }}"></i>
																<input class="decent_input rotation" type="text" value="0°" data-bind="event: {
																			keyup: function(d, event){ $root.svgManualRotate($data, event); },
																			blur: function(d, event){ $root.svgManualRotate($data, event); }} "/>
																</br>
																<i class="icon-resize-horizontal" title="{{ _('horizontal') }}"></i>
																<input class="decent_input horizontal" type="text" value="? mm" data-bind="event: {
																			keyup: function(d, event){ $root.svgManualWidth($data, event); },
																			blur: function(d, event){ $root.svgManualWidth($data, event); }} "/>
																<i class="icon-resize-vertical" title="{{ _('vertical') }}"></i>
																<input class="decent_input vertical" type="text" value="? mm" data-bind="event: {
																			keyup: function(d, event){ $root.svgManualHeight($data, event); },
																			blur: function(d, event){ $root.svgManualHeight($data, event); }} "/>
																<i class="icon-resize-full" title="{{ _('scale') }}"></i>
																<input class="decent_input scale" type="text" value="100%" data-bind="event: {
																			keyup: function(d, event){ $root.svgManualScale($data, event); },
																			blur: function(d, event){ $root.svgManualScale($data, event); }} "/>
																</br>
																<i class="icon-th" title="{{ _('multiply') }}"></i>
																<input class="decent_input multiply" type="text" value="1×1" data-bind="event: {
																			keyup: function(d, event){ $root.svgManualMultiply($data, event); },
																			blur: function(d, event){ $root.svgManualMultiply($data, event); }} "/>

																<i class="icon-copy" title="{{ _('duplicate') }}"></i>
																<a href="#" data-bind="event: {
																			click: function(d, event){ $root.duplicateSVG($data, event); }
																		} ">{{ _('duplicate') }}</a>
															</div>
															<div class="misfit_warning">
																<i class="icon-warning-sign" title="{{ _('exceeds working area') }}"></i>&nbsp;
																<span>{{ _('Design exceeds the working area.') }}</span>
																<a href="#" name="working_area_tab_make_it_fit" data-bind="click: function(){ $root.fitSVG($data) } ">{{ _('Make it fit') }}</a>
															</div>
														</div>
													</div>
												</script>

												<script type="text/html" id="wa_template_model_img">
													<div class="file_list_entry" data-bind="event: {mouseover: $root.highlightDesign, mouseout: $root.removeHighlight }">
														<div class="title pull-left" data-bind="text: name"></div>
														<div class="btn-group action-buttons pull-right">
															<div class="btn btn-mini" data-bind="click: function() { $root.toggleTransformHandles($data); }"><i class="icon-move" title="{{ _('Transform') }}"></i></div>
															<div class="btn btn-mini" data-bind="click: function() { $root.removeIMG($data); }"><i class="icon-remove" title="{{ _('Remove') }}"></i></div>
														</div>
														<div class="detail_information" >
															<div class="local_transformation muted">
																<i class="icon-move" title="{{ _('translation') }}"></i>
																<input class="decent_input translation wide" type="text" value="0,0" data-bind="event: {
																			keyup: function(d, event){ $root.svgManualTranslate($data, event); },
																			blur: function(d, event){ $root.svgManualTranslate($data, event); }} "/>
																<i class="icon-repeat" title="{{ _('rotation') }}"></i>
																<input class="decent_input rotation" type="text" value="0°" data-bind="event: {
																			keyup: function(d, event){ $root.svgManualRotate($data, event); },
																			blur: function(d, event){ $root.svgManualRotate($data, event); }} "/>
																</br>
																<i class="icon-resize-horizontal" title="{{ _('horizontal') }}"></i>
																<input class="decent_input horizontal" type="text" value="? mm" data-bind="event: {
																			keyup: function(d, event){ $root.svgManualWidth($data, event); },
																			blur: function(d, event){ $root.svgManualWidth($data, event); }} "/>
																<i class="icon-resize-vertical" title="{{ _('vertical') }}"></i>
																<input class="decent_input vertical" type="text" value="? mm" data-bind="event: {
																			keyup: function(d, event){ $root.svgManualHeight($data, event); },
																			blur: function(d, event){ $root.svgManualHeight($data, event); }} "/>
																<i class="icon-resize-full" title="{{ _('scale') }}"></i>
																<input class="decent_input scale" type="text" value="100%" data-bind="event: {
																			keyup: function(d, event){ $root.svgManualScale($data, event); },
																			blur: function(d, event){ $root.svgManualScale($data, event); }} "/>
																</br>
																<i class="icon-th" title="{{ _('multiply') }}"></i>
																<input class="decent_input multiply" type="text" value="1×1" data-bind="event: {
																			keyup: function(d, event){ $root.svgManualMultiply($data, event); },
																			blur: function(d, event){ $root.svgManualMultiply($data, event); }} "/>
																</br>

                                                                <div class="accordion md-accordion working_area_image_preprocessing">
                                                                  <div class="card">
                                                                    <div class="card-header working_area_image_preprocessing_heading">
                                                                      <div class="mb-0 working_area_image_preprocessing_link">
                                                                        <button class="btn btn-link collapsed image-preprocessing-collapsible" type="button" data-toggle="collapse" data-bind="attr: { 'data-target': '#preprocessing_sliders_' + $data.id }"
                                                                                aria-expanded="true" aria-controls="collapseOne">
                                                                            {{ _('Image Preprocessing') }}
                                                                        </button>
                                                                      </div>
                                                                    </div>
                                                                    <div class="collapse working_area_image_preprocessing_sliders" data-bind="attr: { id: 'preprocessing_sliders_' + $data.id }">
                                                                      <div class="card-body">
                                                                        <i class="icon-adjust" title="{{ _('contrast') }}"></i>
                                                                        <input class="decent_input contrast img_adjust" type="range" min="1" max="5" value="1" step="0.05" data-bind="event: {
                                                                                    keyup: function(d, event){ $root.imgManualAdjust($data, event); },
                                                                                    input: function(d, event){ $root.imgManualAdjust($data, event); },
                                                                                    blur: function(d, event){ $root.imgManualAdjust($data, event); }} "/>
                                                                        <i class="icon-sun" title="{{ _('brightness') }}"></i>
                                                                        <input class="decent_input brightness img_adjust" type="range" min="-0.8" max="0.8" value="0" step="0.05" data-bind="event: {
                                                                                    keyup: function(d, event){ $root.imgManualAdjust($data, event); },
                                                                                    input: function(d, event){ $root.imgManualAdjust($data, event); },
                                                                                    blur: function(d, event){ $root.imgManualAdjust($data, event); }} "/>
                                                                        </br>
                                                                        <i class="icon-magic" title="{{ _('sharpen') }}"></i>
                                                                        <input class="decent_input sharpen img_adjust" type="range" min="0" max="40" value="0" step="1" data-bind="event: {
                                                                                    keyup: function(d, event){ $root.imgManualSharpen($data, event); },
                                                                                    input: function(d, event){ $root.imgManualSharpen($data, event); },
                                                                                    blur: function(d, event){ $root.imgManualSharpen($data, event); }} "/>
                                                                        <i class="" title="{{ _('gamma') }}">Γ</i>
                                                                        <input class="decent_input gamma img_adjust" type="range" min="0.2" max="1.8" value="1" step="0.05" data-bind="event: {
                                                                                    keyup: function(d, event){ $root.imgManualAdjust($data, event); },
                                                                                    input: function(d, event){ $root.imgManualAdjust($data, event); },
                                                                                    blur: function(d, event){ $root.imgManualAdjust($data, event); }} "/>
                                                                      </div>
                                                                    </div>
                                                                  </div>
                                                                </div>
<<<<<<< HEAD
                                                                <br>
                                                                <div class="misfit_warning" >
                                                                    <i class="icon-warning-sign" title="{{ _('exceeds working area') }}"></i>&nbsp;
                                                                    <span>{{ _('Design exceeds the working area.') }}</span>
                                                                    <a href="#" name="working_area_tab_make_it_fit" data-bind="click: function(){ $root.fitSVG($data) } ">{{ _('Make it fit') }}</a>
                                                                </div>
                                                            </div>
													    </div>
                                                    </div>
=======
															<div class="misfit_warning" >
																<i class="icon-warning-sign" title="{{ _('exceeds working area') }}"></i>&nbsp;
																<span>{{ _('Design exceeds the working area.') }}</span>
																<a href="#" name="working_area_tab_make_it_fit" data-bind="click: function(){ $root.fitSVG($data) } ">{{ _('Make it fit') }}</a>
															</div>
														</div>
													</div>
>>>>>>> bd87843b
												</script>

												<script type="text/html" id="wa_template_quicktext">
													<div class="file_list_entry" data-bind="event: {mouseover: $root.highlightDesign, mouseout: $root.removeHighlight }">
														<div class="title pull-left" data-bind="text: name"></div>
														<div class="btn-group action-buttons pull-right">
															<div class="btn btn-mini" data-bind="click: function() { $root.editQuickText($data); }"><i class="icon-edit" title="{{ _('Edit') }}"></i></div>
															<div class="btn btn-mini" data-bind="click: function() { $root.toggleTransformHandles($data); }"><i class="icon-move" title="{{ _('Transform') }}"></i></div>
															<div class="btn btn-mini" data-bind="click: function() { $root.removeSVG($data); }"><i class="icon-remove" title="{{ _('Remove') }}"></i></div>
														</div>
														<div class="detail_information" >
															<div class="local_transformation muted">
																<i class="icon-move" title="{{ _('translation') }}"></i>
																<input class="decent_input translation wide" type="text" value="0,0" data-bind="event: {
																			keyup: function(d, event){ $root.svgManualTranslate($data, event); },
																			blur: function(d, event){ $root.svgManualTranslate($data, event); }} "/>
																<i class="icon-repeat" title="{{ _('rotation') }}"></i>
																<input class="decent_input rotation" type="text" value="0°" data-bind="event: {
																			keyup: function(d, event){ $root.svgManualRotate($data, event); },
																			blur: function(d, event){ $root.svgManualRotate($data, event); }} "/>
																</br>
																<i class="icon-resize-horizontal" title="{{ _('horizontal') }}"></i>
																<input class="decent_input horizontal" type="text" value="? mm" data-bind="event: {
																			keyup: function(d, event){ $root.svgManualWidth($data, event); },
																			blur: function(d, event){ $root.svgManualWidth($data, event); }} "/>
																<i class="icon-resize-vertical" title="{{ _('vertical') }}"></i>
																<input class="decent_input vertical" type="text" value="? mm" data-bind="event: {
																			keyup: function(d, event){ $root.svgManualHeight($data, event); },
																			blur: function(d, event){ $root.svgManualHeight($data, event); }} "/>
																<i class="icon-resize-full" title="{{ _('scale') }}"></i>
																<input class="decent_input scale" type="text" value="100%" data-bind="event: {
																			keyup: function(d, event){ $root.svgManualScale($data, event); },
																			blur: function(d, event){ $root.svgManualScale($data, event); }} "/>
																</br>
																<i class="icon-th" title="{{ _('multiply') }}"></i>
																<input class="decent_input multiply" type="text" value="1×1" data-bind="event: {
																			keyup: function(d, event){ $root.svgManualMultiply($data, event); },
																			blur: function(d, event){ $root.svgManualMultiply($data, event); }} "/>															</div>

															<div class="misfit_warning" >
																<i class="icon-warning-sign" title="{{ _('exceeds working area') }}"></i>&nbsp;
																<span>{{ _('Design exceeds the working area.') }}</span>
																<a href="#" name="working_area_tab_make_it_fit" data-bind="click: function(){ $root.fitSVG($data) } ">{{ _('Make it fit') }}</a>
															</div>
														</div>
													</div>
												</script>
												<script type="text/html" id="wa_template_quickshape">
													<div class="file_list_entry" data-bind="event: {mouseover: $root.highlightDesign, mouseout: $root.removeHighlight }">
														<div class="title pull-left" data-bind="text: name"></div>
														<div class="btn-group action-buttons pull-right">
															<div class="btn btn-mini" data-bind="click: function() { $root.editQuickShape($data); }"><i class="icon-edit" title="{{ _('Edit') }}"></i></div>
															<div class="btn btn-mini" data-bind="click: function() { $root.toggleTransformHandles($data); }"><i class="icon-move" title="{{ _('Transform') }}"></i></div>
															<div class="btn btn-mini" data-bind="click: function() { $root.removeSVG($data); }"><i class="icon-remove" title="{{ _('Remove') }}"></i></div>
														</div>
														<div class="detail_information" >
															<div class="local_transformation muted">
																<i class="icon-move" title="{{ _('translation') }}"></i>
																<input class="decent_input translation wide" type="text" value="0,0" data-bind="event: {
																			keyup: function(d, event){ $root.svgManualTranslate($data, event); },
																			blur: function(d, event){ $root.svgManualTranslate($data, event); }} "/>
																<i class="icon-repeat" title="{{ _('rotation') }}"></i>
																<input class="decent_input rotation" type="text" value="0°" data-bind="event: {
																			keyup: function(d, event){ $root.svgManualRotate($data, event); },
																			blur: function(d, event){ $root.svgManualRotate($data, event); }} "/>
																</br>
																<i class="icon-resize-horizontal" title="{{ _('horizontal') }}"></i>
																<input class="decent_input horizontal" type="text" value="? mm" data-bind="event: {
																			keyup: function(d, event){ $root.svgManualWidth($data, event); },
																			blur: function(d, event){ $root.svgManualWidth($data, event); }} "/>
																<i class="icon-resize-vertical" title="{{ _('vertical') }}"></i>
																<input class="decent_input vertical" type="text" value="? mm" data-bind="event: {
																			keyup: function(d, event){ $root.svgManualHeight($data, event); },
																			blur: function(d, event){ $root.svgManualHeight($data, event); }} "/>
																<i class="icon-resize-full" title="{{ _('scale') }}"></i>
																<input class="decent_input scale" type="text" value="100%" data-bind="event: {
																			keyup: function(d, event){ $root.svgManualScale($data, event); },
																			blur: function(d, event){ $root.svgManualScale($data, event); }} "/>
																</br>
																<i class="icon-th" title="{{ _('multiply') }}"></i>
																<input class="decent_input multiply" type="text" value="1×1" data-bind="event: {
																			keyup: function(d, event){ $root.svgManualMultiply($data, event); },
																			blur: function(d, event){ $root.svgManualMultiply($data, event); }} "/>															</div>

															<div class="misfit_warning" >
																<i class="icon-warning-sign" title="{{ _('exceeds working area') }}"></i>&nbsp;
																<span>{{ _('Design exceeds the working area.') }}</span>
																<a href="#" name="working_area_tab_make_it_fit" data-bind="click: function(){ $root.fitSVG($data) } ">{{ _('Make it fit') }}</a>
															</div>
														</div>
													</div>
												</script>

											</div>
										</div>
									</div>
								</div>
							</div>

							<!--  end sidebar  -->


							<div class="span8" style="position:relative">
								{% include 'homing_overlay.jinja2' %}
								<div id="zoomFactor" data-bind="text: zoom_factor_text"></div>
								<svg id="area_preview" class="workingarea" visibility="hidden"
									 data-bind="style: {
											width: workingAreaWidthPx()+'px',
											height: workingAreaHeightPx()+'px'
										},
										attr: {
											viewBox: zoomViewBox(),
											visibility: 'visible'
										},
										event: { mousewheel: wheel_zoom, mousemove: mouse_drag }
									 "
									 xmlns:mb="http://www.mr-beam.org/mbns">
								<defs>
									<filter id="grayscale_filter">
										<feColorMatrix in="SourceGraphic" type="saturate" values="0"/>
									</filter>
									<filter id="gcimage_preview">
										<feComponentTransfer>
											<feFuncR type="table" tableValues="1"></feFuncR>
											<feFuncG type="table" tableValues="0.2 1"></feFuncG>
											<feFuncB type="table" tableValues="0.2 1"></feFuncB>
										</feComponentTransfer>
									</filter>
									<filter id="dehighlight" x="0" y="0">
										<!--<feGaussianBlur in="SourceGraphic" stdDeviation="2" />-->
										<feColorMatrix type="saturate" values="0.5"/>
									</filter>
								</defs>
								<image id="beamcam_image_svg"
									xlink:href="/downloads/files/local/cam/beam-cam.jpg" x="0" y="0" height="100%" width="100%"
									data-bind="attr: {
											width: workingAreaWidthMM(),
											height: workingAreaHeightMM()
										}" />
									<g id="scaleGroup" data-bind="attr: { transform: scaleMatrix() }">
										<g id="placedGcodes" data-bind="visible: true || (state.isPrinting() && !state.isPaused()), attr: { transform: 'matrix(1,0,0,-1,0,'+workingAreaHeightMM()+')' }"></g>
										<g id="gCodePreview" data-bind="visible: state.isPrinting() || state.isPaused()"></g>
										<rect id="coordGrid" x="0" y="0" width="0" height="0"
											  stroke="none" fill="none"></rect>
										<rect id="highlightMarker" x="-1" y="-1" width="0" height="0" class="highlightMarker" fill="none"></rect>
										<g id="userContent"></g>
									</g>
									<g id="crosshair" transform="matrix(1, 0, 0, 1, -20, -20)"
									   data-bind="attr: { transform: scaleMatrixCrosshair()}">
										<circle r="0.5" cy="0" cx="0" />
										<path d="M -15,0 H -5" />
										<path d="M 15,0 H 5" />
										<path d="M 0,15 V 5" />
										<path d="M 0,-15 V -5" />
									</g>
								</svg>

							</div>
						</div>
					</div>
				</div>
<|MERGE_RESOLUTION|>--- conflicted
+++ resolved
@@ -311,17 +311,6 @@
                                                                     </div>
                                                                   </div>
                                                                 </div>
-<<<<<<< HEAD
-                                                                <br>
-                                                                <div class="misfit_warning" >
-                                                                    <i class="icon-warning-sign" title="{{ _('exceeds working area') }}"></i>&nbsp;
-                                                                    <span>{{ _('Design exceeds the working area.') }}</span>
-                                                                    <a href="#" name="working_area_tab_make_it_fit" data-bind="click: function(){ $root.fitSVG($data) } ">{{ _('Make it fit') }}</a>
-                                                                </div>
-                                                            </div>
-													    </div>
-                                                    </div>
-=======
 															<div class="misfit_warning" >
 																<i class="icon-warning-sign" title="{{ _('exceeds working area') }}"></i>&nbsp;
 																<span>{{ _('Design exceeds the working area.') }}</span>
@@ -329,7 +318,6 @@
 															</div>
 														</div>
 													</div>
->>>>>>> bd87843b
 												</script>
 
 												<script type="text/html" id="wa_template_quicktext">
