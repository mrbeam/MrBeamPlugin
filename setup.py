# coding=utf-8


execfile('octoprint_mrbeam/__version.py')

########################################################################################################################
### Do not forget to adjust the following variables to your own plugin.

# The plugin's identifier, has to be unique
plugin_identifier = "mrbeam"

# The plugin's python package, should be "octoprint_<plugin identifier>", has to be unique
plugin_package = "octoprint_mrbeam"

# The plugin's human readable name. Can be overwritten within OctoPrint's internal data via __plugin_name__ in the
# plugin module
plugin_name = "Mr_Beam"

# The plugin's version. Can be overwritten within OctoPrint's internal data via __plugin_version__ in the plugin module
<<<<<<< HEAD
plugin_version = "0.5.6"
=======
plugin_version = __version__
>>>>>>> 24480dcb

# The plugin's description. Can be overwritten within OctoPrint's internal data via __plugin_description__ in the plugin
# module
plugin_description = """TODO"""

# The plugin's author. Can be overwritten within OctoPrint's internal data via __plugin_author__ in the plugin module
plugin_author = "Teja"

# The plugin's author's mail address.
plugin_author_email = "info@mr-beam.org"

# The plugin's homepage URL. Can be overwritten within OctoPrint's internal data via __plugin_url__ in the plugin module
plugin_url = "https://github.com/mrbeam/MrBeamPlugin"

# The plugin's license. Can be overwritten within OctoPrint's internal data via __plugin_license__ in the plugin module
plugin_license = "AGPLv3"

# Any additional requirements besides OctoPrint should be listed here
plugin_requires = ['webcolors', 'pillow', 'lxml', 'numpy==1.11.2', 'picamera']

### --------------------------------------------------------------------------------------------------------------------
### More advanced options that you usually shouldn't have to touch follow after this point
### --------------------------------------------------------------------------------------------------------------------

# Additional package data to install for this plugin. The subfolders "templates", "static" and "translations" will
# already be installed automatically if they exist.
plugin_additional_data = []

# Any additional python packages you need to install with your plugin that are not contained in <plugin_package>.*
plugin_additional_packages = []

# Any python packages within <plugin_package>.* you do NOT want to install with your plugin
plugin_ignored_packages = []

# Additional parameters for the call to setuptools.setup. If your plugin wants to register additional entry points,
# define dependency links or other things like that, this is the place to go. Will be merged recursively with the
# default setup parameters as provided by octoprint_setuptools.create_plugin_setup_parameters using
# octoprint.util.dict_merge.
#
# Example:
#     plugin_requires = ["someDependency==dev"]
#     additional_setup_parameters = {"dependency_links": ["https://github.com/someUser/someRepo/archive/master.zip#egg=someDependency-dev"]}
additional_setup_parameters = {
	'package_data': {
		'octoprint_mrbeam': ['profiles/*.yaml',
		                     'files/grbl/*.hex',
		                     'files/migrate/*',
		                     'files/migrate_logrotate/*',
		                     'files/material_settings/*',
		                     'files/camera/*']},
	'setup_requires': ['numpy==1.11.2']} # , 'picamera; platform_machine=="armv7l"']} # TODO upgrade to pip 18.0

########################################################################################################################

from setuptools import setup

try:
	import octoprint_setuptools
except:
	print("Could not import OctoPrint's setuptools, are you sure you are running that under "
	      "the same python installation that OctoPrint is installed under?")
	import sys
	sys.exit(-1)

setup_parameters = octoprint_setuptools.create_plugin_setup_parameters(
	identifier=plugin_identifier,
	package=plugin_package,
	name=plugin_name,
	version=plugin_version,
	description=plugin_description,
	author=plugin_author,
	mail=plugin_author_email,
	url=plugin_url,
	license=plugin_license,
	requires=plugin_requires,
	additional_packages=plugin_additional_packages,
	ignored_packages=plugin_ignored_packages,
	additional_data=plugin_additional_data
)

if len(additional_setup_parameters):
	from octoprint.util import dict_merge
	setup_parameters = dict_merge(setup_parameters, additional_setup_parameters)

setup(**setup_parameters)<|MERGE_RESOLUTION|>--- conflicted
+++ resolved
@@ -17,11 +17,7 @@
 plugin_name = "Mr_Beam"
 
 # The plugin's version. Can be overwritten within OctoPrint's internal data via __plugin_version__ in the plugin module
-<<<<<<< HEAD
-plugin_version = "0.5.6"
-=======
 plugin_version = __version__
->>>>>>> 24480dcb
 
 # The plugin's description. Can be overwritten within OctoPrint's internal data via __plugin_description__ in the plugin
 # module
