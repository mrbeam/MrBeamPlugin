# coding=utf-8

########################################################################################################################
### Do not forget to adjust the following variables to your own plugin.

# The plugin's identifier, has to be unique
plugin_identifier = "mrbeam"

# The plugin's python package, should be "octoprint_<plugin identifier>", has to be unique
plugin_package = "octoprint_mrbeam"

# The plugin's human readable name. Can be overwritten within OctoPrint's internal data via __plugin_name__ in the
# plugin module
plugin_name = "Mr_Beam"

# The plugin's version. Can be overwritten within OctoPrint's internal data via __plugin_version__ in the plugin module
<<<<<<< HEAD
plugin_version = "0.1.34"
=======
plugin_version = "0.1.35"
>>>>>>> 74fefc7c

# The plugin's description. Can be overwritten within OctoPrint's internal data via __plugin_description__ in the plugin
# module
plugin_description = """TODO"""

# The plugin's author. Can be overwritten within OctoPrint's internal data via __plugin_author__ in the plugin module
plugin_author = "Teja"

# The plugin's author's mail address.
plugin_author_email = "info@mr-beam.org"

# The plugin's homepage URL. Can be overwritten within OctoPrint's internal data via __plugin_url__ in the plugin module
plugin_url = "https://github.com/mrbeam/MrBeamPlugin"

# The plugin's license. Can be overwritten within OctoPrint's internal data via __plugin_license__ in the plugin module
plugin_license = "AGPLv3"

# Any additional requirements besides OctoPrint should be listed here
plugin_requires = ['webcolors', 'pillow', 'lxml', 'numpy==1.11.2', 'picamera']

### --------------------------------------------------------------------------------------------------------------------
### More advanced options that you usually shouldn't have to touch follow after this point
### --------------------------------------------------------------------------------------------------------------------

# Additional package data to install for this plugin. The subfolders "templates", "static" and "translations" will
# already be installed automatically if they exist.
plugin_additional_data = []

# Any additional python packages you need to install with your plugin that are not contained in <plugin_package>.*
plugin_additional_packages = []

# Any python packages within <plugin_package>.* you do NOT want to install with your plugin
plugin_ignored_packages = []

# Additional parameters for the call to setuptools.setup. If your plugin wants to register additional entry points,
# define dependency links or other things like that, this is the place to go. Will be merged recursively with the
# default setup parameters as provided by octoprint_setuptools.create_plugin_setup_parameters using
# octoprint.util.dict_merge.
#
# Example:
#     plugin_requires = ["someDependency==dev"]
#     additional_setup_parameters = {"dependency_links": ["https://github.com/someUser/someRepo/archive/master.zip#egg=someDependency-dev"]}
additional_setup_parameters = {'package_data': {
									'octoprint_mrbeam': ['profiles/*.yaml',
									                     'files/grbl/*.hex']},
									'setup_requires': ['numpy==1.11.2']}

########################################################################################################################

from setuptools import setup

try:
	import octoprint_setuptools
except:
	print("Could not import OctoPrint's setuptools, are you sure you are running that under "
	      "the same python installation that OctoPrint is installed under?")
	import sys
	sys.exit(-1)

setup_parameters = octoprint_setuptools.create_plugin_setup_parameters(
	identifier=plugin_identifier,
	package=plugin_package,
	name=plugin_name,
	version=plugin_version,
	description=plugin_description,
	author=plugin_author,
	mail=plugin_author_email,
	url=plugin_url,
	license=plugin_license,
	requires=plugin_requires,
	additional_packages=plugin_additional_packages,
	ignored_packages=plugin_ignored_packages,
	additional_data=plugin_additional_data
)

if len(additional_setup_parameters):
	from octoprint.util import dict_merge
	setup_parameters = dict_merge(setup_parameters, additional_setup_parameters)

setup(**setup_parameters)<|MERGE_RESOLUTION|>--- conflicted
+++ resolved
@@ -14,11 +14,7 @@
 plugin_name = "Mr_Beam"
 
 # The plugin's version. Can be overwritten within OctoPrint's internal data via __plugin_version__ in the plugin module
-<<<<<<< HEAD
-plugin_version = "0.1.34"
-=======
 plugin_version = "0.1.35"
->>>>>>> 74fefc7c
 
 # The plugin's description. Can be overwritten within OctoPrint's internal data via __plugin_description__ in the plugin
 # module
