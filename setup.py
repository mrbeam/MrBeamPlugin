# coding=utf-8


execfile("octoprint_mrbeam/__version.py")

########################################################################################################################
### Do not forget to adjust the following variables to your own plugin.

# The plugin's identifier, has to be unique
plugin_identifier = "mrbeam"

# The plugin's python package, should be "octoprint_<plugin identifier>", has to be unique
plugin_package = "octoprint_mrbeam"

# The plugin's human readable name. Can be overwritten within OctoPrint's internal data via __plugin_name__ in the
# plugin module
plugin_name = "Mr_Beam"

# The plugin's version. Can be overwritten within OctoPrint's internal data via __plugin_version__ in the plugin module
plugin_version = __version__

# The plugin's description. Can be overwritten within OctoPrint's internal data via __plugin_description__ in the plugin
# module
<<<<<<< HEAD
plugin_description = """Managing plugin for the Mr Beam Laser Cutter"""
=======
plugin_description = """Use OctoPrint with your Mr Beam Laser Cutter."""
>>>>>>> 67aaa516

# The plugin's author. Can be overwritten within OctoPrint's internal data via __plugin_author__ in the plugin module
plugin_author = "Teja"

# The plugin's author's mail address.
plugin_author_email = "info@mr-beam.org"

# The plugin's homepage URL. Can be overwritten within OctoPrint's internal data via __plugin_url__ in the plugin module
plugin_url = "https://github.com/mrbeam/MrBeamPlugin"

# The plugin's license. Can be overwritten within OctoPrint's internal data via __plugin_license__ in the plugin module
plugin_license = "AGPLv3"

# Any additional requirements besides OctoPrint should be listed here
<<<<<<< HEAD
# TODO upgrade to pip 18.0
=======
import setuptools
from distutils.version import LooseVersion

if LooseVersion(setuptools.__version__) < LooseVersion("40.0"):
    picamera = "picamera"
else:
    picamera = 'picamera; platform_machine=="armv7l"'
>>>>>>> 67aaa516
plugin_requires = [
    "webcolors",
    "pillow",
    "lxml",
<<<<<<< HEAD
    "numpy==1.11.2",
    'picamera; platform_machine=="armv7l"',
=======
    "numpy",
    picamera,
>>>>>>> 67aaa516
]

### --------------------------------------------------------------------------------------------------------------------
### More advanced options that you usually shouldn't have to touch follow after this point
### --------------------------------------------------------------------------------------------------------------------

# Additional package data to install for this plugin. The subfolders "templates", "static" and "translations" will
# already be installed automatically if they exist.
plugin_additional_data = []

# Any additional python packages you need to install with your plugin that are not contained in <plugin_package>.*
plugin_additional_packages = []

# Any python packages within <plugin_package>.* you do NOT want to install with your plugin
plugin_ignored_packages = []

# Additional parameters for the call to setuptools.setup. If your plugin wants to register additional entry points,
# define dependency links or other things like that, this is the place to go. Will be merged recursively with the
# default setup parameters as provided by octoprint_setuptools.create_plugin_setup_parameters using
# octoprint.util.dict_merge.
#
# Example:
#     plugin_requires = ["someDependency==dev"]
#     additional_setup_parameters = {"dependency_links": ["https://github.com/someUser/someRepo/archive/master.zip#egg=someDependency-dev"]}
additional_setup_parameters = {
    "package_data": {
        "octoprint_mrbeam": [
            "profiles/*.yaml",
            "files/grbl/*.hex",
            "files/migrate/*",
            "files/migrate_logrotate/*",
            "files/material_settings/*",
            "files/camera/*",
        ]
<<<<<<< HEAD
    }
=======
    },
>>>>>>> 67aaa516
}

########################################################################################################################

from setuptools import setup

try:
    import octoprint_setuptools
except:
    print(
        "Could not import OctoPrint's setuptools, are you sure you are running that under "
        "the same python installation that OctoPrint is installed under?"
    )
    import sys

    sys.exit(-1)

setup_parameters = octoprint_setuptools.create_plugin_setup_parameters(
    identifier=plugin_identifier,
    package=plugin_package,
    name=plugin_name,
    version=plugin_version,
    description=plugin_description,
    author=plugin_author,
    mail=plugin_author_email,
    url=plugin_url,
    license=plugin_license,
    requires=plugin_requires,
    additional_packages=plugin_additional_packages,
    ignored_packages=plugin_ignored_packages,
    additional_data=plugin_additional_data,
)

if len(additional_setup_parameters):
    from octoprint.util import dict_merge

    setup_parameters = dict_merge(setup_parameters, additional_setup_parameters)

setup(**setup_parameters)<|MERGE_RESOLUTION|>--- conflicted
+++ resolved
@@ -21,11 +21,7 @@
 
 # The plugin's description. Can be overwritten within OctoPrint's internal data via __plugin_description__ in the plugin
 # module
-<<<<<<< HEAD
-plugin_description = """Managing plugin for the Mr Beam Laser Cutter"""
-=======
 plugin_description = """Use OctoPrint with your Mr Beam Laser Cutter."""
->>>>>>> 67aaa516
 
 # The plugin's author. Can be overwritten within OctoPrint's internal data via __plugin_author__ in the plugin module
 plugin_author = "Teja"
@@ -40,9 +36,7 @@
 plugin_license = "AGPLv3"
 
 # Any additional requirements besides OctoPrint should be listed here
-<<<<<<< HEAD
 # TODO upgrade to pip 18.0
-=======
 import setuptools
 from distutils.version import LooseVersion
 
@@ -50,18 +44,12 @@
     picamera = "picamera"
 else:
     picamera = 'picamera; platform_machine=="armv7l"'
->>>>>>> 67aaa516
 plugin_requires = [
     "webcolors",
     "pillow",
     "lxml",
-<<<<<<< HEAD
-    "numpy==1.11.2",
-    'picamera; platform_machine=="armv7l"',
-=======
     "numpy",
     picamera,
->>>>>>> 67aaa516
 ]
 
 ### --------------------------------------------------------------------------------------------------------------------
@@ -96,11 +84,7 @@
             "files/material_settings/*",
             "files/camera/*",
         ]
-<<<<<<< HEAD
-    }
-=======
     },
->>>>>>> 67aaa516
 }
 
 ########################################################################################################################
