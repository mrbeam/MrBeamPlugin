--- conflicted
+++ resolved
@@ -87,14 +87,10 @@
         cy.laserButtonClick();
         cy.selectMaterial();
         cy.downloadGcoFile();
-<<<<<<< HEAD
-        cy.compareFiles("cypress/fixtures/mirror.2x.gco", "cypress/downloads/mirror.2x.gco")
-=======
         cy.compareFiles(
             "cypress/fixtures/mirror.2x.gco",
             "cypress/downloads/mirror.2x.gco"
         );
->>>>>>> cd9c382c
         cy.logout();
     });
 });