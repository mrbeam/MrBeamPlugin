# Translations template for PROJECT.
# Copyright (C) 2019 ORGANIZATION
# This file is distributed under the same license as the PROJECT project.
# FIRST AUTHOR <EMAIL@ADDRESS>, 2019.
#
#, fuzzy
msgid ""
msgstr ""
"Project-Id-Version: PROJECT VERSION\n"
"Report-Msgid-Bugs-To: EMAIL@ADDRESS\n"
<<<<<<< HEAD
"POT-Creation-Date: 2019-07-17 15:22+0200\n"
=======
"POT-Creation-Date: 2019-06-27 15:38+0200\n"
>>>>>>> df00cae8
"PO-Revision-Date: YEAR-MO-DA HO:MI+ZONE\n"
"Last-Translator: FULL NAME <EMAIL@ADDRESS>\n"
"Language-Team: LANGUAGE <LL@li.org>\n"
"MIME-Version: 1.0\n"
"Content-Type: text/plain; charset=utf-8\n"
"Content-Transfer-Encoding: 8bit\n"
<<<<<<< HEAD
"Generated-By: Babel 2.6.0\n"

#: octoprint_mrbeam/iobeam/iobeam_handler.py:670
#: octoprint_mrbeam/iobeam/iobeam_handler.py:678
=======
"Generated-By: Babel 2.7.0\n"

#: octoprint_mrbeam/iobeam/iobeam_handler.py:727
#: octoprint_mrbeam/iobeam/iobeam_handler.py:732
>>>>>>> df00cae8
msgid "Software Update required"
msgstr ""

#: octoprint_mrbeam/iobeam/iobeam_handler.py:671
msgid ""
"Module 'iobeam' is outdated. Please run software update from 'Settings' >"
" 'Software Update' before you start a laser job."
msgstr ""

#: octoprint_mrbeam/iobeam/iobeam_handler.py:679
msgid ""
"Module 'MrBeam Plugin' is outdated; iobeam version is newer than "
"expected. Please run software update from 'Settings' > 'Software Update' "
"before you start a laser job."
msgstr ""

#: octoprint_mrbeam/iobeam/iobeam_handler.py:752
msgid ""
"A possible hardware malfunction has been detected on this device. Please "
"contact our support team immediately at:"
msgstr ""

#: octoprint_mrbeam/iobeam/iobeam_handler.py:755
msgid "Error:"
msgstr ""

#: octoprint_mrbeam/iobeam/iobeam_handler.py:756
msgid "Hardware malfunction"
msgstr ""

#: octoprint_mrbeam/iobeam/iobeam_handler.py:765
msgid ""
"The bottom plate is not closed correctly. Please make sure that the "
"bottom is correctly mounted as described in the Mr Beam II user manual."
msgstr ""

#: octoprint_mrbeam/iobeam/iobeam_handler.py:767
msgid "Bottom Plate Error"
msgstr ""

#: octoprint_mrbeam/iobeam/lid_handler.py:171
msgid "Please make sure the lid of your Mr Beam II is open and wait a little..."
msgstr ""

#: octoprint_mrbeam/iobeam/lid_handler.py:335
msgid "Camera Error"
msgstr ""

#: octoprint_mrbeam/iobeam/lid_handler.py:336
msgid ""
"Please try the following:<br>- Close and reopen the lid<br>- Reboot the "
"device and reload this page"
msgstr ""

#: octoprint_mrbeam/iobeam/onebutton_handler.py:385
msgid "iobeam version is outdated. Please try Software update."
msgstr ""

#: octoprint_mrbeam/iobeam/onebutton_handler.py:386
#: octoprint_mrbeam/static/js/settings/camera_calibration.js:176
msgid "Error"
msgstr ""

#: octoprint_mrbeam/printing/comm_acc2.py:304
#: octoprint_mrbeam/printing/comm_acc2.py:342
msgid "Please contact Mr Beam support team and attach octoprint.log."
msgstr ""

#: octoprint_mrbeam/printing/comm_acc2.py:1204
msgid ""
"The update of the internal component GRBL failed.{br}It is still save to "
"use your Mr Beam II. However, if this error persists consider to contact "
"the {opening_tag}Mr Beam support "
"team{closing_tag}.{br}{br}{strong_opening_tag}Error:{strong_closing_tag}{br}{error}"
msgstr ""

#: octoprint_mrbeam/printing/comm_acc2.py:1212
msgid "GRBL Update failed"
msgstr ""

#: octoprint_mrbeam/static/js/camera.js:52
msgid "Calibration needed"
msgstr ""

#: octoprint_mrbeam/static/js/camera.js:53
msgid "Please calibrate the camera under Settings -> Camera Calibration"
msgstr ""

#: octoprint_mrbeam/static/js/convert.js:196
msgid "Custom material settings"
msgstr ""

#: octoprint_mrbeam/static/js/convert.js:197
msgid ""
"Figuring out material settings works best from low to high intensity and "
"fast to slow movement."
msgstr ""

#: octoprint_mrbeam/static/js/convert.js:198
msgid "Experimenting with custom material settings is at your own risk."
msgstr ""

#: octoprint_mrbeam/static/js/convert.js:253
#: octoprint_mrbeam/static/js/wizard_analytics.js:56
msgid "Error while saving settings!"
msgstr ""

#: octoprint_mrbeam/static/js/convert.js:254
#, python-format
msgid ""
"Unable to save your custom material settings at the moment.%(br)sCheck "
"connection to Mr Beam II and try again."
msgstr ""

#: octoprint_mrbeam/static/js/convert.js:303
#: octoprint_mrbeam/templates/conversion_dialog.jinja2:107
msgid "engrave only"
msgstr ""

#: octoprint_mrbeam/static/js/convert.js:305
#: octoprint_mrbeam/templates/conversion_dialog.jinja2:106
#: octoprint_mrbeam/templates/conversion_dialog.jinja2:239
#: octoprint_mrbeam/templates/tab_workingarea.jinja2:126
msgid "mm"
msgstr ""

#: octoprint_mrbeam/static/js/convert.js:1116
msgid "There is nothing to laser, all jobs are set to be skipped."
msgstr ""

#: octoprint_mrbeam/static/js/convert.js:1126
msgid "engraved"
msgstr ""

#: octoprint_mrbeam/static/js/convert.js:1129
msgid "cut"
msgstr ""

#: octoprint_mrbeam/static/js/convert.js:1133
#: octoprint_mrbeam/templates/quick_text.jinja2:4
msgid "Quick Text"
msgstr ""

#: octoprint_mrbeam/static/js/convert.js:1135
msgid "selected design"
msgstr ""

#: octoprint_mrbeam/static/js/convert.js:1139
#, python-format
msgid ""
"Sorry but the %(designType)s can only be %(laserJob)s, which is not "
"supported for this material."
msgstr ""

#: octoprint_mrbeam/static/js/convert.js:1214
#: octoprint_mrbeam/static/js/render_fills.js:155
msgid "Conversion failed"
msgstr ""

#: octoprint_mrbeam/static/js/convert.js:1215
#, python-format
msgid ""
"Unable to start the conversion in the backend. Content length was "
"%(length)s bytes."
msgstr ""

#: octoprint_mrbeam/static/js/convert.js:1227
msgid "Parameter missing"
msgstr ""

#: octoprint_mrbeam/static/js/convert.js:1228
msgid "Unable to start conversion because a parameter is missing."
msgstr ""

#: octoprint_mrbeam/static/js/convert.js:1341
msgid ""
"To free up some disk space you may want to perform one or all of the "
"following suggestions:"
msgstr ""

#: octoprint_mrbeam/static/js/convert.js:1342
msgid ""
"Delete GCode files: Go to design library and click 'Only show GCode "
"files' on the left. Here you can delete files from the according context "
"menu."
msgstr ""

#: octoprint_mrbeam/static/js/convert.js:1343
msgid ""
"Delete design files: Go to design library and click 'Only show design "
"files' on the left. Here you can delete files from the according context "
"menu."
msgstr ""

#: octoprint_mrbeam/static/js/convert.js:1344
msgid ""
"Delete log files: Go to Settings -> logs and delete old log files per "
"click on the trash bin icon."
msgstr ""

#: octoprint_mrbeam/static/js/convert.js:1346
#, python-format
msgid "Find more details %(open)sonline%(close)s."
msgstr ""

#: octoprint_mrbeam/static/js/convert.js:1347
msgid "Get more free disk space"
msgstr ""

#: octoprint_mrbeam/static/js/convert.js:1472
#: octoprint_mrbeam/templates/conversion_dialog.jinja2:295
msgid "Cutting Job "
msgstr ""

#: octoprint_mrbeam/static/js/lasersaftey_viewmodel.js:135
msgid "You need to agree to all points"
msgstr ""

#: octoprint_mrbeam/static/js/lasersaftey_viewmodel.js:136
msgid ""
"Please read the entire document and indicate that you understood and "
"agree by checking all checkboxes."
msgstr ""

#: octoprint_mrbeam/static/js/lasersaftey_viewmodel.js:146
msgid "Laser Safety notice will show again."
msgstr ""

#: octoprint_mrbeam/static/js/lasersaftey_viewmodel.js:147
msgid ""
"Device needs to have a working internet connection to submit your "
"confirmation. We aren't able to reach our servers therefore we'll show "
"this warning again."
msgstr ""

#: octoprint_mrbeam/static/js/loadingoverlay_viewmodel.js:7
msgid "beamOS is reloading..."
msgstr ""

#: octoprint_mrbeam/static/js/material_settings.js:17
msgid "Anodized Aluminum"
msgstr ""

#: octoprint_mrbeam/static/js/material_settings.js:19
msgid "Dark anodized aluminum can be engraved. Works on iPhones."
msgstr ""

#: octoprint_mrbeam/static/js/material_settings.js:20
msgid ""
"Requires very precise focus. Anodized aluminum turns brighter through "
"laser engraving. Therefore we suggest to invert photos for engravings."
msgstr ""

#: octoprint_mrbeam/static/js/material_settings.js:30
msgid "Balsa Wood"
msgstr ""

#: octoprint_mrbeam/static/js/material_settings.js:34
msgid "Take care about ignitions. Never run a job slower than 300 mm/min!"
msgstr ""

#: octoprint_mrbeam/static/js/material_settings.js:50
msgid "Bamboo Wood"
msgstr ""

#: octoprint_mrbeam/static/js/material_settings.js:64
msgid "Cardboard, single wave"
msgstr ""

#: octoprint_mrbeam/static/js/material_settings.js:66
msgid "Ordinary cardboard like most packaging is made of."
msgstr ""

#: octoprint_mrbeam/static/js/material_settings.js:67
#: octoprint_mrbeam/static/js/material_settings.js:86
msgid ""
"Engraving looks great if just the first layer is lasered away, that the "
"wave is visible underneath."
msgstr ""

#: octoprint_mrbeam/static/js/material_settings.js:68
#: octoprint_mrbeam/static/js/material_settings.js:87
msgid "Take care about ignitions. Never run a job slower than 180 mm/min!"
msgstr ""

#: octoprint_mrbeam/static/js/material_settings.js:83
msgid "Cardboard, double wave"
msgstr ""

#: octoprint_mrbeam/static/js/material_settings.js:85
msgid "Ordinary cardboard like strong packaging is made of."
msgstr ""

#: octoprint_mrbeam/static/js/material_settings.js:101
msgid "Finn Cardboard"
msgstr ""

#: octoprint_mrbeam/static/js/material_settings.js:103
msgid "Made out of purely wooden fibres, often used for architectural models."
msgstr ""

#: octoprint_mrbeam/static/js/material_settings.js:117
msgid "Felt"
msgstr ""

#: octoprint_mrbeam/static/js/material_settings.js:119
msgid "Acrylic felt like the one sold in many arts and craft stores."
msgstr ""

#: octoprint_mrbeam/static/js/material_settings.js:120
msgid "Be aware that natural felt is something else."
msgstr ""

#: octoprint_mrbeam/static/js/material_settings.js:183
msgid "Foam Rubber"
msgstr ""

#: octoprint_mrbeam/static/js/material_settings.js:185
msgid "Consists of poly urethane foam."
msgstr ""

#: octoprint_mrbeam/static/js/material_settings.js:186
msgid ""
"Laser parameters are highly color dependant, bright colors might need "
"pierce time."
msgstr ""

#: octoprint_mrbeam/static/js/material_settings.js:214
msgid "Kraftplex"
msgstr ""

#: octoprint_mrbeam/static/js/material_settings.js:216
msgid ""
"100% natural fibers compressed under high temperature. Strong and "
"bendable like metal."
msgstr ""

#: octoprint_mrbeam/static/js/material_settings.js:233
msgid "Paper"
msgstr ""

#: octoprint_mrbeam/static/js/material_settings.js:235
msgid "Ordinary paper like from an office printer."
msgstr ""

#: octoprint_mrbeam/static/js/material_settings.js:237
#: octoprint_mrbeam/static/js/material_settings.js:254
msgid "Very fine structures may be subject of ignition."
msgstr ""

#: octoprint_mrbeam/static/js/material_settings.js:250
msgid "Plywood Poplar"
msgstr ""

#: octoprint_mrbeam/static/js/material_settings.js:252
msgid "Plywood from an ordinary hardware store or arts and craft supply."
msgstr ""

#: octoprint_mrbeam/static/js/material_settings.js:253
msgid ""
"Watch out for dedicated laser plywood - it has better surface quality and"
" only natural glue."
msgstr ""

#: octoprint_mrbeam/static/js/material_settings.js:267
msgid "Wellboard"
msgstr ""

#: octoprint_mrbeam/static/js/material_settings.js:269
msgid "100% natural fibers similar to Kraftplex, but wavy."
msgstr ""

#: octoprint_mrbeam/static/js/material_settings.js:270
msgid "Thickness is measured over the whole wave."
msgstr ""

#: octoprint_mrbeam/static/js/mother_viewmodel.js:42
msgid "Starts the laser job"
msgstr ""

#: octoprint_mrbeam/static/js/mother_viewmodel.js:517
msgid "Preparation done"
msgstr ""

#: octoprint_mrbeam/static/js/mother_viewmodel.js:518
#, python-format
msgid "Converted %(stl)s to %(gcode)s, took %(time).2f seconds"
msgstr ""

#: octoprint_mrbeam/static/js/mother_viewmodel.js:573
msgid "Ready to laser?"
msgstr ""

#: octoprint_mrbeam/static/js/mother_viewmodel.js:576
#: octoprint_mrbeam/static/js/tour_viewmodel.js:299
#: octoprint_mrbeam/templates/conversion_dialog.jinja2:117
#: octoprint_mrbeam/templates/conversion_dialog.jinja2:370
#: octoprint_mrbeam/templates/settings.jinja2:52
#: octoprint_mrbeam/templates/take_photo.jinja2:10
msgid "Cancel"
msgstr ""

#: octoprint_mrbeam/static/js/mother_viewmodel.js:577
msgid "Proceed"
msgstr ""

#: octoprint_mrbeam/static/js/mother_viewmodel.js:578
msgid ""
"The laser will now start. Protect yourself and everybody in the room "
"appropriately before proceeding!"
msgstr ""

#: octoprint_mrbeam/static/js/mother_viewmodel.js:579
msgid "Are you sure you want to proceed?"
msgstr ""

#: octoprint_mrbeam/static/js/mother_viewmodel.js:583
msgid "The laser will now start. Please make sure the lid is closed."
msgstr ""

#: octoprint_mrbeam/static/js/mother_viewmodel.js:584
msgid "Please confirm to proceed."
msgstr ""

#: octoprint_mrbeam/static/js/mrbeam.js:119
#: octoprint_mrbeam/static/js/wizard_acl.js:132
#: octoprint_mrbeam/templates/wizard/wizard_acl.jinja2:24
msgid "Invalid e-mail address"
msgstr ""

#: octoprint_mrbeam/static/js/mrbeam.js:160
#: octoprint_mrbeam/templates/loginscreen_viewmodel.jinja2:10
#: octoprint_mrbeam/templates/loginscreen_viewmodel.jinja2:12
#: octoprint_mrbeam/templates/wizard/wizard_acl.jinja2:21
msgid "E-mail address"
msgstr ""

#: octoprint_mrbeam/static/js/mrbeam.js:168
msgid "Browser not supported."
msgstr ""

#: octoprint_mrbeam/static/js/mrbeam.js:169
#, python-format
msgid ""
"Mr Beam II makes use of latest web technologies which are not fully "
"supported by your browser.%(br)sPlease use the latest version "
"of%(br)s%(open)sGoogle Chrome%(close)s for Mr Beam II."
msgstr ""

#: octoprint_mrbeam/static/js/mrbeam.js:177
msgid "Beta user: Please consider enabling Mr Beam analytics!"
msgstr ""

#: octoprint_mrbeam/static/js/mrbeam.js:178
#, python-format
msgid ""
"As you are currently in our Beta channel, you would help us tremendously "
"sharing%(br)sthe laser job insights, so we can improve%(br)san overall "
"experience working with the%(br)s Mr Beam II. Thank you!%(br)s%(open)sGo "
"to analytics settings%(close)s"
msgstr ""

#: octoprint_mrbeam/static/js/mrbeam.js:200
msgid "You're using Mr Beam's beta software channel. "
msgstr ""

#: octoprint_mrbeam/static/js/mrbeam.js:201
#, python-format
msgid ""
"Find out%(br)s%(link1_open)swhat's new in the beta "
"channel.%(link1_close)s%(br)s%(br)sShould you experience any issues you "
"can always switch back to our stable channel in the software update "
"settings.%(br)s%(br)s Please don't forget to%(br)s%(link2_open)stell us "
"about your experience%(link2_close)s."
msgstr ""

#: octoprint_mrbeam/static/js/ready_to_laser_viewmodel.js:166
msgid "minute"
msgstr ""

#: octoprint_mrbeam/static/js/ready_to_laser_viewmodel.js:168
msgid "minutes"
msgstr ""

#: octoprint_mrbeam/static/js/ready_to_laser_viewmodel.js:174
msgid "hour"
msgstr ""

#: octoprint_mrbeam/static/js/ready_to_laser_viewmodel.js:179
msgid "hours"
msgstr ""

#: octoprint_mrbeam/static/js/render_fills.js:153
msgid ""
"The SVG file contains clipPath elements.<br/>clipPath is not supported "
"yet and has been removed from file."
msgstr ""

#: octoprint_mrbeam/static/js/software_channel_selector.js:15
msgid "Stable"
msgstr ""

#: octoprint_mrbeam/static/js/software_channel_selector.js:16
msgid "Beta"
msgstr ""

#: octoprint_mrbeam/static/js/software_channel_selector.js:17
msgid "Develop"
msgstr ""

<<<<<<< HEAD
#: octoprint_mrbeam/static/js/tour_viewmodel.js:58
msgid "Step-by-Step Tour Guide To Your First Laser Job"
msgstr ""

#: octoprint_mrbeam/static/js/tour_viewmodel.js:59
msgid "Looks like you already set up your Mr Beam II - Congratulations!"
msgstr ""

#: octoprint_mrbeam/static/js/tour_viewmodel.js:60
=======
#: octoprint_mrbeam/static/js/tour_viewmodel.js:42
msgid "Step-by-Step Tour Guide To Your First Laser Job"
msgstr ""

#: octoprint_mrbeam/static/js/tour_viewmodel.js:43
msgid "Looks like you already set up your Mr Beam II - Congratulations!"
msgstr ""

#: octoprint_mrbeam/static/js/tour_viewmodel.js:44
>>>>>>> df00cae8
msgid ""
"Do you want us to guide you through your first laser job with this step-"
"by-step tour?"
msgstr ""

<<<<<<< HEAD
#: octoprint_mrbeam/static/js/tour_viewmodel.js:61
msgid "What do you need for this tour:"
msgstr ""

#: octoprint_mrbeam/static/js/tour_viewmodel.js:63
=======
#: octoprint_mrbeam/static/js/tour_viewmodel.js:45
msgid "What do you need for this tour:"
msgstr ""

#: octoprint_mrbeam/static/js/tour_viewmodel.js:47
>>>>>>> df00cae8
msgid ""
"Have a piece of felt by hand. Best to use the one that came with your Mr "
"Beam II."
msgstr ""

<<<<<<< HEAD
#: octoprint_mrbeam/static/js/tour_viewmodel.js:64
=======
#: octoprint_mrbeam/static/js/tour_viewmodel.js:48
>>>>>>> df00cae8
#, python-format
msgid ""
"The laser head of your Mr Beam II has to be focused according to the "
"thickness of the felt.You can find how to do that in this "
"%(opening_tag)sKnowledge base article%(closing_tag)s."
msgstr ""

<<<<<<< HEAD
#: octoprint_mrbeam/static/js/tour_viewmodel.js:68
msgid "About 5-10 minutes of your time."
msgstr ""

#: octoprint_mrbeam/static/js/tour_viewmodel.js:73
msgid "Yes, let's go!"
msgstr ""

#: octoprint_mrbeam/static/js/tour_viewmodel.js:74
msgid "Maybe later"
msgstr ""

#: octoprint_mrbeam/static/js/tour_viewmodel.js:85
msgid "First, do the homing cycle"
msgstr ""

#: octoprint_mrbeam/static/js/tour_viewmodel.js:86
msgid "This is important so the Mr Beam II knows where the laser head is located."
msgstr ""

#: octoprint_mrbeam/static/js/tour_viewmodel.js:96
msgid "Look into your Mr Beam II"
msgstr ""

#: octoprint_mrbeam/static/js/tour_viewmodel.js:97
msgid "The laser head is now moving to the upper right corner."
msgstr ""

#: octoprint_mrbeam/static/js/tour_viewmodel.js:98
msgid "Click \"next\" to proceed."
msgstr ""

#: octoprint_mrbeam/static/js/tour_viewmodel.js:106
msgid "Place the felt material inside Mr Beam II"
msgstr ""

#: octoprint_mrbeam/static/js/tour_viewmodel.js:108
msgid "First open the orange lid of your Mr Beam II."
msgstr ""

#: octoprint_mrbeam/static/js/tour_viewmodel.js:109
=======
#: octoprint_mrbeam/static/js/tour_viewmodel.js:52
msgid "About 5-10 minutes of your time."
msgstr ""

#: octoprint_mrbeam/static/js/tour_viewmodel.js:57
msgid "Yes, let's go!"
msgstr ""

#: octoprint_mrbeam/static/js/tour_viewmodel.js:58
msgid "Maybe later"
msgstr ""

#: octoprint_mrbeam/static/js/tour_viewmodel.js:68
msgid "First, do the homing cycle"
msgstr ""

#: octoprint_mrbeam/static/js/tour_viewmodel.js:69
msgid "This is important so the Mr Beam II knows where the laser head is located."
msgstr ""

#: octoprint_mrbeam/static/js/tour_viewmodel.js:79
msgid "Look into your Mr Beam II"
msgstr ""

#: octoprint_mrbeam/static/js/tour_viewmodel.js:80
msgid "The laser head is now moving to the upper right corner."
msgstr ""

#: octoprint_mrbeam/static/js/tour_viewmodel.js:81
msgid "Click \"next\" to proceed."
msgstr ""

#: octoprint_mrbeam/static/js/tour_viewmodel.js:89
msgid "Place the felt material inside Mr Beam II"
msgstr ""

#: octoprint_mrbeam/static/js/tour_viewmodel.js:91
msgid "First open the orange lid of your Mr Beam II."
msgstr ""

#: octoprint_mrbeam/static/js/tour_viewmodel.js:92
>>>>>>> df00cae8
msgid ""
"Then place the felt for the laser job somewhere in the middle of Mr Beam "
"II's working area."
msgstr ""

<<<<<<< HEAD
#: octoprint_mrbeam/static/js/tour_viewmodel.js:110
=======
#: octoprint_mrbeam/static/js/tour_viewmodel.js:93
>>>>>>> df00cae8
msgid ""
"Wait for the camera to take a picture. You will see a black and white "
"picture of your felt here in your browser."
msgstr ""

<<<<<<< HEAD
#: octoprint_mrbeam/static/js/tour_viewmodel.js:111
=======
#: octoprint_mrbeam/static/js/tour_viewmodel.js:94
>>>>>>> df00cae8
msgid ""
"Once you have a good picture, close the lid of your Mr Beam II and click "
"\"next\"."
msgstr ""

<<<<<<< HEAD
#: octoprint_mrbeam/static/js/tour_viewmodel.js:125
msgid "Ready to select our design?"
msgstr ""

#: octoprint_mrbeam/static/js/tour_viewmodel.js:126
msgid "Click on <strong>design library</strong>."
msgstr ""

#: octoprint_mrbeam/static/js/tour_viewmodel.js:127
=======
#: octoprint_mrbeam/static/js/tour_viewmodel.js:108
msgid "Ready to select our design?"
msgstr ""

#: octoprint_mrbeam/static/js/tour_viewmodel.js:109
msgid "Click on <strong>design library</strong>."
msgstr ""

#: octoprint_mrbeam/static/js/tour_viewmodel.js:110
>>>>>>> df00cae8
msgid ""
"Here you can find some designs and later you will also be able to upload "
"your own."
msgstr ""

<<<<<<< HEAD
#: octoprint_mrbeam/static/js/tour_viewmodel.js:140
msgid "Select this design file to place it on the working area."
msgstr ""

#: octoprint_mrbeam/static/js/tour_viewmodel.js:141
msgid "For your first laser job, we thought you might like this nice key ring :)"
msgstr ""

#: octoprint_mrbeam/static/js/tour_viewmodel.js:142
=======
#: octoprint_mrbeam/static/js/tour_viewmodel.js:123
msgid "Select this design file to place it on the working area."
msgstr ""

#: octoprint_mrbeam/static/js/tour_viewmodel.js:124
msgid "For your first laser job, we thought you might like this nice key ring :)"
msgstr ""

#: octoprint_mrbeam/static/js/tour_viewmodel.js:125
>>>>>>> df00cae8
msgid ""
"Please click on this tile to place it on the <strong>working "
"area</strong>."
msgstr ""

<<<<<<< HEAD
#: octoprint_mrbeam/static/js/tour_viewmodel.js:156
msgid "Great! You can now move the design"
msgstr ""

#: octoprint_mrbeam/static/js/tour_viewmodel.js:157
=======
#: octoprint_mrbeam/static/js/tour_viewmodel.js:139
msgid "Great! You can now move the design"
msgstr ""

#: octoprint_mrbeam/static/js/tour_viewmodel.js:140
>>>>>>> df00cae8
msgid ""
"First click on it and then drag and drop it to place it on top of the "
"material."
msgstr ""

<<<<<<< HEAD
#: octoprint_mrbeam/static/js/tour_viewmodel.js:158
msgid "Click \"next\" when you're done."
msgstr ""

#: octoprint_mrbeam/static/js/tour_viewmodel.js:159
msgid "Hint: You can also type the coordinates directly into the left-side list."
msgstr ""

#: octoprint_mrbeam/static/js/tour_viewmodel.js:171
msgid "And... let’s proceed to select the parameters!"
msgstr ""

#: octoprint_mrbeam/static/js/tour_viewmodel.js:172
msgid "Don't worry, the laser won't fire immediately."
msgstr ""

#: octoprint_mrbeam/static/js/tour_viewmodel.js:173
msgid "Just 3 quick steps..."
msgstr ""

#: octoprint_mrbeam/static/js/tour_viewmodel.js:182
msgid "Select the material"
msgstr ""

#: octoprint_mrbeam/static/js/tour_viewmodel.js:183
msgid "For this guide we want to use felt."
msgstr ""

#: octoprint_mrbeam/static/js/tour_viewmodel.js:194
msgid "Select the color of the material"
msgstr ""

#: octoprint_mrbeam/static/js/tour_viewmodel.js:195
msgid "This is important because different colors absorb the laser differently."
msgstr ""

#: octoprint_mrbeam/static/js/tour_viewmodel.js:206
msgid "Select the thickness of the material"
msgstr ""

#: octoprint_mrbeam/static/js/tour_viewmodel.js:207
msgid "Select 3mm."
msgstr ""

#: octoprint_mrbeam/static/js/tour_viewmodel.js:208
=======
#: octoprint_mrbeam/static/js/tour_viewmodel.js:141
msgid "Click \"next\" when you're done."
msgstr ""

#: octoprint_mrbeam/static/js/tour_viewmodel.js:142
msgid "Hint: You can also type the coordinates directly into the left-side list."
msgstr ""

#: octoprint_mrbeam/static/js/tour_viewmodel.js:154
msgid "And... let’s proceed to select the parameters!"
msgstr ""

#: octoprint_mrbeam/static/js/tour_viewmodel.js:155
msgid "Don't worry, the laser won't fire immediately."
msgstr ""

#: octoprint_mrbeam/static/js/tour_viewmodel.js:156
msgid "Just 3 quick steps..."
msgstr ""

#: octoprint_mrbeam/static/js/tour_viewmodel.js:165
msgid "Select the material"
msgstr ""

#: octoprint_mrbeam/static/js/tour_viewmodel.js:166
msgid "For this guide we want to use felt."
msgstr ""

#: octoprint_mrbeam/static/js/tour_viewmodel.js:177
msgid "Select the color of the material"
msgstr ""

#: octoprint_mrbeam/static/js/tour_viewmodel.js:178
msgid "This is important because different colors absorb the laser differently."
msgstr ""

#: octoprint_mrbeam/static/js/tour_viewmodel.js:189
msgid "Select the thickness of the material"
msgstr ""

#: octoprint_mrbeam/static/js/tour_viewmodel.js:190
msgid "Select 3mm."
msgstr ""

#: octoprint_mrbeam/static/js/tour_viewmodel.js:191
>>>>>>> df00cae8
msgid ""
"Today we want our felt to be cut as well as engraved. Therefore we have "
"to select its thickness."
msgstr ""

<<<<<<< HEAD
#: octoprint_mrbeam/static/js/tour_viewmodel.js:209
msgid "(If you want to engrave only, the thickness doesn't matter.)"
msgstr ""

#: octoprint_mrbeam/static/js/tour_viewmodel.js:219
msgid "We’re ready to go!"
msgstr ""

#: octoprint_mrbeam/static/js/tour_viewmodel.js:220
msgid "Press Start and your Mr&nbsp;Beam&nbsp;II will prepare your laser job."
msgstr ""

#: octoprint_mrbeam/static/js/tour_viewmodel.js:221
=======
#: octoprint_mrbeam/static/js/tour_viewmodel.js:192
msgid "(If you want to engrave only, the thickness doesn't matter.)"
msgstr ""

#: octoprint_mrbeam/static/js/tour_viewmodel.js:202
msgid "We’re ready to go!"
msgstr ""

#: octoprint_mrbeam/static/js/tour_viewmodel.js:203
msgid "Press Start and your Mr&nbsp;Beam&nbsp;II will prepare your laser job."
msgstr ""

#: octoprint_mrbeam/static/js/tour_viewmodel.js:204
>>>>>>> df00cae8
msgid ""
"Should our pre-configured material settings not really cut it (pun "
"intended), you can tweak them in the lower section of this screen."
msgstr ""

<<<<<<< HEAD
#: octoprint_mrbeam/static/js/tour_viewmodel.js:231
msgid "Reminder: Is your laser head focused?"
msgstr ""

#: octoprint_mrbeam/static/js/tour_viewmodel.js:232
=======
#: octoprint_mrbeam/static/js/tour_viewmodel.js:214
msgid "Reminder: Is your laser head focused?"
msgstr ""

#: octoprint_mrbeam/static/js/tour_viewmodel.js:215
>>>>>>> df00cae8
msgid ""
"The height of the laser head needs to be adjusted according to your "
"material."
msgstr ""

<<<<<<< HEAD
#: octoprint_mrbeam/static/js/tour_viewmodel.js:233
msgid "We assumed that it is already focused."
msgstr ""

#: octoprint_mrbeam/static/js/tour_viewmodel.js:234
msgid "<strong>If it is focused</strong> click on \"It's focused!\""
msgstr ""

#: octoprint_mrbeam/static/js/tour_viewmodel.js:235
=======
#: octoprint_mrbeam/static/js/tour_viewmodel.js:216
msgid "We assumed that it is already focused."
msgstr ""

#: octoprint_mrbeam/static/js/tour_viewmodel.js:217
msgid "<strong>If it is focused</strong> click on \"It's focused!\""
msgstr ""

#: octoprint_mrbeam/static/js/tour_viewmodel.js:218
>>>>>>> df00cae8
#, python-format
msgid ""
"<strong>If it's NOT focused</strong> you should cancel this tour here and"
" focus it. %(opening_tag)sLearn how to do this.%(closing_tag)s"
msgstr ""

<<<<<<< HEAD
#: octoprint_mrbeam/static/js/tour_viewmodel.js:251
msgid "Mr Beam II is now preparing your laser job"
msgstr ""

#: octoprint_mrbeam/static/js/tour_viewmodel.js:252
msgid "This takes a few seconds. Just relax."
msgstr ""

#: octoprint_mrbeam/static/js/tour_viewmodel.js:260
=======
#: octoprint_mrbeam/static/js/tour_viewmodel.js:234
msgid "Mr Beam II is now preparing your laser job"
msgstr ""

#: octoprint_mrbeam/static/js/tour_viewmodel.js:235
msgid "This takes a few seconds. Just relax."
msgstr ""

#: octoprint_mrbeam/static/js/tour_viewmodel.js:243
>>>>>>> df00cae8
msgid ""
"Done! As soon as you click the start button on your Mr&nbsp;Beam&nbsp;II,"
" the magic will begin 🎉"
msgstr ""

<<<<<<< HEAD
#: octoprint_mrbeam/static/js/tour_viewmodel.js:261
msgid "Thank you for doing this first laser job with us."
msgstr ""

#: octoprint_mrbeam/static/js/tour_viewmodel.js:262
=======
#: octoprint_mrbeam/static/js/tour_viewmodel.js:244
msgid "Thank you for doing this first laser job with us."
msgstr ""

#: octoprint_mrbeam/static/js/tour_viewmodel.js:245
>>>>>>> df00cae8
#, python-format
msgid ""
"For more in-depth information you can check our %(opening_tag)sknowledge "
"base%(closing_tag)s, where you will find a lot of articles about Mr Beam "
"II."
msgstr ""

<<<<<<< HEAD
#: octoprint_mrbeam/static/js/tour_viewmodel.js:269
msgid "Done!"
msgstr ""

#: octoprint_mrbeam/static/js/tour_viewmodel.js:292
msgid "Working area has to be empty to start this tour."
msgstr ""

#: octoprint_mrbeam/static/js/tour_viewmodel.js:293
msgid "Click here to remove all designs from your working area."
msgstr ""

#: octoprint_mrbeam/static/js/tour_viewmodel.js:312
=======
#: octoprint_mrbeam/static/js/tour_viewmodel.js:271
msgid "Working area has to be empty to start this tour."
msgstr ""

#: octoprint_mrbeam/static/js/tour_viewmodel.js:272
msgid "Click here to remove all designs from your working area."
msgstr ""

#: octoprint_mrbeam/static/js/tour_viewmodel.js:291
>>>>>>> df00cae8
#: octoprint_mrbeam/templates/settings/camera_settings_markers.jinja2:36
msgid "Next"
msgstr ""

<<<<<<< HEAD
#: octoprint_mrbeam/static/js/tour_viewmodel.js:316
=======
#: octoprint_mrbeam/static/js/tour_viewmodel.js:295
>>>>>>> df00cae8
msgid "Close"
msgstr ""

#: octoprint_mrbeam/static/js/wizard_acl.js:85
msgid ""
"If you disable Access Control <strong>and</strong> your OctoPrint "
"installation is accessible from the internet, your printer <strong>will "
"be accessible by everyone - that also includes the bad guys!</strong>"
msgstr ""

#: octoprint_mrbeam/static/js/wizard_acl.js:133
msgid "You need to enter your valid e-mail address."
msgstr ""

#: octoprint_mrbeam/static/js/wizard_acl.js:137
msgid "Invalid emtpy password"
msgstr ""

#: octoprint_mrbeam/static/js/wizard_acl.js:138
msgid "You need to enter a valid password."
msgstr ""

#: octoprint_mrbeam/static/js/wizard_acl.js:142
#: octoprint_mrbeam/templates/wizard/wizard_acl.jinja2:37
msgid "Passwords do not match"
msgstr ""

#: octoprint_mrbeam/static/js/wizard_acl.js:143
msgid "Please retype your password."
msgstr ""

#: octoprint_mrbeam/static/js/wizard_analytics.js:34
msgid "You need to select an option"
msgstr ""

#: octoprint_mrbeam/static/js/wizard_analytics.js:35
#, python-format
msgid ""
"Please make a choice about analytics.%(br)sYou will be able to change it "
"later in the settings if you want."
msgstr ""

#: octoprint_mrbeam/static/js/wizard_analytics.js:57
#, python-format
msgid ""
"Unable to save your analytics state at the moment.%(br)sCheck connection "
"to Mr Beam II and try again."
msgstr ""

#: octoprint_mrbeam/static/js/wizard_whatsnew.js:19
msgid "Let's go!"
msgstr ""

<<<<<<< HEAD
#: octoprint_mrbeam/static/js/wizard_whatsnew.js:24
msgid "What's New"
=======
#: octoprint_mrbeam/static/js/wizard_whatsnew.js:14
msgid "What's New"
msgstr ""

#: octoprint_mrbeam/static/js/wizard_whatsnew.js:26
msgid "Switching Software Channel"
>>>>>>> df00cae8
msgstr ""

#: octoprint_mrbeam/static/js/wizard_whatsnew.js:26
msgid "What's New in the Stable Channel"
msgstr ""

#: octoprint_mrbeam/static/js/working_area.js:129
msgid "Rectangle"
msgstr ""

#: octoprint_mrbeam/static/js/working_area.js:129
msgid "Circle"
msgstr ""

#: octoprint_mrbeam/static/js/working_area.js:130
msgid "Star"
msgstr ""

#: octoprint_mrbeam/static/js/working_area.js:130
msgid "Heart"
msgstr ""

#: octoprint_mrbeam/static/js/working_area.js:1193
#, python-format
msgid ""
"The SVG file contains unsupported elements: '%(elemName)s' These elements"
" got removed."
msgstr ""

#: octoprint_mrbeam/static/js/working_area.js:1195
#, python-format
msgid "Unsupported elements in SVG: '%(elemName)s'"
msgstr ""

#: octoprint_mrbeam/static/js/working_area.js:1203
#, python-format
msgid ""
"The SVG file contains text elements.%(br)sIf you want to laser just their"
" outlines,%(br)splease convert them to paths.%(br)sOtherwise they will be"
" engraved with infill."
msgstr ""

#: octoprint_mrbeam/static/js/working_area.js:1205
msgid "Text elements found"
msgstr ""

#: octoprint_mrbeam/static/js/working_area.js:1216
msgid ""
"The SVG file contained style elements with online references. Since "
"online references are not supported, we removed them. The image might "
"look a bit different now."
msgstr ""

#: octoprint_mrbeam/static/js/working_area.js:1218
msgid "Style elements removed"
msgstr ""

#: octoprint_mrbeam/static/js/working_area.js:1229
#, python-format
msgid ""
"Something went wrong while reading this "
"file.%(topen)sSorry!%(tclose)sPlease check it with another application. "
"If it works there, our support team would be happy to take a look."
msgstr ""

#: octoprint_mrbeam/static/js/working_area.js:1232
msgid "Oops."
msgstr ""

#: octoprint_mrbeam/static/js/settings/camera_calibration.js:173
msgid "Success"
msgstr ""

#: octoprint_mrbeam/static/js/settings/camera_calibration.js:320
msgid "Camera Calibrated."
msgstr ""

#: octoprint_mrbeam/static/js/settings/camera_calibration.js:321
msgid "Camera calibration was successful."
msgstr ""

#: octoprint_mrbeam/static/js/settings/camera_calibration.js:331
msgid "Couldn't send calibration data."
msgstr ""

#: octoprint_mrbeam/static/js/settings/camera_calibration.js:332
msgid "...and I have no clue why. Sorry."
msgstr ""

#: octoprint_mrbeam/templates/conversion_dialog.jinja2:3
#: octoprint_mrbeam/templates/conversion_dialog.jinja2:33
msgid "Material"
msgstr ""

#: octoprint_mrbeam/templates/conversion_dialog.jinja2:3
msgid "(customized)"
msgstr ""

#: octoprint_mrbeam/templates/conversion_dialog.jinja2:4
msgid "Preparing..."
msgstr ""

#: octoprint_mrbeam/templates/conversion_dialog.jinja2:12
msgid ""
"The below presets are only a guidance, you might need to adjust them to "
"your own material."
msgstr ""

#: octoprint_mrbeam/templates/conversion_dialog.jinja2:19
msgid "Manage materials"
msgstr ""

#: octoprint_mrbeam/templates/conversion_dialog.jinja2:22
msgid "Done"
msgstr ""

#: octoprint_mrbeam/templates/conversion_dialog.jinja2:26
msgid "Learn how to save<br />custom material settings..."
msgstr ""

#: octoprint_mrbeam/templates/conversion_dialog.jinja2:36
#: octoprint_mrbeam/templates/tab_designlib.jinja2:16
msgid "Search..."
msgstr ""

#: octoprint_mrbeam/templates/conversion_dialog.jinja2:56
msgid "Depending on the color the laser beam is reflected more or less."
msgstr ""

#: octoprint_mrbeam/templates/conversion_dialog.jinja2:57
msgid "Select a color close to the material's color to improve the result."
msgstr ""

#: octoprint_mrbeam/templates/conversion_dialog.jinja2:58
#: octoprint_mrbeam/templates/conversion_dialog.jinja2:111
msgid "Color"
msgstr ""

#: octoprint_mrbeam/templates/conversion_dialog.jinja2:73
msgid "Set the thickness of the material."
msgstr ""

#: octoprint_mrbeam/templates/conversion_dialog.jinja2:74
msgid ""
"When cutting the material it is important to tell Mr Beam the thickness "
"that he can select the correct laser settings."
msgstr ""

#: octoprint_mrbeam/templates/conversion_dialog.jinja2:75
#: octoprint_mrbeam/templates/conversion_dialog.jinja2:103
msgid "Thickness"
msgstr ""

#: octoprint_mrbeam/templates/conversion_dialog.jinja2:93
msgid "Save custom material setting"
msgstr ""

#: octoprint_mrbeam/templates/conversion_dialog.jinja2:97
msgid "Material Name"
msgstr ""

#: octoprint_mrbeam/templates/conversion_dialog.jinja2:99
msgid "your name of choice"
msgstr ""

#: octoprint_mrbeam/templates/conversion_dialog.jinja2:118
#: octoprint_mrbeam/templates/settings.jinja2:53
msgid "Save"
msgstr ""

#: octoprint_mrbeam/templates/conversion_dialog.jinja2:123
msgid "Reset to defaults"
msgstr ""

#: octoprint_mrbeam/templates/conversion_dialog.jinja2:132
msgid "Info"
msgstr ""

#: octoprint_mrbeam/templates/conversion_dialog.jinja2:146
msgid "Parameter assignment"
msgstr ""

#: octoprint_mrbeam/templates/conversion_dialog.jinja2:155
msgid "Skip"
msgstr ""

#: octoprint_mrbeam/templates/conversion_dialog.jinja2:156
msgid "Drag colors on this row to skip them."
msgstr ""

#: octoprint_mrbeam/templates/conversion_dialog.jinja2:169
msgid "Engraving"
msgstr ""

#: octoprint_mrbeam/templates/conversion_dialog.jinja2:173
msgid "The intensity range used for engraving pixel graphics."
msgstr ""

#: octoprint_mrbeam/templates/conversion_dialog.jinja2:174
msgid "Bright/white pixels use the left (lower) value"
msgstr ""

#: octoprint_mrbeam/templates/conversion_dialog.jinja2:175
msgid "Dark/black pixels use the right (higher) value."
msgstr ""

#: octoprint_mrbeam/templates/conversion_dialog.jinja2:176
msgid ""
"Equal values do not vary the laser intensity related to the pixel "
"brightness."
msgstr ""

#: octoprint_mrbeam/templates/conversion_dialog.jinja2:177
msgid "Laser intensity range"
msgstr ""

#: octoprint_mrbeam/templates/conversion_dialog.jinja2:191
msgid "The movement velocity range used for engraving pixel graphics."
msgstr ""

#: octoprint_mrbeam/templates/conversion_dialog.jinja2:192
msgid "Bright/white pixels use the left (higher) value"
msgstr ""

#: octoprint_mrbeam/templates/conversion_dialog.jinja2:193
msgid "Dark/black pixels use the right (lower) value."
msgstr ""

#: octoprint_mrbeam/templates/conversion_dialog.jinja2:194
msgid ""
"Equal values do not vary the laser velocity related to the pixel "
"brightness."
msgstr ""

#: octoprint_mrbeam/templates/conversion_dialog.jinja2:195
msgid "Engraving speed range"
msgstr ""

#: octoprint_mrbeam/templates/conversion_dialog.jinja2:208
msgid "Map the color of a vector path to a grayscale value for engraving."
msgstr ""

#: octoprint_mrbeam/templates/conversion_dialog.jinja2:209
msgid "Line color mapping"
msgstr ""

#: octoprint_mrbeam/templates/conversion_dialog.jinja2:218
msgid "engrave outlines of filled shapes"
msgstr ""

#: octoprint_mrbeam/templates/conversion_dialog.jinja2:225
#: octoprint_mrbeam/templates/conversion_dialog.jinja2:332
msgid ""
"This is the time which Mr Beam pierces into the material without any "
"movement at the beginning of every new line or shape before it starts "
"moving the laser."
msgstr ""

#: octoprint_mrbeam/templates/conversion_dialog.jinja2:226
#: octoprint_mrbeam/templates/conversion_dialog.jinja2:333
msgid ""
"For some materials Mr Beam II needs more energy to do the first pierce of"
" a cut or engraving than it needs for the ongoing cutting/engraving."
msgstr ""

#: octoprint_mrbeam/templates/conversion_dialog.jinja2:227
#: octoprint_mrbeam/templates/conversion_dialog.jinja2:334
msgid ""
"If you experience that the laser does not cut or engrave first few "
"millimeters of each new line or shape, try to set a pierce time."
msgstr ""

#: octoprint_mrbeam/templates/conversion_dialog.jinja2:228
#: octoprint_mrbeam/templates/conversion_dialog.jinja2:335
msgid "Try 100ms and adjust if needed."
msgstr ""

#: octoprint_mrbeam/templates/conversion_dialog.jinja2:229
#: octoprint_mrbeam/templates/conversion_dialog.jinja2:336
msgid "Pierce time"
msgstr ""

#: octoprint_mrbeam/templates/conversion_dialog.jinja2:232
#: octoprint_mrbeam/templates/conversion_dialog.jinja2:337
msgid "ms"
msgstr ""

#: octoprint_mrbeam/templates/conversion_dialog.jinja2:236
msgid ""
"Pixel / raster engravings are done line by line. This sets <b>the "
"distance between the single lines.</b>"
msgstr ""

#: octoprint_mrbeam/templates/conversion_dialog.jinja2:237
msgid ""
"Smaller values allow finer engravings but require a more precise focus "
"and are slower."
msgstr ""

#: octoprint_mrbeam/templates/conversion_dialog.jinja2:238
msgid "Line distance"
msgstr ""

#: octoprint_mrbeam/templates/conversion_dialog.jinja2:243
msgid "All engravings are processed line by line from bottom to top."
msgstr ""

#: octoprint_mrbeam/templates/conversion_dialog.jinja2:244
msgid ""
"The system may cluster objects and process them separately from each "
"other to <b>improve overall job duration by reducing 'empty rides'</b> "
"where the laser stays off."
msgstr ""

#: octoprint_mrbeam/templates/conversion_dialog.jinja2:246
msgid "Recommended (default):"
msgstr ""

#: octoprint_mrbeam/templates/conversion_dialog.jinja2:247
msgid ""
"Clusters are processed successively and each cluster is processed line by"
" line."
msgstr ""

#: octoprint_mrbeam/templates/conversion_dialog.jinja2:248
msgid ""
"This option reduces 'empty rides' moderately and <b>gives the best "
"precision</b>."
msgstr ""

#: octoprint_mrbeam/templates/conversion_dialog.jinja2:250
msgid "Fast:"
msgstr ""

#: octoprint_mrbeam/templates/conversion_dialog.jinja2:251
msgid ""
"Aggressive clustering also of smaller objects to reduce 'empty rides' as "
"much as possible."
msgstr ""

#: octoprint_mrbeam/templates/conversion_dialog.jinja2:252
msgid ""
"The higher speed might compromise the precision of some engravings, but "
"<b>works well with text or clip-art design.</b>"
msgstr ""

#: octoprint_mrbeam/templates/conversion_dialog.jinja2:254
msgid "Basic:"
msgstr ""

#: octoprint_mrbeam/templates/conversion_dialog.jinja2:255
msgid ""
"No clustering at all, the engravings are processed line by line. In this "
"mode the laserhead may have a lot of 'empty rides' making it slower, but "
"the precision is not compromised."
msgstr ""

#: octoprint_mrbeam/templates/conversion_dialog.jinja2:256
msgid ""
"<b>Use this option as fallback</b> if you're experiencing issues with the"
" other options."
msgstr ""

#: octoprint_mrbeam/templates/conversion_dialog.jinja2:258
msgid "* Some designs, as photos or long texts, <b>always</b> use basic mode."
msgstr ""

#: octoprint_mrbeam/templates/conversion_dialog.jinja2:259
msgid "Engraving time optimization mode"
msgstr ""

#: octoprint_mrbeam/templates/conversion_dialog.jinja2:263
msgid "Recommended"
msgstr ""

#: octoprint_mrbeam/templates/conversion_dialog.jinja2:264
msgid "Fast"
msgstr ""

#: octoprint_mrbeam/templates/conversion_dialog.jinja2:265
msgid "Basic"
msgstr ""

#: octoprint_mrbeam/templates/conversion_dialog.jinja2:270
#: octoprint_mrbeam/templates/tab_workingarea.jinja2:286
msgid "Image Preprocessing"
msgstr ""

#: octoprint_mrbeam/templates/conversion_dialog.jinja2:272
msgid "Converts the image to solely black and white pixels."
msgstr ""

#: octoprint_mrbeam/templates/conversion_dialog.jinja2:273
msgid ""
"Use this if the laser effect on your material is not able to transfer "
"grayscales."
msgstr ""

#: octoprint_mrbeam/templates/conversion_dialog.jinja2:274
#: octoprint_mrbeam/templates/conversion_dialog.jinja2:277
msgid "Dithering"
msgstr ""

#: octoprint_mrbeam/templates/conversion_dialog.jinja2:284
msgid "Sorry, there are no engraving settings for this material."
msgstr ""

#: octoprint_mrbeam/templates/conversion_dialog.jinja2:285
#: octoprint_mrbeam/templates/conversion_dialog.jinja2:344
msgid "I know what I am doing! Let me try my own."
msgstr ""

#: octoprint_mrbeam/templates/conversion_dialog.jinja2:300
msgid "Sets the intensity of the laser."
msgstr ""

#: octoprint_mrbeam/templates/conversion_dialog.jinja2:300
msgid "The more intensity the deeper the effect on the material."
msgstr ""

#: octoprint_mrbeam/templates/conversion_dialog.jinja2:301
msgid "Cutting needs higher intensities than engraving."
msgstr ""

#: octoprint_mrbeam/templates/conversion_dialog.jinja2:302
#: octoprint_mrbeam/templates/conversion_dialog.jinja2:314
msgid ""
"The effect in general is dependent from the material and its color and "
"surface."
msgstr ""

#: octoprint_mrbeam/templates/conversion_dialog.jinja2:303
msgid "Laser Intensity"
msgstr ""

#: octoprint_mrbeam/templates/conversion_dialog.jinja2:312
msgid "Sets the velocity of the laser head."
msgstr ""

#: octoprint_mrbeam/templates/conversion_dialog.jinja2:312
msgid "The slower the movement the deeper the effect on the material."
msgstr ""

#: octoprint_mrbeam/templates/conversion_dialog.jinja2:313
msgid "Cutting needs slower movement than engraving."
msgstr ""

#: octoprint_mrbeam/templates/conversion_dialog.jinja2:315
msgid "Laser Speed"
msgstr ""

#: octoprint_mrbeam/templates/conversion_dialog.jinja2:318
msgid "mm/min"
msgstr ""

#: octoprint_mrbeam/templates/conversion_dialog.jinja2:324
msgid ""
"Indicates the number of times the laser will run over the design to cut "
"it. Increase the number of passes if the material does not get cut."
msgstr ""

#: octoprint_mrbeam/templates/conversion_dialog.jinja2:325
msgid "Passes"
msgstr ""

#: octoprint_mrbeam/templates/conversion_dialog.jinja2:343
msgid "Sorry, there are no cutting settings for this material."
msgstr ""

#: octoprint_mrbeam/templates/conversion_dialog.jinja2:351
msgid "+ Drag colors here for another job +"
msgstr ""

#: octoprint_mrbeam/templates/conversion_dialog.jinja2:364
msgid "show advanced settings"
msgstr ""

#: octoprint_mrbeam/templates/conversion_dialog.jinja2:375
msgid "Start"
msgstr ""

#: octoprint_mrbeam/templates/conversion_dialog.jinja2:384
msgid "Settings to be adjusted"
msgstr ""

#: octoprint_mrbeam/templates/conversion_dialog.jinja2:390
msgid "Learn how to cut out lettering"
msgstr ""

#: octoprint_mrbeam/templates/conversion_dialog.jinja2:395
msgid "Ok"
msgstr ""

#: octoprint_mrbeam/templates/conversion_dialog.jinja2:408
msgid "Did you focus your laserhead?"
msgstr ""

#: octoprint_mrbeam/templates/conversion_dialog.jinja2:412
msgid "Focus your laserhead before starting the job to get the best quality!"
msgstr ""

#: octoprint_mrbeam/templates/conversion_dialog.jinja2:414
msgid " Learn how to do this."
msgstr ""

#: octoprint_mrbeam/templates/conversion_dialog.jinja2:418
msgid "Remember to turn off your Mr Beam II if you disconnect the ribbon cable!"
msgstr ""

#: octoprint_mrbeam/templates/conversion_dialog.jinja2:423
msgid "Don't remind me again"
msgstr ""

#: octoprint_mrbeam/templates/conversion_dialog.jinja2:425
msgid "I forgot"
msgstr ""

#: octoprint_mrbeam/templates/conversion_dialog.jinja2:430
msgid "It's focused!"
msgstr ""

#: octoprint_mrbeam/templates/homing_overlay.jinja2:49
msgid "Mr Beam does not know the current position."
msgstr ""

#: octoprint_mrbeam/templates/homing_overlay.jinja2:50
msgid ""
"First remove any objects blocking the gantry's travel range.<br/>Then do "
"a homing cycle."
msgstr ""

#: octoprint_mrbeam/templates/homing_overlay.jinja2:53
msgid "Homing Cycle"
msgstr ""

#: octoprint_mrbeam/templates/laser_job_done.jinja2:5
msgid "Dust extraction"
msgstr ""

#: octoprint_mrbeam/templates/laser_job_done.jinja2:6
msgid "Laser Job Finished"
msgstr ""

#: octoprint_mrbeam/templates/laser_job_done.jinja2:12
msgid ""
"Please wait a few seconds until Mr Beam II cleared most of the dust "
"particles out of the working area."
msgstr ""

#: octoprint_mrbeam/templates/laser_job_done.jinja2:13
msgid "Done. Now check out what you have created with your Mr Beam II!"
msgstr ""

#: octoprint_mrbeam/templates/laser_job_done.jinja2:14
msgid "Laser job duration:"
msgstr ""

#: octoprint_mrbeam/templates/laser_job_done.jinja2:15
msgid "Estimated:"
msgstr ""

#: octoprint_mrbeam/templates/laser_job_done.jinja2:19
msgid "Almost done..."
msgstr ""

#: octoprint_mrbeam/templates/laser_job_done.jinja2:20
#: octoprint_mrbeam/templates/quick_shape.jinja2:115
#: octoprint_mrbeam/templates/quick_text.jinja2:19
msgid "OK"
msgstr ""

#: octoprint_mrbeam/templates/lasersafety_genericbody.jinja2:17
msgid "img/MrBeam_Sicherheitshinweise_EN.png"
msgstr ""

#: octoprint_mrbeam/templates/lasersafety_genericbody.jinja2:20
msgid ""
"Heads up! Read the following, it is very important for your and other's "
"health!"
msgstr ""

#: octoprint_mrbeam/templates/lasersafety_genericbody.jinja2:23
msgid "Laser Classification:"
msgstr ""

#: octoprint_mrbeam/templates/lasersafety_genericbody.jinja2:26
msgid ""
"Your lasercutter is classified as a Class 1 laser product according to "
"IEC60825. "
msgstr ""

#: octoprint_mrbeam/templates/lasersafety_genericbody.jinja2:27
msgid ""
"This means that no harmful laser light can emit the safety housing while "
"operating as purposed. "
msgstr ""

#: octoprint_mrbeam/templates/lasersafety_genericbody.jinja2:28
msgid ""
"The laserhead inside features a 450nm laser diode with an output power "
"greater than 1000mW. "
msgstr ""

#: octoprint_mrbeam/templates/lasersafety_genericbody.jinja2:29
msgid ""
"According to IEC60825 this is a class 4 laser which is capable of causing"
" injury to both the eye and skin and will also present a fire hazard if "
"sufficiently high output powers are used."
msgstr ""

#: octoprint_mrbeam/templates/lasersafety_genericbody.jinja2:35
msgid "Safety Advisory:"
msgstr ""

#: octoprint_mrbeam/templates/lasersafety_genericbody.jinja2:37
msgid ""
"Keep the safety housing and the safety lid <strong>always</strong> in "
"excellent condition."
msgstr ""

#: octoprint_mrbeam/templates/lasersafety_genericbody.jinja2:38
msgid ""
"<strong>Never</strong> modify, disable or circumvent the safety housing, "
"safety lid, safety switches or any other safety related device on your "
"lasercutter."
msgstr ""

#: octoprint_mrbeam/templates/lasersafety_genericbody.jinja2:39
msgid ""
"Damaged or modified devices are not allowed to use. Ask a certified "
"service engineer to repair them immediately."
msgstr ""

#: octoprint_mrbeam/templates/lasersafety_genericbody.jinja2:40
msgid "Be <strong>always</strong> responsible regarding yourself and others."
msgstr ""

#: octoprint_mrbeam/templates/lasersafety_genericbody.jinja2:41
msgid "<strong>Never</strong> leave the device unattended during operation. "
msgstr ""

#: octoprint_mrbeam/templates/lasersafety_genericbody.jinja2:42
msgid "<strong>Never</strong> run the device without proper exhaust system."
msgstr ""

#: octoprint_mrbeam/templates/lasersafety_genericbody.jinja2:43
msgid ""
"<strong>Always</strong> vent unfiltered fumes during operation to the "
"outside."
msgstr ""

#: octoprint_mrbeam/templates/lasersafety_genericbody.jinja2:44
msgid ""
"In closed rooms it is <strong>always</strong> necessary to filter the "
"exhausted air."
msgstr ""

#: octoprint_mrbeam/templates/lasersafety_genericbody.jinja2:45
msgid ""
"<strong>Never</strong> put reflecting or mirroring or flammable materials"
" under the laser."
msgstr ""

#: octoprint_mrbeam/templates/lasersafety_genericbody.jinja2:46
msgid "<strong>Never</strong> put the machine on a flammable surface."
msgstr ""

#: octoprint_mrbeam/templates/lasersafety_genericbody.jinja2:47
msgid ""
"It must be operated <strong>only</strong> by persons who are aware of the"
" risks and dangers of the operation."
msgstr ""

#: octoprint_mrbeam/templates/lasersafety_genericbody.jinja2:48
msgid ""
"If not operated by yourself, introduce the operating person carefully and"
" responsibly."
msgstr ""

#: octoprint_mrbeam/templates/lasersafety_genericbody.jinja2:49
msgid ""
"If you are connecting the lasercutter to a network ensure that you "
"properly set up the network access as well as the machines access "
"control. "
msgstr ""

#: octoprint_mrbeam/templates/lasersafety_genericbody.jinja2:50
msgid ""
"Do NOT underestimate the risk of an unsecured access from the internet to"
" your lasercutter."
msgstr ""

#: octoprint_mrbeam/templates/lasersafety_genericbody.jinja2:54
msgid "By proceeding you are agreeing, that"
msgstr ""

#: octoprint_mrbeam/templates/lasersafety_genericbody.jinja2:60
msgid "I understand that laser light is potentially dangerous. "
msgstr ""

#: octoprint_mrbeam/templates/lasersafety_genericbody.jinja2:61
msgid ""
"I know that I am legally responsible for the use and also the improper "
"use of my laser cutter."
msgstr ""

#: octoprint_mrbeam/templates/lasersafety_genericbody.jinja2:68
msgid ""
"This lasercutter is protecting you from laser light with a safety "
"housing, a safety lid, safety electronic circuits, exhaust system and "
"other safety devices. "
msgstr ""

#: octoprint_mrbeam/templates/lasersafety_genericbody.jinja2:69
msgid ""
"I understand that modifying, circumventing or disabling any safety "
"related device will result in insufficient protection."
msgstr ""

#: octoprint_mrbeam/templates/lasersafety_genericbody.jinja2:76
msgid ""
"I understand that I am are responsible to keep this lasercutter and all "
"attached safety devices in excellent condition."
msgstr ""

#: octoprint_mrbeam/templates/lasersafety_genericbody.jinja2:77
msgid "This may require regular inspections and immediate repairs if necessary."
msgstr ""

#: octoprint_mrbeam/templates/lasersafety_genericbody.jinja2:84
msgid "I will never leave my lasercutter unattended during operation."
msgstr ""

#: octoprint_mrbeam/templates/lasersafety_genericbody.jinja2:91
msgid ""
"I am legally responsible to grant access to my laser cutter only to "
"introduced and authorized personnel."
msgstr ""

#: octoprint_mrbeam/templates/lasersafety_genericbody.jinja2:98
msgid ""
"I have connected the lasercutter to a trustful network and ensured that "
"only authorized and introduced personnel can access it."
msgstr ""

#: octoprint_mrbeam/templates/lasersafety_genericbody.jinja2:99
msgid ""
"When not using the lasercutter, I will always turn off the power and pull"
" off the key."
msgstr ""

#: octoprint_mrbeam/templates/lasersafety_genericbody.jinja2:105
msgid ""
"If you have any concerns about laser safety or if you do not agree with "
"the conditions above don't use this software to operate any machine "
"emitting laser light."
msgstr ""

#: octoprint_mrbeam/templates/lasersafety_genericbody.jinja2:109
msgid "Thank you for reading."
msgstr ""

#: octoprint_mrbeam/templates/lasersafety_genericbody.jinja2:115
msgid "Remind me on every login."
msgstr ""

#: octoprint_mrbeam/templates/lasersafety_genericbody.jinja2:117
msgid "Internet connection required to take effect."
msgstr ""

#: octoprint_mrbeam/templates/lasersafety_genericbody.jinja2:119
msgid ""
"If you decide to not be reminded on every login, we need to store your "
"agreement on our servers."
msgstr ""

#: octoprint_mrbeam/templates/lasersafety_genericbody.jinja2:120
msgid "This includes your login email address and technical device data."
msgstr ""

#: octoprint_mrbeam/templates/lasersafety_genericbody.jinja2:122
#, python-format
msgid "Check our %(open)sprivacy statement%(close)s for details."
msgstr ""

#: octoprint_mrbeam/templates/lasersafety_standalone.jinja2:4
#: octoprint_mrbeam/templates/mrbeam_ui_index.jinja2:86
#: octoprint_mrbeam/templates/wizard/wizard_lasersafety.jinja2:2
msgid "Laser Safety"
msgstr ""

#: octoprint_mrbeam/templates/lasersafety_standalone.jinja2:14
msgid "I do fully understand and agree!"
msgstr ""

#: octoprint_mrbeam/templates/loading_overlay.jinja2:101
msgid "beamOS is starting..."
msgstr ""

#: octoprint_mrbeam/templates/loginscreen_viewmodel.jinja2:3
#: octoprint_mrbeam/templates/loginscreen_viewmodel.jinja2:37
msgid "Login"
msgstr ""

#: octoprint_mrbeam/templates/loginscreen_viewmodel.jinja2:16
#: octoprint_mrbeam/templates/loginscreen_viewmodel.jinja2:18
#: octoprint_mrbeam/templates/wizard/wizard_acl.jinja2:28
msgid "Password"
msgstr ""

#: octoprint_mrbeam/templates/loginscreen_viewmodel.jinja2:24
msgid "Remember me"
msgstr ""

#: octoprint_mrbeam/templates/loginscreen_viewmodel.jinja2:29
#, python-format
msgid "Forgot your password? Contact %(tag_open)sMr Beam Support%(tag_close)s."
msgstr ""

#: octoprint_mrbeam/templates/loginscreen_viewmodel.jinja2:43
#: octoprint_mrbeam/templates/wizard/wizard_acl.jinja2:1
msgid "Access Control"
msgstr ""

#: octoprint_mrbeam/templates/loginscreen_viewmodel.jinja2:44
msgid ""
"For security reasons, you can only use your Mr Beam II after logging in "
"with a user account."
msgstr ""

#: octoprint_mrbeam/templates/loginscreen_viewmodel.jinja2:45
msgid "Please remember your access data!"
msgstr ""

#: octoprint_mrbeam/templates/loginscreen_viewmodel.jinja2:46
#, python-format
msgid ""
"If you forget your access information, you'll need to contact the Mr Beam"
" Support Team to reset your device.\n"
"        You can find more about this in our %(tag_open)sKnowledge "
"Base%(tag_close)s."
msgstr ""

#: octoprint_mrbeam/templates/mrbeam_ui_index.jinja2:45
msgid "Mr Beam Logo"
msgstr ""

#: octoprint_mrbeam/templates/mrbeam_ui_index.jinja2:53
msgid "working area"
msgstr ""

#: octoprint_mrbeam/templates/mrbeam_ui_index.jinja2:55
msgid "design library"
msgstr ""

#: octoprint_mrbeam/templates/mrbeam_ui_index.jinja2:57
msgid "focus"
msgstr ""

#: octoprint_mrbeam/templates/mrbeam_ui_index.jinja2:61
msgid "terminal"
msgstr ""

#: octoprint_mrbeam/templates/mrbeam_ui_index.jinja2:84
msgid "Settings"
msgstr ""

#: octoprint_mrbeam/templates/mrbeam_ui_index.jinja2:89
msgid "Fullscreen"
msgstr ""

#: octoprint_mrbeam/templates/mrbeam_ui_index.jinja2:90
msgid "Exit Fullscreen"
msgstr ""

#: octoprint_mrbeam/templates/mrbeam_ui_index.jinja2:94
msgid "Find my Mr Beam"
msgstr ""

#: octoprint_mrbeam/templates/mrbeam_ui_index.jinja2:96
#: octoprint_mrbeam/templates/settings/about_settings.jinja2:41
msgid "QuickstartGuide_en.pdf"
msgstr ""

#: octoprint_mrbeam/templates/mrbeam_ui_index.jinja2:96
#: octoprint_mrbeam/templates/settings/about_settings.jinja2:41
msgid "Quickstart Guide"
msgstr ""

#: octoprint_mrbeam/templates/mrbeam_ui_index.jinja2:97
#: octoprint_mrbeam/templates/settings/about_settings.jinja2:42
msgid "UserManual_en.pdf"
msgstr ""

#: octoprint_mrbeam/templates/mrbeam_ui_index.jinja2:97
#: octoprint_mrbeam/templates/settings/about_settings.jinja2:42
msgid "User Manual"
msgstr ""

#: octoprint_mrbeam/templates/mrbeam_ui_index.jinja2:100
msgid "Take a Tour"
msgstr ""

#: octoprint_mrbeam/templates/mrbeam_ui_index.jinja2:102
msgid "Support Portal"
msgstr ""

#: octoprint_mrbeam/templates/mrbeam_ui_index.jinja2:140
msgid "Version"
msgstr ""

#: octoprint_mrbeam/templates/mrbeam_ui_index.jinja2:143
msgid "Homepage"
msgstr ""

#: octoprint_mrbeam/templates/mrbeam_ui_index.jinja2:144
msgid "Sourcecode"
msgstr ""

#: octoprint_mrbeam/templates/mrbeam_ui_index.jinja2:145
msgid "Documentation"
msgstr ""

#: octoprint_mrbeam/templates/mrbeam_ui_index.jinja2:146
msgid "Bugs and Requests"
msgstr ""

#: octoprint_mrbeam/templates/quick_shape.jinja2:4
msgid "Quick Shape"
msgstr ""

#: octoprint_mrbeam/templates/quick_shape.jinja2:33
#: octoprint_mrbeam/templates/quick_shape.jinja2:64
msgid "Corners"
msgstr ""

#: octoprint_mrbeam/templates/quick_shape.jinja2:70
msgid "Sharpness"
msgstr ""

#: octoprint_mrbeam/templates/quick_shape.jinja2:105
msgid "Line Color"
msgstr ""

#: octoprint_mrbeam/templates/quick_text.jinja2:8
msgid "QuickText..."
msgstr ""

#: octoprint_mrbeam/templates/quick_text.jinja2:11
msgid "Previous Font"
msgstr ""

#: octoprint_mrbeam/templates/quick_text.jinja2:11
#: octoprint_mrbeam/templates/quick_text.jinja2:13
msgid "Aa"
msgstr ""

#: octoprint_mrbeam/templates/quick_text.jinja2:13
msgid "Next Font"
msgstr ""

#: octoprint_mrbeam/templates/ready_to_laser.jinja2:6
msgid "Ready To Laser?"
msgstr ""

#: octoprint_mrbeam/templates/ready_to_laser.jinja2:7
#: octoprint_mrbeam/templates/tab_workingarea.jinja2:62
msgid "Pause"
msgstr ""

#: octoprint_mrbeam/templates/ready_to_laser.jinja2:13
msgid "Can not detect air filter system. Is it plugged in?"
msgstr ""

#: octoprint_mrbeam/templates/ready_to_laser.jinja2:14
msgid "Please close the lid completely before we can proceed."
msgstr ""

#: octoprint_mrbeam/templates/ready_to_laser.jinja2:15
msgid "Everything is ready to go."
msgstr ""

#: octoprint_mrbeam/templates/ready_to_laser.jinja2:16
msgid "Estimated duration"
msgstr ""

#: octoprint_mrbeam/templates/ready_to_laser.jinja2:19
msgid "cancel"
msgstr ""

#: octoprint_mrbeam/templates/ready_to_laser.jinja2:20
#: octoprint_mrbeam/templates/ready_to_laser.jinja2:43
msgid "Cancel Laser Job"
msgstr ""

#: octoprint_mrbeam/templates/ready_to_laser.jinja2:21
msgid "Plug in air filter system"
msgstr ""

#: octoprint_mrbeam/templates/ready_to_laser.jinja2:22
#: octoprint_mrbeam/templates/ready_to_laser.jinja2:44
msgid "Close the lid"
msgstr ""

#: octoprint_mrbeam/templates/ready_to_laser.jinja2:24
msgid "Press the button to start"
msgstr ""

#: octoprint_mrbeam/templates/ready_to_laser.jinja2:27
msgid "Press the button to continue"
msgstr ""

#: octoprint_mrbeam/templates/ready_to_laser.jinja2:36
msgid "Cooling"
msgstr ""

#: octoprint_mrbeam/templates/ready_to_laser.jinja2:40
msgid ""
"Mr Beam II needs a short break to cool down. We'll continue the laser job"
" as soon as possible. There's nothing you need to do at the moment."
msgstr ""

#: octoprint_mrbeam/templates/ready_to_laser.jinja2:45
msgid "Just relax"
msgstr ""

#: octoprint_mrbeam/templates/settings.jinja2:5
msgid "OctoPrint Settings"
msgstr ""

#: octoprint_mrbeam/templates/software_channel_selector.jinja2:2
msgid "Software Channel"
msgstr ""

#: octoprint_mrbeam/templates/software_channel_selector.jinja2:6
msgid "Stable Channel"
msgstr ""

#: octoprint_mrbeam/templates/software_channel_selector.jinja2:7
msgid ""
"Use the most stable software for your Mr Beam II. You will only get "
"notified about officially released and well tested software updates."
msgstr ""

#: octoprint_mrbeam/templates/software_channel_selector.jinja2:10
msgid "Beta Channel"
msgstr ""

#: octoprint_mrbeam/templates/software_channel_selector.jinja2:11
msgid ""
"Get the latest Mr Beam development! In this channel you can try the "
"newest features even before they are officially released, with more "
"frequent updates. Use this if you are curious, you can always switch back"
" to the stable channel if you experience errors."
msgstr ""

#: octoprint_mrbeam/templates/tab_designlib.jinja2:9
msgid "Files"
msgstr ""

#: octoprint_mrbeam/templates/tab_designlib.jinja2:20
msgid "Sort by name"
msgstr ""

#: octoprint_mrbeam/templates/tab_designlib.jinja2:20
#: octoprint_mrbeam/templates/wizard/wizard_wifi.jinja2:28
msgid "ascending"
msgstr ""

#: octoprint_mrbeam/templates/tab_designlib.jinja2:21
msgid "Sort by upload date"
msgstr ""

#: octoprint_mrbeam/templates/tab_designlib.jinja2:21
#: octoprint_mrbeam/templates/tab_designlib.jinja2:22
#: octoprint_mrbeam/templates/wizard/wizard_wifi.jinja2:28
msgid "descending"
msgstr ""

#: octoprint_mrbeam/templates/tab_designlib.jinja2:22
msgid "Sort by file size"
msgstr ""

#: octoprint_mrbeam/templates/tab_designlib.jinja2:24
msgid "Only show GCode files"
msgstr ""

#: octoprint_mrbeam/templates/tab_designlib.jinja2:25
msgid "Only show design files"
msgstr ""

#: octoprint_mrbeam/templates/tab_designlib.jinja2:29
msgid "Free"
msgstr ""

#: octoprint_mrbeam/templates/tab_designlib.jinja2:36
msgid "Upload"
msgstr ""

#: octoprint_mrbeam/templates/tab_designlib.jinja2:41
msgid "Photo"
msgstr ""

#: octoprint_mrbeam/templates/tab_designlib.jinja2:48
msgid "Hint: You can also drag and drop files on this page to upload them."
msgstr ""

#: octoprint_mrbeam/templates/tab_designlib.jinja2:77
#: octoprint_mrbeam/templates/tab_designlib.jinja2:104
#: octoprint_mrbeam/templates/tab_designlib.jinja2:130
#: octoprint_mrbeam/templates/tab_designlib.jinja2:157
msgid "Download"
msgstr ""

#: octoprint_mrbeam/templates/tab_designlib.jinja2:80
#: octoprint_mrbeam/templates/tab_designlib.jinja2:107
#: octoprint_mrbeam/templates/tab_designlib.jinja2:133
#: octoprint_mrbeam/templates/tab_designlib.jinja2:160
#: octoprint_mrbeam/templates/tab_workingarea.jinja2:184
#: octoprint_mrbeam/templates/tab_workingarea.jinja2:195
#: octoprint_mrbeam/templates/tab_workingarea.jinja2:245
#: octoprint_mrbeam/templates/tab_workingarea.jinja2:332
#: octoprint_mrbeam/templates/tab_workingarea.jinja2:381
msgid "Remove"
msgstr ""

#: octoprint_mrbeam/templates/tab_designlib.jinja2:83
#: octoprint_mrbeam/templates/tab_designlib.jinja2:110
#: octoprint_mrbeam/templates/tab_designlib.jinja2:136
#: octoprint_mrbeam/templates/tab_designlib.jinja2:163
msgid "Uploaded"
msgstr ""

#: octoprint_mrbeam/templates/tab_designlib.jinja2:84
#: octoprint_mrbeam/templates/tab_designlib.jinja2:111
#: octoprint_mrbeam/templates/tab_designlib.jinja2:137
#: octoprint_mrbeam/templates/tab_designlib.jinja2:164
msgid "Size"
msgstr ""

#: octoprint_mrbeam/templates/tab_terminal.jinja2:9
msgid "Terminal filters"
msgstr ""

#: octoprint_mrbeam/templates/tab_terminal.jinja2:26
msgid "GCode reference"
msgstr ""

#: octoprint_mrbeam/templates/tab_terminal.jinja2:34
msgid "rapid position move"
msgstr ""

#: octoprint_mrbeam/templates/tab_terminal.jinja2:35
#: octoprint_mrbeam/templates/tab_terminal.jinja2:48
#: octoprint_mrbeam/templates/tab_terminal.jinja2:54
#: octoprint_mrbeam/templates/tab_terminal.jinja2:60
#: octoprint_mrbeam/templates/tab_terminal.jinja2:66
#: octoprint_mrbeam/templates/tab_terminal.jinja2:72
#: octoprint_mrbeam/templates/tab_terminal.jinja2:78
#: octoprint_mrbeam/templates/tab_terminal.jinja2:84
#: octoprint_mrbeam/templates/tab_terminal.jinja2:90
#: octoprint_mrbeam/templates/tab_terminal.jinja2:96
#: octoprint_mrbeam/templates/tab_terminal.jinja2:102
#: octoprint_mrbeam/templates/tab_terminal.jinja2:108
#: octoprint_mrbeam/templates/tab_terminal.jinja2:114
#: octoprint_mrbeam/templates/tab_terminal.jinja2:120
#: octoprint_mrbeam/templates/tab_terminal.jinja2:126
msgid "parameters:"
msgstr ""

#: octoprint_mrbeam/templates/tab_terminal.jinja2:36
#: octoprint_mrbeam/templates/tab_terminal.jinja2:43
#: octoprint_mrbeam/templates/tab_terminal.jinja2:49
#: octoprint_mrbeam/templates/tab_terminal.jinja2:55
#: octoprint_mrbeam/templates/tab_terminal.jinja2:61
#: octoprint_mrbeam/templates/tab_terminal.jinja2:67
#: octoprint_mrbeam/templates/tab_terminal.jinja2:73
#: octoprint_mrbeam/templates/tab_terminal.jinja2:79
#: octoprint_mrbeam/templates/tab_terminal.jinja2:85
#: octoprint_mrbeam/templates/tab_terminal.jinja2:91
#: octoprint_mrbeam/templates/tab_terminal.jinja2:97
#: octoprint_mrbeam/templates/tab_terminal.jinja2:103
#: octoprint_mrbeam/templates/tab_terminal.jinja2:109
#: octoprint_mrbeam/templates/tab_terminal.jinja2:115
#: octoprint_mrbeam/templates/tab_terminal.jinja2:121
#: octoprint_mrbeam/templates/tab_terminal.jinja2:127
msgid "example:"
msgstr ""

#: octoprint_mrbeam/templates/tab_terminal.jinja2:41
msgid "set feedrate for"
msgstr ""

#: octoprint_mrbeam/templates/tab_terminal.jinja2:42
msgid "parameters: value"
msgstr ""

#: octoprint_mrbeam/templates/tab_terminal.jinja2:47
msgid "work move, line"
msgstr ""

#: octoprint_mrbeam/templates/tab_terminal.jinja2:53
msgid "work move, arc clockwise"
msgstr ""

#: octoprint_mrbeam/templates/tab_terminal.jinja2:59
msgid "work move, arc counterclockwise"
msgstr ""

#: octoprint_mrbeam/templates/tab_terminal.jinja2:65
msgid "dwell"
msgstr ""

#: octoprint_mrbeam/templates/tab_terminal.jinja2:71
msgid "laser on"
msgstr ""

#: octoprint_mrbeam/templates/tab_terminal.jinja2:77
msgid "laser off"
msgstr ""

#: octoprint_mrbeam/templates/tab_terminal.jinja2:83
msgid "fan on"
msgstr ""

#: octoprint_mrbeam/templates/tab_terminal.jinja2:89
msgid "fan off"
msgstr ""

#: octoprint_mrbeam/templates/tab_terminal.jinja2:95
msgid "machine off"
msgstr ""

#: octoprint_mrbeam/templates/tab_terminal.jinja2:101
msgid "absolute coordinate mode"
msgstr ""

#: octoprint_mrbeam/templates/tab_terminal.jinja2:107
msgid "relative coordinate mode"
msgstr ""

#: octoprint_mrbeam/templates/tab_terminal.jinja2:113
msgid "set coordinate origin"
msgstr ""

#: octoprint_mrbeam/templates/tab_terminal.jinja2:119
msgid "set units to inches"
msgstr ""

#: octoprint_mrbeam/templates/tab_terminal.jinja2:125
msgid "set units to millimeters"
msgstr ""

#: octoprint_mrbeam/templates/tab_terminal.jinja2:138
msgid "Send"
msgstr ""

#: octoprint_mrbeam/templates/tab_workingarea.jinja2:8
msgid "State"
msgstr ""

#: octoprint_mrbeam/templates/tab_workingarea.jinja2:17
#: octoprint_mrbeam/templates/tab_workingarea.jinja2:163
msgid "File"
msgstr ""

#: octoprint_mrbeam/templates/tab_workingarea.jinja2:18
msgid "Timelapse"
msgstr ""

#: octoprint_mrbeam/templates/tab_workingarea.jinja2:19
msgid "Approx. Total Job Time"
msgstr ""

#: octoprint_mrbeam/templates/tab_workingarea.jinja2:24
msgid "Laser Time:"
msgstr ""

#: octoprint_mrbeam/templates/tab_workingarea.jinja2:27
msgid "Processed"
msgstr ""

#: octoprint_mrbeam/templates/tab_workingarea.jinja2:54
msgid "Print Time"
msgstr ""

#: octoprint_mrbeam/templates/tab_workingarea.jinja2:55
msgid "Print Time Left"
msgstr ""

#: octoprint_mrbeam/templates/tab_workingarea.jinja2:60
msgid "Laser"
msgstr ""

#: octoprint_mrbeam/templates/tab_workingarea.jinja2:62
msgid "Resume"
msgstr ""

#: octoprint_mrbeam/templates/tab_workingarea.jinja2:70
msgid "Firmware update in progress"
msgstr ""

#: octoprint_mrbeam/templates/tab_workingarea.jinja2:75
msgid "Do not power off the machine during the flashing process."
msgstr ""

#: octoprint_mrbeam/templates/tab_workingarea.jinja2:80
msgid "Position"
msgstr ""

#: octoprint_mrbeam/templates/tab_workingarea.jinja2:91
msgid "XY-Axes"
msgstr ""

#: octoprint_mrbeam/templates/tab_workingarea.jinja2:107
msgid "Z-Axis"
msgstr ""

#: octoprint_mrbeam/templates/tab_workingarea.jinja2:121
msgid "Jog distance:"
msgstr ""

#: octoprint_mrbeam/templates/tab_workingarea.jinja2:135
msgid "Serial Port"
msgstr ""

#: octoprint_mrbeam/templates/tab_workingarea.jinja2:137
msgid "Baudrate"
msgstr ""

#: octoprint_mrbeam/templates/tab_workingarea.jinja2:140
msgid "Save connection settings"
msgstr ""

#: octoprint_mrbeam/templates/tab_workingarea.jinja2:143
msgid "Auto-connect on server startup"
msgstr ""

#: octoprint_mrbeam/templates/tab_workingarea.jinja2:145
#: octoprint_mrbeam/templates/wizard/wizard_wifi.jinja2:44
msgid "Connect"
msgstr ""

#: octoprint_mrbeam/templates/tab_workingarea.jinja2:157
msgid "Designs"
msgstr ""

#: octoprint_mrbeam/templates/tab_workingarea.jinja2:158
msgid "Clear all"
msgstr ""

#: octoprint_mrbeam/templates/tab_workingarea.jinja2:164
msgid "Text"
msgstr ""

#: octoprint_mrbeam/templates/tab_workingarea.jinja2:165
msgid "Shape"
msgstr ""

#: octoprint_mrbeam/templates/tab_workingarea.jinja2:194
#: octoprint_mrbeam/templates/tab_workingarea.jinja2:244
#: octoprint_mrbeam/templates/tab_workingarea.jinja2:331
#: octoprint_mrbeam/templates/tab_workingarea.jinja2:380
msgid "Transform"
msgstr ""

#: octoprint_mrbeam/templates/tab_workingarea.jinja2:199
#: octoprint_mrbeam/templates/tab_workingarea.jinja2:249
#: octoprint_mrbeam/templates/tab_workingarea.jinja2:336
#: octoprint_mrbeam/templates/tab_workingarea.jinja2:385
msgid "translation"
msgstr ""

#: octoprint_mrbeam/templates/tab_workingarea.jinja2:203
#: octoprint_mrbeam/templates/tab_workingarea.jinja2:253
#: octoprint_mrbeam/templates/tab_workingarea.jinja2:340
#: octoprint_mrbeam/templates/tab_workingarea.jinja2:389
msgid "rotation"
msgstr ""

#: octoprint_mrbeam/templates/tab_workingarea.jinja2:208
#: octoprint_mrbeam/templates/tab_workingarea.jinja2:258
#: octoprint_mrbeam/templates/tab_workingarea.jinja2:345
#: octoprint_mrbeam/templates/tab_workingarea.jinja2:394
msgid "horizontal"
msgstr ""

#: octoprint_mrbeam/templates/tab_workingarea.jinja2:212
#: octoprint_mrbeam/templates/tab_workingarea.jinja2:262
#: octoprint_mrbeam/templates/tab_workingarea.jinja2:349
#: octoprint_mrbeam/templates/tab_workingarea.jinja2:398
msgid "vertical"
msgstr ""

#: octoprint_mrbeam/templates/tab_workingarea.jinja2:216
#: octoprint_mrbeam/templates/tab_workingarea.jinja2:266
#: octoprint_mrbeam/templates/tab_workingarea.jinja2:353
#: octoprint_mrbeam/templates/tab_workingarea.jinja2:402
msgid "scale"
msgstr ""

#: octoprint_mrbeam/templates/tab_workingarea.jinja2:221
#: octoprint_mrbeam/templates/tab_workingarea.jinja2:271
#: octoprint_mrbeam/templates/tab_workingarea.jinja2:358
#: octoprint_mrbeam/templates/tab_workingarea.jinja2:407
msgid "multiply"
msgstr ""

#: octoprint_mrbeam/templates/tab_workingarea.jinja2:226
#: octoprint_mrbeam/templates/tab_workingarea.jinja2:229
#: octoprint_mrbeam/templates/tab_workingarea.jinja2:275
#: octoprint_mrbeam/templates/tab_workingarea.jinja2:278
#: octoprint_mrbeam/templates/tab_workingarea.jinja2:362
#: octoprint_mrbeam/templates/tab_workingarea.jinja2:365
#: octoprint_mrbeam/templates/tab_workingarea.jinja2:411
#: octoprint_mrbeam/templates/tab_workingarea.jinja2:414
msgid "duplicate"
msgstr ""

#: octoprint_mrbeam/templates/tab_workingarea.jinja2:232
#: octoprint_mrbeam/templates/tab_workingarea.jinja2:318
#: octoprint_mrbeam/templates/tab_workingarea.jinja2:368
#: octoprint_mrbeam/templates/tab_workingarea.jinja2:417
msgid "exceeds working area"
msgstr ""

#: octoprint_mrbeam/templates/tab_workingarea.jinja2:233
#: octoprint_mrbeam/templates/tab_workingarea.jinja2:319
#: octoprint_mrbeam/templates/tab_workingarea.jinja2:369
#: octoprint_mrbeam/templates/tab_workingarea.jinja2:418
msgid "Design exceeds the working area."
msgstr ""

#: octoprint_mrbeam/templates/tab_workingarea.jinja2:234
#: octoprint_mrbeam/templates/tab_workingarea.jinja2:320
#: octoprint_mrbeam/templates/tab_workingarea.jinja2:370
#: octoprint_mrbeam/templates/tab_workingarea.jinja2:419
msgid "Make it fit"
msgstr ""

#: octoprint_mrbeam/templates/tab_workingarea.jinja2:292
msgid "contrast"
msgstr ""

#: octoprint_mrbeam/templates/tab_workingarea.jinja2:297
msgid "brightness"
msgstr ""

#: octoprint_mrbeam/templates/tab_workingarea.jinja2:303
msgid "sharpen"
msgstr ""

#: octoprint_mrbeam/templates/tab_workingarea.jinja2:308
msgid "gamma"
msgstr ""

#: octoprint_mrbeam/templates/tab_workingarea.jinja2:330
#: octoprint_mrbeam/templates/tab_workingarea.jinja2:379
msgid "Edit"
msgstr ""

#: octoprint_mrbeam/templates/take_photo.jinja2:4
msgid "Please smile"
msgstr ""

#: octoprint_mrbeam/templates/settings/about_settings.jinja2:2
msgid "About This Mr Beam"
msgstr ""

#: octoprint_mrbeam/templates/settings/about_settings.jinja2:5
msgid "https://mr-beam.org/en/downloads/"
msgstr ""

#: octoprint_mrbeam/templates/settings/about_settings.jinja2:10
msgid "Mr Beam II"
msgstr ""

#: octoprint_mrbeam/templates/settings/about_settings.jinja2:13
msgid "Name"
msgstr ""

#: octoprint_mrbeam/templates/settings/about_settings.jinja2:14
msgid "Serial number"
msgstr ""

#: octoprint_mrbeam/templates/settings/about_settings.jinja2:16
msgid "Laser head"
msgstr ""

#: octoprint_mrbeam/templates/settings/about_settings.jinja2:26
msgid "Mr Beam Plugin"
msgstr ""

#: octoprint_mrbeam/templates/settings/about_settings.jinja2:28
msgid "Image fingerprint"
msgstr ""

#: octoprint_mrbeam/templates/settings/about_settings.jinja2:29
msgid "Software channel"
msgstr ""

#: octoprint_mrbeam/templates/settings/about_settings.jinja2:30
msgid "Environment"
msgstr ""

#: octoprint_mrbeam/templates/settings/about_settings.jinja2:31
msgid "grbl"
msgstr ""

#: octoprint_mrbeam/templates/settings/about_settings.jinja2:37
msgid "Documentation, Support and Privacy"
msgstr ""

#: octoprint_mrbeam/templates/settings/about_settings.jinja2:40
msgid "References"
msgstr ""

#: octoprint_mrbeam/templates/settings/about_settings.jinja2:43
msgid "get the latest versions"
msgstr ""

#: octoprint_mrbeam/templates/settings/about_settings.jinja2:43
msgid "online"
msgstr ""

#: octoprint_mrbeam/templates/settings/about_settings.jinja2:45
msgid "Online Support Portal"
msgstr ""

#: octoprint_mrbeam/templates/settings/about_settings.jinja2:46
msgid "Community Forum"
msgstr ""

#: octoprint_mrbeam/templates/settings/about_settings.jinja2:47
msgid "Privacy Policies"
msgstr ""

#: octoprint_mrbeam/templates/settings/about_settings.jinja2:48
msgid "Mr Beam Web Site"
msgstr ""

#: octoprint_mrbeam/templates/settings/about_settings.jinja2:49
#: octoprint_mrbeam/templates/settings/about_settings.jinja2:70
msgid "find.mr-beam service"
msgstr ""

#: octoprint_mrbeam/templates/settings/about_settings.jinja2:50
#: octoprint_mrbeam/templates/settings/analytics_settings.jinja2:10
#: octoprint_mrbeam/templates/wizard/wizard_analytics.jinja2:10
msgid "/plugin/mrbeam/static/docs/MrBeamAnalytics-PrivacyPolicy_en.pdf"
msgstr ""

#: octoprint_mrbeam/templates/settings/about_settings.jinja2:50
msgid "Mr Beam Analytics"
msgstr ""

#: octoprint_mrbeam/templates/settings/about_settings.jinja2:58
msgid "Links"
msgstr ""

#: octoprint_mrbeam/templates/settings/about_settings.jinja2:61
msgid "Website"
msgstr ""

#: octoprint_mrbeam/templates/settings/about_settings.jinja2:62
msgid "Social media"
msgstr ""

#: octoprint_mrbeam/templates/settings/about_settings.jinja2:71
msgid "Online resources"
msgstr ""

#: octoprint_mrbeam/templates/settings/about_settings.jinja2:71
msgid "Mr Beam Downloads"
msgstr ""

#: octoprint_mrbeam/templates/settings/about_settings.jinja2:72
msgid "Source code"
msgstr ""

#: octoprint_mrbeam/templates/settings/air_filter_settings.jinja2:2
msgid "Air Filter"
msgstr ""

#: octoprint_mrbeam/templates/settings/air_filter_settings.jinja2:3
msgid ""
"Mr Beam II with Air Filter only<br/>\n"
"        Users of the basic exhaust system without an air filter can "
"safely ignore this."
msgstr ""

#: octoprint_mrbeam/templates/settings/air_filter_settings.jinja2:10
msgid "Air Filter Operation Hours"
msgstr ""

#: octoprint_mrbeam/templates/settings/air_filter_settings.jinja2:12
msgid "Total operation: "
msgstr ""

#: octoprint_mrbeam/templates/settings/air_filter_settings.jinja2:12
msgid " hours"
msgstr ""

#: octoprint_mrbeam/templates/settings/air_filter_settings.jinja2:14
msgid ""
"This counter helps you to know when to replace your Mr Beam Air "
"Filter.<br/>\n"
"                        We recommend to replace the filter components "
"regularly:\n"
"                        <ul>\n"
"                            <li>Pre-filter mat every 100 operation "
"hours</li>\n"
"                            <li>Main filter unit every 400 operation "
"hours</li>\n"
"                        </ul>"
msgstr ""

#: octoprint_mrbeam/templates/settings/air_filter_settings.jinja2:21
msgid "You can reset the air filter operation hours counter by clicking:"
msgstr ""

#: octoprint_mrbeam/templates/settings/air_filter_settings.jinja2:22
msgid "I just replaced the air filter"
msgstr ""

#: octoprint_mrbeam/templates/settings/air_filter_settings.jinja2:23
msgid ""
"(Warning: there is no \"are you sure\" check and no way to undo the "
"reset.)"
msgstr ""

#: octoprint_mrbeam/templates/settings/analytics_settings.jinja2:9
#: octoprint_mrbeam/templates/wizard/wizard_analytics.jinja2:9
msgid "Analytics"
msgstr ""

#: octoprint_mrbeam/templates/settings/analytics_settings.jinja2:16
#: octoprint_mrbeam/templates/wizard/wizard_analytics.jinja2:12
msgid "Help us improve Mr Beam!"
msgstr ""

#: octoprint_mrbeam/templates/settings/analytics_settings.jinja2:20
msgid "Enable analytics"
msgstr ""

#: octoprint_mrbeam/templates/settings/analytics_settings.jinja2:23
msgid ""
"In order to improve your experience with the Mr Beam II,<br/>we would "
"like to gather some analytics data on the device operations."
msgstr ""

#: octoprint_mrbeam/templates/settings/analytics_settings.jinja2:24
#: octoprint_mrbeam/templates/wizard/wizard_analytics.jinja2:16
msgid "No information will be shared with external sources."
msgstr ""

#: octoprint_mrbeam/templates/settings/analytics_settings.jinja2:34
#: octoprint_mrbeam/templates/wizard/wizard_analytics.jinja2:34
msgid "More information about what data we use"
msgstr ""

#: octoprint_mrbeam/templates/settings/analytics_settings.jinja2:40
#: octoprint_mrbeam/templates/wizard/wizard_analytics.jinja2:40
msgid "Data we would <b>save</b>:"
msgstr ""

#: octoprint_mrbeam/templates/settings/analytics_settings.jinja2:42
#: octoprint_mrbeam/templates/wizard/wizard_analytics.jinja2:42
msgid "Job data like duration, materials or parameters."
msgstr ""

#: octoprint_mrbeam/templates/settings/analytics_settings.jinja2:43
#: octoprint_mrbeam/templates/wizard/wizard_analytics.jinja2:43
msgid ""
"Mr Beam II device data like serial number, local IP addresses and version"
" numbers."
msgstr ""

#: octoprint_mrbeam/templates/settings/analytics_settings.jinja2:44
#: octoprint_mrbeam/templates/wizard/wizard_analytics.jinja2:44
msgid "More technical data, including error reports."
msgstr ""

#: octoprint_mrbeam/templates/settings/analytics_settings.jinja2:46
#: octoprint_mrbeam/templates/wizard/wizard_analytics.jinja2:46
msgid "Data we will <b>not save</b>:"
msgstr ""

#: octoprint_mrbeam/templates/settings/analytics_settings.jinja2:48
#: octoprint_mrbeam/templates/wizard/wizard_analytics.jinja2:48
msgid "Your designs, its content or file names."
msgstr ""

#: octoprint_mrbeam/templates/settings/analytics_settings.jinja2:49
#: octoprint_mrbeam/templates/wizard/wizard_analytics.jinja2:49
msgid "Usernames, email addresses or passwords."
msgstr ""

#: octoprint_mrbeam/templates/settings/analytics_settings.jinja2:50
#: octoprint_mrbeam/templates/wizard/wizard_analytics.jinja2:50
msgid "Location, camera pictures, public IP addresses."
msgstr ""

#: octoprint_mrbeam/templates/settings/analytics_settings.jinja2:58
#: octoprint_mrbeam/templates/wizard/wizard_analytics.jinja2:62
#, python-format
msgid ""
"Want more detailed information? You can check our %(open)sprivacy "
"policy%(close)s."
msgstr ""

#: octoprint_mrbeam/templates/settings/camera_settings.jinja2:6
msgid ""
"Please put a material like cardboard inside your Mr Beam II that it "
"covers the whole working area."
msgstr ""

#: octoprint_mrbeam/templates/settings/camera_settings.jinja2:8
msgid ""
"Close the lid. Mr Beam will start engraving the calibration markers on "
"the cardboard."
msgstr ""

#: octoprint_mrbeam/templates/settings/camera_settings.jinja2:10
msgid "Engrave Calibration Markers"
msgstr ""

#: octoprint_mrbeam/templates/settings/camera_settings.jinja2:11
#: octoprint_mrbeam/templates/settings/camera_settings.jinja2:20
msgid "Continue"
msgstr ""

#: octoprint_mrbeam/templates/settings/camera_settings.jinja2:16
msgid ""
"Wait until the engraving is finished and Mr Beam II illuminates green. "
"Open the safety lid again"
msgstr ""

#: octoprint_mrbeam/templates/settings/camera_settings.jinja2:18
msgid ""
"Do not touch the engraved material. The camera will now take a picture of"
" the engraving."
msgstr ""

#: octoprint_mrbeam/templates/settings/camera_settings_markers.jinja2:11
msgid "refresh"
msgstr ""

#: octoprint_mrbeam/templates/settings/camera_settings_markers.jinja2:13
msgid "searching markers"
msgstr ""

#: octoprint_mrbeam/templates/settings/camera_settings_markers.jinja2:20
msgid "Click on the arrow head of the marker in the magnified picture."
msgstr ""

#: octoprint_mrbeam/templates/settings/camera_settings_markers.jinja2:21
msgid "Continue with the other markers as the picture changes."
msgstr ""

#: octoprint_mrbeam/templates/settings/camera_settings_markers.jinja2:22
msgid "Once all arrowheads are marked the calibration is finished."
msgstr ""

#: octoprint_mrbeam/templates/settings/camera_settings_markers.jinja2:24
msgid "Start Calibration"
msgstr ""

#: octoprint_mrbeam/templates/settings/camera_settings_markers.jinja2:35
msgid "Previous"
msgstr ""

#: octoprint_mrbeam/templates/settings/camera_settings_markers.jinja2:37
msgid "Save Calibration"
msgstr ""

#: octoprint_mrbeam/templates/settings/debug_settings.jinja2:2
msgid "Debug"
msgstr ""

#: octoprint_mrbeam/templates/settings/debug_settings.jinja2:11
msgid "Enable Clipping"
msgstr ""

#: octoprint_mrbeam/templates/settings/debug_settings.jinja2:12
msgid "Only disable if you're experiencing problems."
msgstr ""

#: octoprint_mrbeam/templates/settings/debug_settings.jinja2:13
msgid ""
"Designs exceeding the working area are clipped if enabled. When disabled "
"you might experience 'machine limit hit' errors during laserjobs. Since "
"we had some bugs with the clipping algorithm in the past, here is an "
"option to disable it completely."
msgstr ""

#: octoprint_mrbeam/templates/settings/debug_settings.jinja2:18
msgid "Terminal"
msgstr ""

#: octoprint_mrbeam/templates/settings/debug_settings.jinja2:25
msgid "Enable terminal"
msgstr ""

#: octoprint_mrbeam/templates/settings/debug_settings.jinja2:26
msgid ""
"Requires full page reload: <strong>Shift + F5</strong> (Windows and "
"Linux) or <strong>Ctrl + Shift + r</strong> (Mac)"
msgstr ""

#: octoprint_mrbeam/templates/settings/debug_settings.jinja2:36
msgid "Show checksums"
msgstr ""

#: octoprint_mrbeam/templates/settings/debug_settings.jinja2:37
msgid "Show gcode command checksums in terminal. Takes effect immediately."
msgstr ""

#: octoprint_mrbeam/templates/settings/reminders_settings.jinja2:2
msgid "Reminders"
msgstr ""

#: octoprint_mrbeam/templates/settings/reminders_settings.jinja2:7
msgid "Focus Reminder"
msgstr ""

#: octoprint_mrbeam/templates/settings/reminders_settings.jinja2:9
msgid ""
"This reminder will show before being able to start a laser job, so if you"
" forgot to focus your\n"
"                    laserhead you will have the chance to do it and later"
" start the job.\n"
"                    You can disable this reminder in the moment you see "
"it, or in this settings anytime."
msgstr ""

#: octoprint_mrbeam/templates/settings/reminders_settings.jinja2:14
msgid "Activate focus reminder"
msgstr ""

#: octoprint_mrbeam/templates/settings/svgtogcode_settings.jinja2:2
msgid "File Import Settings"
msgstr ""

#: octoprint_mrbeam/templates/settings/svgtogcode_settings.jinja2:6
msgid "SVG dpi"
msgstr ""

#: octoprint_mrbeam/templates/settings/svgtogcode_settings.jinja2:10
msgid ""
"In case beamOS can't recognize what dpi value your graphic program uses, "
"this value will be the fallback. Files from Illustrator or Inkscape or "
"Corel Draw tend to work fine regardless of this value."
msgstr ""

#: octoprint_mrbeam/templates/settings/svgtogcode_settings.jinja2:15
msgid "DXF Default Scale Factor"
msgstr ""

#: octoprint_mrbeam/templates/settings/svgtogcode_settings.jinja2:19
msgid ""
"Set default scale factor for DXF files (AutoCAD). Set to >1 (like 10) to "
"magnify graphic, set between 0 and 1 (like 0.1) to decrease its size."
msgstr ""

#: octoprint_mrbeam/templates/settings/svgtogcode_settings.jinja2:20
msgid ""
"Here are some suggestions depending on the program you use to create your"
" DXF files: Illustrator: 1, Vector Works: 10, ArchiCAD: 1000"
msgstr ""

#: octoprint_mrbeam/templates/wizard/firstrun_end.jinja2:1
msgid "All Done!"
msgstr ""

#: octoprint_mrbeam/templates/wizard/firstrun_end.jinja2:4
msgid ""
"\n"
"        Your Mr Beam II is now all set up and ready to go. Happy "
"lasering!\n"
"    "
msgstr ""

#: octoprint_mrbeam/templates/wizard/firstrun_end.jinja2:15
#, python-format
msgid ""
"Check out our %(open)sYouTube channel%(close)s to find video tutorials "
"and more."
msgstr ""

#: octoprint_mrbeam/templates/wizard/firstrun_start.jinja2:1
msgid "Hello!"
msgstr ""

#: octoprint_mrbeam/templates/wizard/firstrun_start.jinja2:4
msgid ""
"\n"
"        <strong>Thank you for buying Mr Beam II, the friendly desktop "
"laser cutter!</strong>\n"
"    "
msgstr ""

#: octoprint_mrbeam/templates/wizard/firstrun_start.jinja2:10
msgid ""
"\n"
"        This wizard will lead you through the final steps to get your Mr "
"Beam II all setup and ready to go. We'll get you lasering in no time!\n"
"    "
msgstr ""

#: octoprint_mrbeam/templates/wizard/wizard_acl.jinja2:5
msgid ""
"\n"
"    <h5>Please set up a user account for your Mr Beam II.</h5>\n"
"\n"
"    <p><strong>Attention: Please remember your access data!</strong> "
"<br/>\n"
"        For security reasons, you can only use your Mr Beam II after "
"logging in with a user account.\n"
"        If you forget your access information, you'll need to contact the"
" Mr Beam Support Team to reset your device.\n"
"    </p>\n"
"    <p>In the settings you can create additional user accounts, e.g. for "
"family members, colleagues or friends.</p>\n"
"\n"
msgstr ""

#: octoprint_mrbeam/templates/wizard/wizard_acl.jinja2:34
msgid "Confirm Password"
msgstr ""

#: octoprint_mrbeam/templates/wizard/wizard_analytics.jinja2:15
msgid ""
"In order to improve your experience with the Mr Beam II, we would like to"
" gather some analytics data on the device operations."
msgstr ""

#: octoprint_mrbeam/templates/wizard/wizard_analytics.jinja2:22
msgid "Yes, I want to support Mr Beam and agree to share the analytics data."
msgstr ""

#: octoprint_mrbeam/templates/wizard/wizard_analytics.jinja2:24
msgid "No, I’d rather not share the analytics data."
msgstr ""

#: octoprint_mrbeam/templates/wizard/wizard_analytics.jinja2:58
msgid "You can change you choice in the settings menu whenever you want ;)"
msgstr ""

#: octoprint_mrbeam/templates/wizard/wizard_whatsnew_0.jinja2:1
msgid "Improved find.mr-beam"
msgstr ""

#: octoprint_mrbeam/templates/wizard/wizard_whatsnew_0.jinja2:7
msgid ""
"is an online service that helps you to connect your Mr Beam II with your "
"computer.<br>And we’ve got great news for you: It just got better!"
msgstr ""

#: octoprint_mrbeam/templates/wizard/wizard_whatsnew_0.jinja2:10
msgid "1.  We added IPv6 support so it got even more reliable!"
msgstr ""

#: octoprint_mrbeam/templates/wizard/wizard_whatsnew_0.jinja2:11
msgid ""
"2.  We added an IP scan to make sure you find all of your Mr Beam II "
"devices."
msgstr ""

#: octoprint_mrbeam/templates/wizard/wizard_whatsnew_0.jinja2:19
msgid "Try it now!"
msgstr ""

#: octoprint_mrbeam/templates/wizard/wizard_whatsnew_0.jinja2:24
#, python-format
msgid ""
"For more information check out our %(tag_open)sKnowledge Base "
"article%(tag_close)s."
msgstr ""

#: octoprint_mrbeam/templates/wizard/wizard_whatsnew_1.jinja2:2
msgid "New Languages!"
msgstr ""

#: octoprint_mrbeam/templates/wizard/wizard_whatsnew_1.jinja2:5
msgid "Mr Beam II can now also speak German and Spanish!"
msgstr ""

#: octoprint_mrbeam/templates/wizard/wizard_whatsnew_1.jinja2:6
msgid ""
"When you connect to your Mr Beam II, your browser's default language will"
" be selected."
msgstr ""

#: octoprint_mrbeam/templates/wizard/wizard_whatsnew_1.jinja2:11
msgid ""
"You can manually select another language in the \"User Settings\" menu, "
"under \"Interface\"."
msgstr ""

#: octoprint_mrbeam/templates/wizard/wizard_whatsnew_2.jinja2:2
msgid "Job Time Estimation"
msgstr ""

#: octoprint_mrbeam/templates/wizard/wizard_whatsnew_2.jinja2:4
msgid ""
"Get an approximate estimation of how long your laser job will take before"
" you start it!"
msgstr ""

#: octoprint_mrbeam/templates/wizard/wizard_whatsnew_2.jinja2:6
msgid ""
"You will also see this estimation during the laser job, as well as when "
"it's finished."
msgstr ""

#: octoprint_mrbeam/templates/wizard/wizard_whatsnew_3.jinja2:2
msgid "...and more!"
msgstr ""

#: octoprint_mrbeam/templates/wizard/wizard_whatsnew_3.jinja2:6
msgid "Online support form"
msgstr ""

#: octoprint_mrbeam/templates/wizard/wizard_whatsnew_3.jinja2:6
msgid "Contact us on our support portal directly from the Mr Beam II software!"
msgstr ""

#: octoprint_mrbeam/templates/wizard/wizard_whatsnew_3.jinja2:7
msgid "Focus reminder"
msgstr ""

#: octoprint_mrbeam/templates/wizard/wizard_whatsnew_3.jinja2:7
msgid ""
"Do you always forget to focus the laser head before starting a job? Then "
"this reminder might come in handy. ;) "
msgstr ""

#: octoprint_mrbeam/templates/wizard/wizard_whatsnew_3.jinja2:8
msgid ".dxf file handling is now more stable."
msgstr ""

#: octoprint_mrbeam/templates/wizard/wizard_whatsnew_3.jinja2:9
msgid "General bug fixes for stability improvement."
msgstr ""

#: octoprint_mrbeam/templates/wizard/wizard_whatsnew_3.jinja2:13
msgid "We hope you enjoy this new experience!"
msgstr ""

#: octoprint_mrbeam/templates/wizard/wizard_wifi.jinja2:1
msgid "Wifi Setup"
msgstr ""

#: octoprint_mrbeam/templates/wizard/wizard_wifi.jinja2:1
msgid "Wifi Setup"
msgstr ""

#: octoprint_mrbeam/templates/wizard/wizard_wifi.jinja2:5
msgid "Let's get your Mr Beam II connected to your wifi."
msgstr ""

#: octoprint_mrbeam/templates/wizard/wizard_wifi.jinja2:8
msgid ""
"You can skip the wifi setup simply by clicking 'Next' without connecting "
"to any wifi networks."
msgstr ""

#: octoprint_mrbeam/templates/wizard/wizard_wifi.jinja2:12
msgid "Loading wifi data..."
msgstr ""

#: octoprint_mrbeam/templates/wizard/wizard_wifi.jinja2:17
msgid "Connection state"
msgstr ""

#: octoprint_mrbeam/templates/wizard/wizard_wifi.jinja2:20
msgid "Ethernet"
msgstr ""

#: octoprint_mrbeam/templates/wizard/wizard_wifi.jinja2:23
msgid "Wifi"
msgstr ""

#: octoprint_mrbeam/templates/wizard/wizard_wifi.jinja2:28
msgid "Sort by"
msgstr ""

#: octoprint_mrbeam/templates/wizard/wizard_wifi.jinja2:28
#: octoprint_mrbeam/templates/wizard/wizard_wifi.jinja2:34
msgid "SSID"
msgstr ""

#: octoprint_mrbeam/templates/wizard/wizard_wifi.jinja2:28
#: octoprint_mrbeam/templates/wizard/wizard_wifi.jinja2:35
msgid "Quality"
msgstr ""

#: octoprint_mrbeam/templates/wizard/wizard_wifi.jinja2:36
msgid "Action"
msgstr ""

#: octoprint_mrbeam/templates/wizard/wizard_wifi.jinja2:41
msgid "Address"
msgstr ""

#: octoprint_mrbeam/templates/wizard/wizard_wifi.jinja2:68
msgid "Refresh"
msgstr ""

#: octoprint_mrbeam/templates/wizard/wizard_wifi.jinja2:71
msgid "netconnectd socket"
msgstr ""

#: octoprint_mrbeam/templates/wizard/wizard_wifi.jinja2:75
msgid "Advanced options"
msgstr ""

#: octoprint_mrbeam/templates/wizard/wizard_wifi.jinja2:77
msgid "Start AP"
msgstr ""

#: octoprint_mrbeam/templates/wizard/wizard_wifi.jinja2:77
msgid "Stop AP"
msgstr ""

#: octoprint_mrbeam/templates/wizard/wizard_wifi.jinja2:77
msgid "Daemon offline"
msgstr ""

#: octoprint_mrbeam/templates/wizard/wizard_wifi.jinja2:78
msgid "Reset daemon"
msgstr ""
<|MERGE_RESOLUTION|>--- conflicted
+++ resolved
@@ -8,28 +8,17 @@
 msgstr ""
 "Project-Id-Version: PROJECT VERSION\n"
 "Report-Msgid-Bugs-To: EMAIL@ADDRESS\n"
-<<<<<<< HEAD
 "POT-Creation-Date: 2019-07-17 15:22+0200\n"
-=======
-"POT-Creation-Date: 2019-06-27 15:38+0200\n"
->>>>>>> df00cae8
 "PO-Revision-Date: YEAR-MO-DA HO:MI+ZONE\n"
 "Last-Translator: FULL NAME <EMAIL@ADDRESS>\n"
 "Language-Team: LANGUAGE <LL@li.org>\n"
 "MIME-Version: 1.0\n"
 "Content-Type: text/plain; charset=utf-8\n"
 "Content-Transfer-Encoding: 8bit\n"
-<<<<<<< HEAD
 "Generated-By: Babel 2.6.0\n"
 
 #: octoprint_mrbeam/iobeam/iobeam_handler.py:670
 #: octoprint_mrbeam/iobeam/iobeam_handler.py:678
-=======
-"Generated-By: Babel 2.7.0\n"
-
-#: octoprint_mrbeam/iobeam/iobeam_handler.py:727
-#: octoprint_mrbeam/iobeam/iobeam_handler.py:732
->>>>>>> df00cae8
 msgid "Software Update required"
 msgstr ""
 
@@ -540,7 +529,6 @@
 msgid "Develop"
 msgstr ""
 
-<<<<<<< HEAD
 #: octoprint_mrbeam/static/js/tour_viewmodel.js:58
 msgid "Step-by-Step Tour Guide To Your First Laser Job"
 msgstr ""
@@ -550,45 +538,22 @@
 msgstr ""
 
 #: octoprint_mrbeam/static/js/tour_viewmodel.js:60
-=======
-#: octoprint_mrbeam/static/js/tour_viewmodel.js:42
-msgid "Step-by-Step Tour Guide To Your First Laser Job"
-msgstr ""
-
-#: octoprint_mrbeam/static/js/tour_viewmodel.js:43
-msgid "Looks like you already set up your Mr Beam II - Congratulations!"
-msgstr ""
-
-#: octoprint_mrbeam/static/js/tour_viewmodel.js:44
->>>>>>> df00cae8
 msgid ""
 "Do you want us to guide you through your first laser job with this step-"
 "by-step tour?"
 msgstr ""
 
-<<<<<<< HEAD
 #: octoprint_mrbeam/static/js/tour_viewmodel.js:61
 msgid "What do you need for this tour:"
 msgstr ""
 
 #: octoprint_mrbeam/static/js/tour_viewmodel.js:63
-=======
-#: octoprint_mrbeam/static/js/tour_viewmodel.js:45
-msgid "What do you need for this tour:"
-msgstr ""
-
-#: octoprint_mrbeam/static/js/tour_viewmodel.js:47
->>>>>>> df00cae8
 msgid ""
 "Have a piece of felt by hand. Best to use the one that came with your Mr "
 "Beam II."
 msgstr ""
 
-<<<<<<< HEAD
 #: octoprint_mrbeam/static/js/tour_viewmodel.js:64
-=======
-#: octoprint_mrbeam/static/js/tour_viewmodel.js:48
->>>>>>> df00cae8
 #, python-format
 msgid ""
 "The laser head of your Mr Beam II has to be focused according to the "
@@ -596,7 +561,6 @@
 "%(opening_tag)sKnowledge base article%(closing_tag)s."
 msgstr ""
 
-<<<<<<< HEAD
 #: octoprint_mrbeam/static/js/tour_viewmodel.js:68
 msgid "About 5-10 minutes of your time."
 msgstr ""
@@ -638,75 +602,23 @@
 msgstr ""
 
 #: octoprint_mrbeam/static/js/tour_viewmodel.js:109
-=======
-#: octoprint_mrbeam/static/js/tour_viewmodel.js:52
-msgid "About 5-10 minutes of your time."
-msgstr ""
-
-#: octoprint_mrbeam/static/js/tour_viewmodel.js:57
-msgid "Yes, let's go!"
-msgstr ""
-
-#: octoprint_mrbeam/static/js/tour_viewmodel.js:58
-msgid "Maybe later"
-msgstr ""
-
-#: octoprint_mrbeam/static/js/tour_viewmodel.js:68
-msgid "First, do the homing cycle"
-msgstr ""
-
-#: octoprint_mrbeam/static/js/tour_viewmodel.js:69
-msgid "This is important so the Mr Beam II knows where the laser head is located."
-msgstr ""
-
-#: octoprint_mrbeam/static/js/tour_viewmodel.js:79
-msgid "Look into your Mr Beam II"
-msgstr ""
-
-#: octoprint_mrbeam/static/js/tour_viewmodel.js:80
-msgid "The laser head is now moving to the upper right corner."
-msgstr ""
-
-#: octoprint_mrbeam/static/js/tour_viewmodel.js:81
-msgid "Click \"next\" to proceed."
-msgstr ""
-
-#: octoprint_mrbeam/static/js/tour_viewmodel.js:89
-msgid "Place the felt material inside Mr Beam II"
-msgstr ""
-
-#: octoprint_mrbeam/static/js/tour_viewmodel.js:91
-msgid "First open the orange lid of your Mr Beam II."
-msgstr ""
-
-#: octoprint_mrbeam/static/js/tour_viewmodel.js:92
->>>>>>> df00cae8
 msgid ""
 "Then place the felt for the laser job somewhere in the middle of Mr Beam "
 "II's working area."
 msgstr ""
 
-<<<<<<< HEAD
 #: octoprint_mrbeam/static/js/tour_viewmodel.js:110
-=======
-#: octoprint_mrbeam/static/js/tour_viewmodel.js:93
->>>>>>> df00cae8
 msgid ""
 "Wait for the camera to take a picture. You will see a black and white "
 "picture of your felt here in your browser."
 msgstr ""
 
-<<<<<<< HEAD
 #: octoprint_mrbeam/static/js/tour_viewmodel.js:111
-=======
-#: octoprint_mrbeam/static/js/tour_viewmodel.js:94
->>>>>>> df00cae8
 msgid ""
 "Once you have a good picture, close the lid of your Mr Beam II and click "
 "\"next\"."
 msgstr ""
 
-<<<<<<< HEAD
 #: octoprint_mrbeam/static/js/tour_viewmodel.js:125
 msgid "Ready to select our design?"
 msgstr ""
@@ -716,23 +628,11 @@
 msgstr ""
 
 #: octoprint_mrbeam/static/js/tour_viewmodel.js:127
-=======
-#: octoprint_mrbeam/static/js/tour_viewmodel.js:108
-msgid "Ready to select our design?"
-msgstr ""
-
-#: octoprint_mrbeam/static/js/tour_viewmodel.js:109
-msgid "Click on <strong>design library</strong>."
-msgstr ""
-
-#: octoprint_mrbeam/static/js/tour_viewmodel.js:110
->>>>>>> df00cae8
 msgid ""
 "Here you can find some designs and later you will also be able to upload "
 "your own."
 msgstr ""
 
-<<<<<<< HEAD
 #: octoprint_mrbeam/static/js/tour_viewmodel.js:140
 msgid "Select this design file to place it on the working area."
 msgstr ""
@@ -742,41 +642,21 @@
 msgstr ""
 
 #: octoprint_mrbeam/static/js/tour_viewmodel.js:142
-=======
-#: octoprint_mrbeam/static/js/tour_viewmodel.js:123
-msgid "Select this design file to place it on the working area."
-msgstr ""
-
-#: octoprint_mrbeam/static/js/tour_viewmodel.js:124
-msgid "For your first laser job, we thought you might like this nice key ring :)"
-msgstr ""
-
-#: octoprint_mrbeam/static/js/tour_viewmodel.js:125
->>>>>>> df00cae8
 msgid ""
 "Please click on this tile to place it on the <strong>working "
 "area</strong>."
 msgstr ""
 
-<<<<<<< HEAD
 #: octoprint_mrbeam/static/js/tour_viewmodel.js:156
 msgid "Great! You can now move the design"
 msgstr ""
 
 #: octoprint_mrbeam/static/js/tour_viewmodel.js:157
-=======
-#: octoprint_mrbeam/static/js/tour_viewmodel.js:139
-msgid "Great! You can now move the design"
-msgstr ""
-
-#: octoprint_mrbeam/static/js/tour_viewmodel.js:140
->>>>>>> df00cae8
 msgid ""
 "First click on it and then drag and drop it to place it on top of the "
 "material."
 msgstr ""
 
-<<<<<<< HEAD
 #: octoprint_mrbeam/static/js/tour_viewmodel.js:158
 msgid "Click \"next\" when you're done."
 msgstr ""
@@ -822,59 +702,11 @@
 msgstr ""
 
 #: octoprint_mrbeam/static/js/tour_viewmodel.js:208
-=======
-#: octoprint_mrbeam/static/js/tour_viewmodel.js:141
-msgid "Click \"next\" when you're done."
-msgstr ""
-
-#: octoprint_mrbeam/static/js/tour_viewmodel.js:142
-msgid "Hint: You can also type the coordinates directly into the left-side list."
-msgstr ""
-
-#: octoprint_mrbeam/static/js/tour_viewmodel.js:154
-msgid "And... let’s proceed to select the parameters!"
-msgstr ""
-
-#: octoprint_mrbeam/static/js/tour_viewmodel.js:155
-msgid "Don't worry, the laser won't fire immediately."
-msgstr ""
-
-#: octoprint_mrbeam/static/js/tour_viewmodel.js:156
-msgid "Just 3 quick steps..."
-msgstr ""
-
-#: octoprint_mrbeam/static/js/tour_viewmodel.js:165
-msgid "Select the material"
-msgstr ""
-
-#: octoprint_mrbeam/static/js/tour_viewmodel.js:166
-msgid "For this guide we want to use felt."
-msgstr ""
-
-#: octoprint_mrbeam/static/js/tour_viewmodel.js:177
-msgid "Select the color of the material"
-msgstr ""
-
-#: octoprint_mrbeam/static/js/tour_viewmodel.js:178
-msgid "This is important because different colors absorb the laser differently."
-msgstr ""
-
-#: octoprint_mrbeam/static/js/tour_viewmodel.js:189
-msgid "Select the thickness of the material"
-msgstr ""
-
-#: octoprint_mrbeam/static/js/tour_viewmodel.js:190
-msgid "Select 3mm."
-msgstr ""
-
-#: octoprint_mrbeam/static/js/tour_viewmodel.js:191
->>>>>>> df00cae8
 msgid ""
 "Today we want our felt to be cut as well as engraved. Therefore we have "
 "to select its thickness."
 msgstr ""
 
-<<<<<<< HEAD
 #: octoprint_mrbeam/static/js/tour_viewmodel.js:209
 msgid "(If you want to engrave only, the thickness doesn't matter.)"
 msgstr ""
@@ -888,45 +720,21 @@
 msgstr ""
 
 #: octoprint_mrbeam/static/js/tour_viewmodel.js:221
-=======
-#: octoprint_mrbeam/static/js/tour_viewmodel.js:192
-msgid "(If you want to engrave only, the thickness doesn't matter.)"
-msgstr ""
-
-#: octoprint_mrbeam/static/js/tour_viewmodel.js:202
-msgid "We’re ready to go!"
-msgstr ""
-
-#: octoprint_mrbeam/static/js/tour_viewmodel.js:203
-msgid "Press Start and your Mr&nbsp;Beam&nbsp;II will prepare your laser job."
-msgstr ""
-
-#: octoprint_mrbeam/static/js/tour_viewmodel.js:204
->>>>>>> df00cae8
 msgid ""
 "Should our pre-configured material settings not really cut it (pun "
 "intended), you can tweak them in the lower section of this screen."
 msgstr ""
 
-<<<<<<< HEAD
 #: octoprint_mrbeam/static/js/tour_viewmodel.js:231
 msgid "Reminder: Is your laser head focused?"
 msgstr ""
 
 #: octoprint_mrbeam/static/js/tour_viewmodel.js:232
-=======
-#: octoprint_mrbeam/static/js/tour_viewmodel.js:214
-msgid "Reminder: Is your laser head focused?"
-msgstr ""
-
-#: octoprint_mrbeam/static/js/tour_viewmodel.js:215
->>>>>>> df00cae8
 msgid ""
 "The height of the laser head needs to be adjusted according to your "
 "material."
 msgstr ""
 
-<<<<<<< HEAD
 #: octoprint_mrbeam/static/js/tour_viewmodel.js:233
 msgid "We assumed that it is already focused."
 msgstr ""
@@ -936,24 +744,12 @@
 msgstr ""
 
 #: octoprint_mrbeam/static/js/tour_viewmodel.js:235
-=======
-#: octoprint_mrbeam/static/js/tour_viewmodel.js:216
-msgid "We assumed that it is already focused."
-msgstr ""
-
-#: octoprint_mrbeam/static/js/tour_viewmodel.js:217
-msgid "<strong>If it is focused</strong> click on \"It's focused!\""
-msgstr ""
-
-#: octoprint_mrbeam/static/js/tour_viewmodel.js:218
->>>>>>> df00cae8
 #, python-format
 msgid ""
 "<strong>If it's NOT focused</strong> you should cancel this tour here and"
 " focus it. %(opening_tag)sLearn how to do this.%(closing_tag)s"
 msgstr ""
 
-<<<<<<< HEAD
 #: octoprint_mrbeam/static/js/tour_viewmodel.js:251
 msgid "Mr Beam II is now preparing your laser job"
 msgstr ""
@@ -963,35 +759,16 @@
 msgstr ""
 
 #: octoprint_mrbeam/static/js/tour_viewmodel.js:260
-=======
-#: octoprint_mrbeam/static/js/tour_viewmodel.js:234
-msgid "Mr Beam II is now preparing your laser job"
-msgstr ""
-
-#: octoprint_mrbeam/static/js/tour_viewmodel.js:235
-msgid "This takes a few seconds. Just relax."
-msgstr ""
-
-#: octoprint_mrbeam/static/js/tour_viewmodel.js:243
->>>>>>> df00cae8
 msgid ""
 "Done! As soon as you click the start button on your Mr&nbsp;Beam&nbsp;II,"
 " the magic will begin 🎉"
 msgstr ""
 
-<<<<<<< HEAD
 #: octoprint_mrbeam/static/js/tour_viewmodel.js:261
 msgid "Thank you for doing this first laser job with us."
 msgstr ""
 
 #: octoprint_mrbeam/static/js/tour_viewmodel.js:262
-=======
-#: octoprint_mrbeam/static/js/tour_viewmodel.js:244
-msgid "Thank you for doing this first laser job with us."
-msgstr ""
-
-#: octoprint_mrbeam/static/js/tour_viewmodel.js:245
->>>>>>> df00cae8
 #, python-format
 msgid ""
 "For more in-depth information you can check our %(opening_tag)sknowledge "
@@ -999,7 +776,6 @@
 "II."
 msgstr ""
 
-<<<<<<< HEAD
 #: octoprint_mrbeam/static/js/tour_viewmodel.js:269
 msgid "Done!"
 msgstr ""
@@ -1013,26 +789,11 @@
 msgstr ""
 
 #: octoprint_mrbeam/static/js/tour_viewmodel.js:312
-=======
-#: octoprint_mrbeam/static/js/tour_viewmodel.js:271
-msgid "Working area has to be empty to start this tour."
-msgstr ""
-
-#: octoprint_mrbeam/static/js/tour_viewmodel.js:272
-msgid "Click here to remove all designs from your working area."
-msgstr ""
-
-#: octoprint_mrbeam/static/js/tour_viewmodel.js:291
->>>>>>> df00cae8
 #: octoprint_mrbeam/templates/settings/camera_settings_markers.jinja2:36
 msgid "Next"
 msgstr ""
 
-<<<<<<< HEAD
 #: octoprint_mrbeam/static/js/tour_viewmodel.js:316
-=======
-#: octoprint_mrbeam/static/js/tour_viewmodel.js:295
->>>>>>> df00cae8
 msgid "Close"
 msgstr ""
 
@@ -1086,17 +847,8 @@
 msgid "Let's go!"
 msgstr ""
 
-<<<<<<< HEAD
 #: octoprint_mrbeam/static/js/wizard_whatsnew.js:24
 msgid "What's New"
-=======
-#: octoprint_mrbeam/static/js/wizard_whatsnew.js:14
-msgid "What's New"
-msgstr ""
-
-#: octoprint_mrbeam/static/js/wizard_whatsnew.js:26
-msgid "Switching Software Channel"
->>>>>>> df00cae8
 msgstr ""
 
 #: octoprint_mrbeam/static/js/wizard_whatsnew.js:26
@@ -3151,10 +2903,6 @@
 msgid "Wifi Setup"
 msgstr ""
 
-#: octoprint_mrbeam/templates/wizard/wizard_wifi.jinja2:1
-msgid "Wifi Setup"
-msgstr ""
-
 #: octoprint_mrbeam/templates/wizard/wizard_wifi.jinja2:5
 msgid "Let's get your Mr Beam II connected to your wifi."
 msgstr ""
@@ -3229,4 +2977,4 @@
 
 #: octoprint_mrbeam/templates/wizard/wizard_wifi.jinja2:78
 msgid "Reset daemon"
-msgstr ""
+msgstr ""